--- conflicted
+++ resolved
@@ -58,12 +58,8 @@
                   TypeOperators
                   ViewPatterns
 
-<<<<<<< HEAD
-    Exposed-modules:
-=======
     Exposed-modules: 
         Control.Monad.Delayed,
->>>>>>> b6c7c854
         Control.Monad.Event,
         Data.Build,
         Data.Direction,
