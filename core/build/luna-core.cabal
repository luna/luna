--- conflicted
+++ resolved
@@ -103,11 +103,7 @@
         Data.Text.CodeBuilder.Doc,
         Data.Text.CodeBuilder.Tok,
         Data.Version.Semantic,
-<<<<<<< HEAD
-=======
-        Luna.Compilation.Env.Class,
         Luna.Compilation.Error,
->>>>>>> 6a21288d
         Luna.Compilation.Pass.Dirty.Data.CallPointPath,
         Luna.Compilation.Pass.Dirty.Data.Env,
         Luna.Compilation.Pass.Dirty.Data.Label,
