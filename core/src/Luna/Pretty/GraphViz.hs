--- conflicted
+++ resolved
@@ -15,13 +15,8 @@
 import           Data.List                               (find)
 import           Data.Map.Strict                         (Map)
 import qualified Data.Map.Strict                         as Map
-<<<<<<< HEAD
 import           Data.Maybe                              (maybe, maybeToList, fromMaybe)
 import           Old.Data.Prop
-=======
-import           Data.Maybe                              (maybe, maybeToList)
-import           Data.Prop
->>>>>>> e8fe9f7b
 import           Data.Record
 
 import           Data.Graph
