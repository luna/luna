--- conflicted
+++ resolved
@@ -194,10 +194,5 @@
 -- updateLineAndCol :: (MonadParsec e Stream m, MonadLoc m) => Lexer.Token Lexer.Lexer.Symbol -> m ()
 -- updateLineAndCol t = do
 --     Pos.incColumn (t ^. Lexer.span)
-<<<<<<< HEAD
---     when ((t ^. Lexer.element) == Lexer.EOL) $ Pos.succLine
---     Pos.incColumn (t ^. Lexer.offset)
-=======
 --     when ((t ^. Lexer.symbol) == Lexer.EOL) $ Pos.succLine
 --     Pos.incColumn (t ^. Lexer.offset)
->>>>>>> 64bec502
