--- conflicted
+++ resolved
@@ -687,7 +687,6 @@
     case class RuntimeServerShutDown() extends ApiResponse
 
     /**
-<<<<<<< HEAD
       * A request for project renaming.
       *
       * @param oldName the old project name
@@ -700,7 +699,8 @@
       * Signals that project has been renamed.
       */
     case class ProjectRenamed() extends ApiResponse
-=======
+
+    /**
       * A notification about the change in the suggestions database.
       *
       * @param updates the list of database updates
@@ -708,7 +708,6 @@
     case class SuggestionsDatabaseUpdateNotification(
       updates: Seq[SuggestionsDatabaseUpdate]
     ) extends ApiNotification
->>>>>>> 595003e9
 
     private lazy val mapper = {
       val factory = new CBORFactory()
