package org.enso.languageserver.boot

import akka.http.scaladsl.Http
import akka.pattern.ask
import akka.util.Timeout
import com.typesafe.scalalogging.LazyLogging
import org.enso.languageserver.boot.LanguageServerComponent.ServerContext
import org.enso.languageserver.boot.LifecycleComponent.{
  ComponentRestarted,
  ComponentStarted,
  ComponentStopped
}
import org.enso.languageserver.runtime.RuntimeKiller.{
  RuntimeShutdownResult,
  ShutDownRuntime
}
import org.enso.loggingservice.LogLevel

import scala.concurrent.duration._
import scala.concurrent.{Await, Future}

/**
  * A lifecycle component used to start and stop a Language Server.
  *
  * @param config a LS config
  * @param logLevel log level for the Language Server
  */
class LanguageServerComponent(config: LanguageServerConfig, logLevel: LogLevel)
    extends LifecycleComponent
    with LazyLogging {

  @volatile
  private var maybeServerCtx: Option[ServerContext] = None

  implicit private val ec = config.computeExecutionContext

  /** @inheritdoc */
  override def start(): Future[ComponentStarted.type] = {
    logger.info("Starting Language Server...")
<<<<<<< HEAD
=======
    val module = new MainModule(config, logLevel)
    val initMainModule =
      for {
        _ <- module.init
        _ <- Future { logger.debug("Main module initialized") }
      } yield ()
    val bindJsonServer =
      for {
        binding <- module.jsonRpcServer.bind(config.interface, config.rpcPort)
        _       <- Future { logger.debug("Json RPC server initialized") }
      } yield binding
    val bindBinaryServer =
      for {
        binding <- module.binaryServer.bind(config.interface, config.dataPort)
        _       <- Future { logger.debug("Binary server initialized") }
      } yield binding
>>>>>>> 75e31362
    for {
      module      <- Future { new MainModule(config) }
      _           <- Future { logger.debug("MainModule created") }
      jsonBinding <- module.jsonRpcServer.bind(config.interface, config.rpcPort)
      binaryBinding <-
        module.binaryServer
          .bind(config.interface, config.dataPort)
      _ <- Future {
        maybeServerCtx = Some(ServerContext(module, jsonBinding, binaryBinding))
      }
      _ <- Future {
        logger.info(
          s"Started server at json:${config.interface}:${config.rpcPort}, " +
          s"binary:${config.interface}:${config.dataPort}"
        )
      }
    } yield ComponentStarted
  }

  /** @inheritdoc */
  override def stop(): Future[ComponentStopped.type] =
    maybeServerCtx match {
      case None =>
        Future.failed(new Exception("Server isn't running"))

      case Some(serverContext) =>
        for {
          _ <- terminateTruffle(serverContext)
          _ <- terminateAkka(serverContext)
          _ <- releaseResources(serverContext)
          _ <- Future { maybeServerCtx = None }
        } yield ComponentStopped
    }

  private def releaseResources(serverContext: ServerContext): Future[Unit] =
    for {
      _ <- Future(serverContext.mainModule.close()).recover(logError)
      _ <- Future { logger.info("Terminated main module") }
    } yield ()

  private def terminateAkka(serverContext: ServerContext): Future[Unit] = {
    for {
      _ <- serverContext.jsonBinding.terminate(2.seconds).recover(logError)
      _ <- Future { logger.info("Terminated json connections") }
      _ <- serverContext.binaryBinding.terminate(2.seconds).recover(logError)
      _ <- Future { logger.info("Terminated binary connections") }
      _ <-
        Await
          .ready(
            serverContext.mainModule.system.terminate().recover(logError),
            2.seconds
          )
          .recover(logError)
      _ <- Future { logger.info("Terminated actor system") }
    } yield ()
  }

  private def terminateTruffle(serverContext: ServerContext): Future[Unit] = {
    implicit val askTimeout = Timeout(12.seconds)
    val killFiber =
      (serverContext.mainModule.runtimeKiller ? ShutDownRuntime)
        .mapTo[RuntimeShutdownResult]

    for {
      _ <- killFiber.recover(logError)
      _ <- Future { logger.info("Terminated truffle context") }
    } yield ()
  }

  /** @inheritdoc */
  override def restart(): Future[ComponentRestarted.type] =
    for {
      _ <- stop()
      _ <- start()
    } yield ComponentRestarted

  private val logError: PartialFunction[Throwable, Unit] = {
    case th => logger.error("An error occurred during stopping server", th)
  }

}

object LanguageServerComponent {

  /**
    * A running server context.
    *
    * @param mainModule a main module containing all components of the server
    * @param jsonBinding a http binding for rpc protocol
    * @param binaryBinding a http binding for data protocol
    */
  case class ServerContext(
    mainModule: MainModule,
    jsonBinding: Http.ServerBinding,
    binaryBinding: Http.ServerBinding
  )

}<|MERGE_RESOLUTION|>--- conflicted
+++ resolved
@@ -19,8 +19,7 @@
 import scala.concurrent.duration._
 import scala.concurrent.{Await, Future}
 
-/**
-  * A lifecycle component used to start and stop a Language Server.
+/** A lifecycle component used to start and stop a Language Server.
   *
   * @param config a LS config
   * @param logLevel log level for the Language Server
@@ -37,8 +36,6 @@
   /** @inheritdoc */
   override def start(): Future[ComponentStarted.type] = {
     logger.info("Starting Language Server...")
-<<<<<<< HEAD
-=======
     val module = new MainModule(config, logLevel)
     val initMainModule =
       for {
@@ -55,17 +52,13 @@
         binding <- module.binaryServer.bind(config.interface, config.dataPort)
         _       <- Future { logger.debug("Binary server initialized") }
       } yield binding
->>>>>>> 75e31362
     for {
-      module      <- Future { new MainModule(config) }
-      _           <- Future { logger.debug("MainModule created") }
-      jsonBinding <- module.jsonRpcServer.bind(config.interface, config.rpcPort)
-      binaryBinding <-
-        module.binaryServer
-          .bind(config.interface, config.dataPort)
+      jsonBinding   <- bindJsonServer
+      binaryBinding <- bindBinaryServer
       _ <- Future {
         maybeServerCtx = Some(ServerContext(module, jsonBinding, binaryBinding))
       }
+      _ <- initMainModule
       _ <- Future {
         logger.info(
           s"Started server at json:${config.interface}:${config.rpcPort}, " +
@@ -132,16 +125,15 @@
       _ <- start()
     } yield ComponentRestarted
 
-  private val logError: PartialFunction[Throwable, Unit] = {
-    case th => logger.error("An error occurred during stopping server", th)
+  private val logError: PartialFunction[Throwable, Unit] = { case th =>
+    logger.error("An error occurred during stopping server", th)
   }
 
 }
 
 object LanguageServerComponent {
 
-  /**
-    * A running server context.
+  /** A running server context.
     *
     * @param mainModule a main module containing all components of the server
     * @param jsonBinding a http binding for rpc protocol
