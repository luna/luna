--- conflicted
+++ resolved
@@ -38,30 +38,15 @@
   DetachVisualisationHandler,
   ModifyVisualisationHandler
 }
-import org.enso.languageserver.runtime.{
-  ContextRegistryProtocol,
-  SearchApi,
-  SearchProtocol
-}
+import org.enso.languageserver.runtime.ContextRegistryProtocol
 import org.enso.languageserver.runtime.ExecutionApi._
-<<<<<<< HEAD
-import org.enso.languageserver.runtime.SearchApi.{
-  Completion,
-  GetSuggestionsDatabase,
-  GetSuggestionsDatabaseVersion
-}
-=======
->>>>>>> 75e31362
 import org.enso.languageserver.runtime.VisualisationApi.{
   AttachVisualisation,
   DetachVisualisation,
   ModifyVisualisation
 }
-<<<<<<< HEAD
-=======
 import org.enso.languageserver.search.SearchApi._
 import org.enso.languageserver.search.{SearchApi, SearchProtocol}
->>>>>>> 75e31362
 import org.enso.languageserver.session.JsonSession
 import org.enso.languageserver.session.SessionApi.{
   InitProtocolConnection,
@@ -74,8 +59,7 @@
 
 import scala.concurrent.duration._
 
-/**
-  * An actor handling communications between a single client and the language
+/** An actor handling communications between a single client and the language
   * server.
   *
   * @param connectionId the internal connection id.
@@ -189,10 +173,26 @@
         ExecutionContextExpressionValuesComputed.Params(contextId, updates)
       )
 
-    case ContextRegistryProtocol.ExecutionFailedNotification(contextId, msg) =>
+    case ContextRegistryProtocol.ExecutionFailedNotification(
+          contextId,
+          failure
+        ) =>
       webActor ! Notification(
         ExecutionContextExecutionFailed,
-        ExecutionContextExecutionFailed.Params(contextId, msg)
+        ExecutionContextExecutionFailed.Params(
+          contextId,
+          failure.message,
+          failure.path
+        )
+      )
+
+    case ContextRegistryProtocol.ExecutionDiagnosticNotification(
+          contextId,
+          diagnostics
+        ) =>
+      webActor ! Notification(
+        ExecutionContextExecutionStatus,
+        ExecutionContextExecutionStatus.Params(contextId, diagnostics)
       )
 
     case SearchProtocol.SuggestionsDatabaseUpdateNotification(
@@ -282,6 +282,8 @@
         .props(requestTimeout, suggestionsHandler),
       GetSuggestionsDatabase -> search.GetSuggestionsDatabaseHandler
         .props(requestTimeout, suggestionsHandler),
+      InvalidateSuggestionsDatabase -> search.InvalidateSuggestionsDatabaseHandler
+        .props(requestTimeout, suggestionsHandler),
       Completion -> search.CompletionHandler
         .props(requestTimeout, suggestionsHandler),
       Import -> search.ImportHandler.props(requestTimeout, suggestionsHandler),
@@ -306,8 +308,7 @@
 
 object JsonConnectionController {
 
-  /**
-    * Creates a configuration object used to create a [[JsonConnectionController]].
+  /** Creates a configuration object used to create a [[JsonConnectionController]].
     *
     * @param connectionId the internal connection id.
     * @param bufferRegistry a router that dispatches text editing requests
