--- conflicted
+++ resolved
@@ -12,8 +12,7 @@
 
 import scala.concurrent.duration._
 
-/**
-  * Configuration of the path watcher.
+/** Configuration of the path watcher.
   *
   * @param timeout path watcher operations timeout
   * @param restartTimeout timeout before watcher is restarted on error
@@ -28,8 +27,7 @@
 
 object PathWatcherConfig {
 
-  /**
-    * Default path watcher config.
+  /** Default path watcher config.
     */
   def apply(): PathWatcherConfig =
     PathWatcherConfig(
@@ -39,8 +37,7 @@
     )
 }
 
-/**
-  * Configuration of the file manager.
+/** Configuration of the file manager.
   *
   * @param timeout IO operation timeout
   * @param parallelism number of processes working with the file system
@@ -49,8 +46,7 @@
 
 object FileManagerConfig {
 
-  /**
-    * Default file manager config.
+  /** Default file manager config.
     *
     * @param timeout IO operation timeout
     */
@@ -61,8 +57,7 @@
     )
 }
 
-/**
-  * Configuration of the execution context.
+/** Configuration of the execution context.
   *
   * @param requestTimeout timeout of requests to the engine
   */
@@ -70,8 +65,7 @@
 
 object ExecutionContextConfig {
 
-  /**
-    * Default execution context config.
+  /** Default execution context config.
     */
   def apply(): ExecutionContextConfig =
     ExecutionContextConfig(
@@ -79,8 +73,7 @@
     )
 }
 
-/**
-  * Configuration of directories for storing internal files.
+/** Configuration of directories for storing internal files.
   *
   * @param root the root directory path
   */
@@ -104,12 +97,7 @@
   val DataDirectory: String           = ".enso"
   val SuggestionsDatabaseFile: String = "suggestions.db"
 
-<<<<<<< HEAD
-  /**
-    * Create default data directory config
-=======
   /** Create default data directory config, creating directories if not exist.
->>>>>>> 322a967c
     *
     * @param root the root directory path
     * @return data directory config
@@ -129,12 +117,11 @@
   }
 }
 
-/**
-  * The config of the running Language Server instance.
+/** The config of the running Language Server instance.
   *
   * @param contentRoots a mapping between content root id and absolute path to
   * the content root
-  * @param fileManager the file manater config
+  * @param fileManager the file manager config
   * @param pathWatcher the path watcher config
   * @param executionContext the executionContext config
   * @param directories the configuration of internal directories
@@ -153,13 +140,12 @@
       .toRight(ContentRootNotFound)
 
   def findRelativePath(path: File): Option[Path] =
-    contentRoots.view.flatMap {
-      case (id, root) =>
-        if (path.toPath.startsWith(root.toPath)) {
-          Some(Path(id, root.toPath.relativize(path.toPath)))
-        } else {
-          None
-        }
+    contentRoots.view.flatMap { case (id, root) =>
+      if (path.toPath.startsWith(root.toPath)) {
+        Some(Path(id, root.toPath.relativize(path.toPath)))
+      } else {
+        None
+      }
     }.headOption
 
 }