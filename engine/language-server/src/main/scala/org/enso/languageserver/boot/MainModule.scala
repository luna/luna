--- conflicted
+++ resolved
@@ -8,6 +8,7 @@
 import org.enso.languageserver.capability.CapabilityRouter
 import org.enso.languageserver.data._
 import org.enso.languageserver.effect.ZioExec
+import org.enso.languageserver.event.InitializedEvent
 import org.enso.languageserver.filemanager.{
   FileManager,
   FileSystem,
@@ -26,22 +27,31 @@
 }
 import org.enso.languageserver.requesthandler.monitoring.PingHandler
 import org.enso.languageserver.runtime._
+import org.enso.languageserver.search.SuggestionsHandler
 import org.enso.languageserver.session.SessionRouter
 import org.enso.languageserver.text.BufferRegistry
 import org.enso.languageserver.util.binary.BinaryEncoder
+import org.enso.loggingservice.{JavaLoggingLogHandler, LogLevel}
 import org.enso.polyglot.{LanguageInfo, RuntimeOptions, RuntimeServerInfo}
 import org.enso.searcher.sql.{SqlDatabase, SqlSuggestionsRepo, SqlVersionsRepo}
+import org.enso.text.{ContentBasedVersioning, Sha3_224VersionCalculator}
 import org.graalvm.polyglot.Context
 import org.graalvm.polyglot.io.MessageEndpoint
-
+import org.slf4j.LoggerFactory
+
+import scala.concurrent.Future
 import scala.concurrent.duration._
-
-/**
-  * A main module containing all components of the server.
+import scala.util.{Failure, Success}
+
+/** A main module containing all components of the server.
   *
   * @param serverConfig configuration for the language server
+  * @param logLevel log level for the Language Server
   */
-class MainModule(serverConfig: LanguageServerConfig) {
+class MainModule(serverConfig: LanguageServerConfig, logLevel: LogLevel) {
+
+  val log = LoggerFactory.getLogger(this.getClass)
+  log.trace("Initializing...")
 
   val directoriesConfig =
     DirectoriesConfig.initialize(serverConfig.contentRootPath)
@@ -52,13 +62,17 @@
     ExecutionContextConfig(),
     directoriesConfig
   )
+  log.trace("Created Language Server config")
 
   val zioExec = ZioExec(zio.Runtime.default)
+  log.trace("Created ZioExec")
 
   val fileSystem: FileSystem = new FileSystem
+  log.trace("Created FileSystem")
 
   implicit val versionCalculator: ContentBasedVersioning =
     Sha3_224VersionCalculator
+  log.trace("Created Version Calculator")
 
   implicit val system =
     ActorSystem(
@@ -67,23 +81,13 @@
       None,
       Some(serverConfig.computeExecutionContext)
     )
-
-  val sqlDatabase = SqlDatabase(
-    languageServerConfig.directories.suggestionsDatabaseFile
-  )
-  system.log.debug("Sql database created")
-  val suggestionsRepo = {
-    val repo = new SqlSuggestionsRepo(sqlDatabase)(system.dispatcher)
-    repo.init
-    repo
-  }
-
-  val versionsRepo = {
-    val repo = new SqlVersionsRepo(sqlDatabase)(system.dispatcher)
-    repo.init
-    repo
-  }
-  system.log.debug("Sql repos created")
+  log.trace("Created ActorSystem")
+
+  val sqlDatabase =
+    SqlDatabase(languageServerConfig.directories.suggestionsDatabaseFile)
+  val suggestionsRepo = new SqlSuggestionsRepo(sqlDatabase)(system.dispatcher)
+  val versionsRepo    = new SqlVersionsRepo(sqlDatabase)(system.dispatcher)
+  log.trace("Created SQL Repos")
 
   lazy val sessionRouter =
     system.actorOf(SessionRouter.props(), "session-router")
@@ -112,7 +116,13 @@
   lazy val suggestionsHandler =
     system.actorOf(
       SuggestionsHandler
-        .props(languageServerConfig, suggestionsRepo, sessionRouter),
+        .props(
+          languageServerConfig,
+          suggestionsRepo,
+          versionsRepo,
+          sessionRouter,
+          runtimeConnector
+        ),
       "suggestions-handler"
     )
 
@@ -129,7 +139,12 @@
   lazy val contextRegistry =
     system.actorOf(
       ContextRegistry
-        .props(languageServerConfig, runtimeConnector, sessionRouter),
+        .props(
+          suggestionsRepo,
+          languageServerConfig,
+          runtimeConnector,
+          sessionRouter
+        ),
       "context-registry"
     )
 
@@ -138,7 +153,7 @@
   val stdInSink = new ObservableOutputStream
   val stdIn     = new ObservablePipedInputStream(stdInSink)
 
-  system.log.debug("Initializing Runtime context...")
+  log.trace("Initializing Runtime context...")
   val context = Context
     .newBuilder(LanguageInfo.ID)
     .allowAllAccess(true)
@@ -146,12 +161,19 @@
     .option(RuntimeServerInfo.ENABLE_OPTION, "true")
     .option(RuntimeOptions.PACKAGES_PATH, serverConfig.contentRootPath)
     .option(
+      RuntimeOptions.LOG_LEVEL,
+      JavaLoggingLogHandler.getJavaLogLevelFor(logLevel).getName
+    )
+    .option(
       RuntimeServerInfo.JOB_PARALLELISM_OPTION,
       Runtime.getRuntime.availableProcessors().toString
     )
     .out(stdOut)
     .err(stdErr)
     .in(stdIn)
+    .logHandler(
+      JavaLoggingLogHandler.create(JavaLoggingLogHandler.defaultLevelMapping)
+    )
     .serverTransport((uri: URI, peerEndpoint: MessageEndpoint) => {
       if (uri.toString == RuntimeServerInfo.URI) {
         val connection = new RuntimeConnector.Endpoint(
@@ -164,7 +186,10 @@
     })
     .build()
   context.initialize(LanguageInfo.ID)
-  system.log.debug("Runtime context initialized")
+  log.trace("Runtime context initialized")
+
+  system.eventStream.setLogLevel(LogLevel.toAkka(logLevel))
+  log.trace(s"Set akka log level to $logLevel")
 
   val runtimeKiller =
     system.actorOf(
@@ -192,7 +217,7 @@
       "std-in-controller"
     )
 
-  lazy val jsonRpcControllerFactory = new JsonConnectionControllerFactory(
+  val jsonRpcControllerFactory = new JsonConnectionControllerFactory(
     bufferRegistry,
     capabilityRouter,
     fileManager,
@@ -203,10 +228,8 @@
     stdInController,
     runtimeConnector
   )
-
-<<<<<<< HEAD
-  lazy val jsonRpcServer =
-=======
+  log.trace("Created JsonConnectionControllerFactory")
+
   val pingHandlerProps =
     PingHandler.props(
       List(
@@ -225,7 +248,6 @@
     )
 
   val jsonRpcServer =
->>>>>>> 322a967c
     new JsonRpcServer(
       JsonRpc.protocol,
       jsonRpcControllerFactory,
@@ -233,17 +255,54 @@
         .Config(outgoingBufferSize = 10000, lazyMessageTimeout = 10.seconds),
       List(healthCheckEndpoint)
     )
-
-  lazy val binaryServer =
+  log.trace("Created JsonRpcServer")
+
+  val binaryServer =
     new BinaryWebSocketServer(
       InboundMessageDecoder,
       BinaryEncoder.empty,
       new BinaryConnectionControllerFactory(fileManager)
     )
+  log.trace("Created BinaryWebSocketServer")
+
+  /** Initialize the module. */
+  def init: Future[Unit] = {
+    import system.dispatcher
+
+    val suggestionsRepoInit = suggestionsRepo.init
+    suggestionsRepoInit.onComplete {
+      case Success(()) =>
+        system.eventStream.publish(InitializedEvent.SuggestionsRepoInitialized)
+      case Failure(ex) =>
+        log.error("Failed to initialize SQL suggestions repo", ex)
+    }
+
+    val versionsRepoInit = versionsRepo.init
+    versionsRepoInit.onComplete {
+      case Success(()) =>
+        system.eventStream.publish(InitializedEvent.FileVersionsRepoInitialized)
+      case Failure(ex) =>
+        log.error("Failed to initialize SQL versions repo", ex)
+    }(system.dispatcher)
+
+    val initialization = Future
+      .sequence(Seq(suggestionsRepoInit, versionsRepoInit))
+      .map(_ => ())
+
+    initialization.onComplete {
+      case Success(()) =>
+        system.eventStream.publish(InitializedEvent.InitializationFinished)
+      case _ =>
+        system.eventStream.publish(InitializedEvent.InitializationFailed)
+    }
+
+    initialization
+  }
 
   /** Close the main module releasing all resources. */
   def close(): Unit = {
     suggestionsRepo.close()
     versionsRepo.close()
+    log.trace("Closed MainModule")
   }
 }