--- conflicted
+++ resolved
@@ -1,6 +1,5 @@
 package org.enso.languageserver.search
 
-import java.io.File
 import java.nio.file.Files
 import java.util.UUID
 
@@ -30,12 +29,7 @@
 import org.scalatest.matchers.should.Matchers
 import org.scalatest.wordspec.AnyWordSpecLike
 
-<<<<<<< HEAD
 import scala.collection.immutable.ListSet
-=======
-import java.nio.file.Files
-import java.util.UUID
->>>>>>> 4235d345
 import scala.concurrent.duration._
 import scala.concurrent.{Await, Future}
 import scala.util.{Failure, Success}
@@ -640,7 +634,7 @@
 
         // add tree
         handler ! Api.SuggestionsDatabaseModuleUpdateNotification(
-          new File("/tmp/foo"),
+          "Foo.Main",
           contentsVersion(""),
           Vector(),
           Vector(),
@@ -685,7 +679,7 @@
           )
         // apply updates1
         handler ! Api.SuggestionsDatabaseModuleUpdateNotification(
-          new File("/tmp/foo"),
+          "Foo.Main",
           contentsVersion("1"),
           Vector(),
           Vector(exportUpdateAdd),
@@ -730,7 +724,7 @@
           )
         // apply updates2
         handler ! Api.SuggestionsDatabaseModuleUpdateNotification(
-          new File("/tmp/foo"),
+          "Foo.Main",
           contentsVersion("2"),
           Vector(),
           Vector(exportUpdateRemove),
