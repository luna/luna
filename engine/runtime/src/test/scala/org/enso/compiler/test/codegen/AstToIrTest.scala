--- conflicted
+++ resolved
@@ -320,16 +320,12 @@
       ir shouldBe an[IR.Application.Prefix]
 
       val fn = ir.asInstanceOf[IR.Application.Prefix]
-<<<<<<< HEAD
-      fn.function shouldEqual IR.Name.Literal("negate", None)
-=======
       fn.function shouldEqual IR.Name.Literal(
         "negate",
         isReferent = false,
         isMethod   = true,
         None
       )
->>>>>>> af1aab35
 
       val fooArg = fn.arguments.head.asInstanceOf[IR.CallArgument.Specified]
       fooArg.value shouldBe an[IR.Name.Literal]
@@ -363,6 +359,28 @@
           |""".stripMargin.toIrModule
 
       ir.bindings.head shouldBe an[IR.Module.Scope.Definition.Method.Binding]
+    }
+
+    "work for method definitions with operator names" in {
+      val bindings = """
+                       |My.== : My -> Boolean
+                       |My.== that = this.a == that.a
+                       |""".stripMargin.toIrModule.bindings
+
+      val tpIr = bindings(0)
+      tpIr shouldBe a[IR.Type.Ascription]
+      val tp = tpIr.asInstanceOf[IR.Type.Ascription]
+      tp.typed shouldBe a[IR.Name.MethodReference]
+      val methodRef = tp.typed.asInstanceOf[IR.Name.MethodReference]
+      methodRef.typePointer.name shouldEqual "My"
+      methodRef.methodName.name shouldEqual "=="
+
+      val methodIr = bindings(1)
+      methodIr shouldBe a[IR.Module.Scope.Definition.Method.Binding]
+      val method =
+        methodIr.asInstanceOf[IR.Module.Scope.Definition.Method.Binding]
+      method.methodReference.methodName.name shouldEqual "=="
+      method.methodReference.typePointer.name shouldEqual "My"
     }
 
     "not recognise pattern match bindings" in {
@@ -520,6 +538,24 @@
       ir.asInstanceOf[IR.Error.Syntax]
         .reason shouldBe an[IR.Error.Syntax.InterfaceDefinition.type]
     }
+
+    "allow defining methods with operator names" in {
+      val body =
+        """
+          |type My
+          |    type My a
+          |
+          |    + : My -> My
+          |    + that = My this.a+that.a
+          |""".stripMargin.toIrModule.bindings.head
+          .asInstanceOf[IR.Module.Scope.Definition.Type]
+          .body
+
+      body(1) shouldBe an[IR.Type.Ascription]
+      body(2) shouldBe an[IR.Function.Binding]
+      val fun = body(2).asInstanceOf[IR.Function.Binding]
+      fun.name.name shouldEqual "+"
+    }
   }
 
   "AST translation for documentation comments" should {
@@ -700,6 +736,18 @@
         .reason shouldBe an[Syntax.InvalidStandaloneSignature.type]
     }
 
+    "properly support dotted operators in ascriptions" in {
+      val ir =
+        """with_output_stream : Vector.Vector -> Any ! File_Error
+          |""".stripMargin.toIrExpression.get
+          .asInstanceOf[IR.Application.Operator.Binary]
+
+      ir.right.value
+        .asInstanceOf[IR.Application.Operator.Binary]
+        .left
+        .value shouldBe an[IR.Name.Qualified]
+    }
+
     "work inside type bodies" in {
       val ir =
         """
@@ -761,6 +809,20 @@
         .value shouldBe an[IR.Application.Operator.Binary]
     }
 
+    // TODO [AA] Syntax error with `f a ->`
+
+    "properly support dotted operators in ascriptions" in {
+      val ir =
+        """with_output_stream : Vector.Vector -> Any ! File_Error
+          |""".stripMargin.toIrExpression.get
+          .asInstanceOf[IR.Application.Operator.Binary]
+
+      ir.right.value
+        .asInstanceOf[IR.Application.Operator.Binary]
+        .left
+        .value shouldBe an[IR.Name.Qualified]
+    }
+
     "properly support the `in` context ascription operator" in {
       val ir =
         """
@@ -791,8 +853,6 @@
     }
   }
 
-<<<<<<< HEAD
-=======
   "AST translation of top-level annotations" should {
     "support annotations at the top level" in {
       val ir =
@@ -859,7 +919,6 @@
     }
   }
 
->>>>>>> af1aab35
   "AST translation of erroneous constructs" should {
     "result in a syntax error when encountering " +
     "unbalanced parentheses in application" in {
@@ -875,19 +934,17 @@
 
       inside(ir.bindings(1)) {
         case binding: IR.Module.Scope.Definition.Method.Binding =>
-          inside(binding.body) {
-            case block: IR.Expression.Block =>
-              inside(block.returnValue) {
-                case application: IR.Application.Prefix =>
-                  inside(application.arguments.head) {
-                    case argument: IR.CallArgument.Specified =>
-                      inside(argument.value) {
-                        case error: IR.Error.Syntax =>
-                          error.reason shouldBe
-                          IR.Error.Syntax.AmbiguousExpression
-                      }
-                  }
-              }
+          inside(binding.body) { case block: IR.Expression.Block =>
+            inside(block.returnValue) {
+              case application: IR.Application.Prefix =>
+                inside(application.arguments.head) {
+                  case argument: IR.CallArgument.Specified =>
+                    inside(argument.value) { case error: IR.Error.Syntax =>
+                      error.reason shouldBe
+                      IR.Error.Syntax.AmbiguousExpression
+                    }
+                }
+            }
           }
       }
     }
@@ -902,9 +959,8 @@
           |""".stripMargin.toIrModule
       inside(ir.bindings.head) {
         case definition: IR.Module.Scope.Definition.Type =>
-          inside(definition.body(2)) {
-            case error: IR.Error.Syntax =>
-              error.reason shouldBe IR.Error.Syntax.UnexpectedDeclarationInType
+          inside(definition.body(2)) { case error: IR.Error.Syntax =>
+            error.reason shouldBe IR.Error.Syntax.UnexpectedDeclarationInType
           }
       }
     }
@@ -921,25 +977,21 @@
           |""".stripMargin.toIrModule
       inside(ir.bindings(1)) {
         case main: IR.Module.Scope.Definition.Method.Binding =>
-          inside(main.body) {
-            case block: IR.Expression.Block =>
-              inside(block.returnValue) {
-                case f: IR.Expression.Binding =>
-                  inside(f.expression) {
-                    case app: IR.Application.Prefix =>
-                      inside(app.arguments(1)) {
-                        case arg: IR.CallArgument.Specified =>
-                          inside(arg.value) {
-                            case argBlock: IR.Expression.Block =>
-                              inside(argBlock.expressions.head) {
-                                case error: IR.Error.Syntax =>
-                                  error.reason shouldBe
-                                  IR.Error.Syntax.AmbiguousExpression
-                              }
-                          }
+          inside(main.body) { case block: IR.Expression.Block =>
+            inside(block.returnValue) { case f: IR.Expression.Binding =>
+              inside(f.expression) { case app: IR.Application.Prefix =>
+                inside(app.arguments(1)) {
+                  case arg: IR.CallArgument.Specified =>
+                    inside(arg.value) { case argBlock: IR.Expression.Block =>
+                      inside(argBlock.expressions.head) {
+                        case error: IR.Error.Syntax =>
+                          error.reason shouldBe
+                          IR.Error.Syntax.AmbiguousExpression
                       }
-                  }
+                    }
+                }
               }
+            }
           }
       }
     }
