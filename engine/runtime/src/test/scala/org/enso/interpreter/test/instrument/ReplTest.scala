package org.enso.interpreter.test.instrument

import org.enso.interpreter.test.{InterpreterContext, InterpreterTest}
import org.enso.polyglot.debugger.{DebugServerInfo, ObjectRepresentation}
import org.graalvm.polyglot.Context
import org.scalatest.{BeforeAndAfter, EitherValues}

class ReplTest extends InterpreterTest with BeforeAndAfter with EitherValues {

  override def subject: String = "Repl"

  override def contextModifiers: Option[Context#Builder => Context#Builder] =
    Some(_.option(DebugServerInfo.ENABLE_OPTION, "true"))

  override def specify(implicit
    interpreterContext: InterpreterContext
  ): Unit = {

    "initialize properly" in {
      val code =
        """
          |main = Debug.breakpoint
          |""".stripMargin
      setSessionManager(executor => executor.exit())
      eval(code)
    }

    "be able to execute arbitrary code in the caller scope" in {
      val code =
        """
          |main =
          |    x = 1
          |    y = 2
          |    Debug.breakpoint
          |""".stripMargin
      var evalResult: Either[Exception, ObjectRepresentation] =
        null
      setSessionManager { executor =>
        evalResult = executor.evaluate("x + y")
        executor.exit()
      }
      eval(code) shouldEqual 3
      evalResult.fold(_.toString, _.toString) shouldEqual "3"
    }

    "return the last evaluated value back to normal execution flow" in {
      val code =
        """
          |main =
          |    a = 5
          |    b = 6
          |    c = Debug.breakpoint
          |    c * a
          |""".stripMargin
      setSessionManager { executor =>
        executor.evaluate("a + b")
        executor.exit()
      }
      eval(code) shouldEqual 55
    }

    "be able to define its local variables" in {
      val code =
        """
          |main =
          |    x = 10
          |    Debug.breakpoint
          |""".stripMargin
      setSessionManager { executor =>
        executor.evaluate("y = x + 1")
        executor.evaluate("z = y * x")
        executor.evaluate("z")
        executor.exit()
      }
      eval(code) shouldEqual 110
    }

    "not overwrite bindings" in {
      val code =
        """
          |main =
          |    x = 10
          |    Debug.breakpoint
          |    x
          |""".stripMargin
      setSessionManager { executor =>
        executor.evaluate("x = 20")
        executor.exit()
      }
      eval(code) shouldEqual 10
    }

    "access and modify monadic state" in {
      val code =
        """
          |run =
          |    State.put Number 10
          |    Debug.breakpoint
          |    State.get Number
          |
          |main = State.run Number 0 here.run
          |""".stripMargin
      setSessionManager { executor =>
        executor.evaluate("x = State.get Number")
        executor.evaluate("State.put Number (x + 1)")
        executor.exit()
      }
      eval(code) shouldEqual 11
    }

    "be able to list local variables in its scope" in {
      val code =
        """
          |main =
          |    x = 10
          |    y = 20
          |    z = x + y
          |
          |    Debug.breakpoint
          |""".stripMargin
      var scopeResult: Map[String, ObjectRepresentation] = Map()
      setSessionManager { executor =>
        scopeResult = executor.listBindings()
        executor.exit()
      }
      eval(code)
      scopeResult.view.mapValues(_.toString).toMap shouldEqual Map(
        "this" -> "Test",
        "x"    -> "10",
        "y"    -> "20",
        "z"    -> "30"
      )
    }

    "be able to list bindings it has created" in {
      val code =
        """
          |main =
          |    x = 10
          |    y = 20
          |    z = x + y
          |
          |    Debug.breakpoint
          |""".stripMargin
      var scopeResult: Map[String, ObjectRepresentation] = Map()
      setSessionManager { executor =>
        executor.evaluate("x = y + z")
        scopeResult = executor.listBindings()
        executor.exit()
      }
      eval(code)
      scopeResult.view.mapValues(_.toString).toMap shouldEqual Map(
        "this" -> "Test",
        "x"    -> "50",
        "y"    -> "20",
        "z"    -> "30"
      )
    }

    "allow to be nested" in {
      val code =
        """
          |main =
          |    10 * Debug.breakpoint + 1
          |""".stripMargin
      setSessionManager { topExecutor =>
        setSessionManager { nestedExecutor =>
          setSessionManager { doubleNestedExecutor =>
            doubleNestedExecutor.evaluate("4")
            doubleNestedExecutor.exit()
          }
          nestedExecutor.evaluate("10 * Debug.breakpoint + 3")
          nestedExecutor.exit()
        }
        topExecutor.evaluate("10 * Debug.breakpoint + 2")
        topExecutor.exit()
      }
      eval(code) shouldEqual 4321
    }

    "behave well when nested" in {
      val code =
        """
          |main =
          |    x = 1
          |    10 * Debug.breakpoint + x
          |""".stripMargin
      setSessionManager { topExecutor =>
        topExecutor.evaluate("x = 2")
        setSessionManager { nestedExecutor =>
          nestedExecutor.evaluate("x = 3")
          setSessionManager { doubleNestedExecutor =>
            doubleNestedExecutor.evaluate("x = 4")
            doubleNestedExecutor.evaluate("x")
            doubleNestedExecutor.exit()
          }
          nestedExecutor.evaluate("10 * Debug.breakpoint + x")
          nestedExecutor.exit()
        }
        topExecutor.evaluate("10 * Debug.breakpoint + x")
        topExecutor.exit()
      }
      eval(code) shouldEqual 4321
    }

    "handle errors gracefully" in {
      val code =
        """
          |main =
          |    Debug.breakpoint
          |""".stripMargin
      var evalResult: Either[Exception, ObjectRepresentation] =
        null
      setSessionManager { executor =>
        evalResult = executor.evaluate("1 + undefined")
        executor.exit()
      }
      eval(code)
      val errorMsg =
<<<<<<< HEAD
        "Unexpected type provided for argument `that` in Number.+"
=======
        "Compile_Error Variable `undefined` is not defined."
>>>>>>> af1aab35
      evalResult.left.value.getMessage shouldEqual errorMsg
    }

    "attach language stack traces to the exception" in {
      val code =
        """
          |main =
          |    Debug.breakpoint
          |""".stripMargin
      var evalResult: Either[Exception, ObjectRepresentation] =
        null
      setSessionManager { executor =>
        evalResult = executor.evaluate("Panic.throw \"Panic\"")
        executor.exit()
      }
      eval(code)

      var lastException: Throwable = evalResult.left.value
      while (lastException.getCause != null) {
        lastException = lastException.getCause
      }

      val traceMethodNames = lastException.getStackTrace.map(_.getMethodName)
      traceMethodNames should contain("Panic.throw")
      traceMethodNames should contain("Debug.breakpoint")
    }

    "not pollute bindings upon nested error" in {
      val code =
        """
          |main =
          |    Debug.breakpoint
          |""".stripMargin
      var outerResult: Either[Exception, ObjectRepresentation] = null
      setSessionManager { outerExecutor =>
        outerExecutor.evaluate("x = \"outer\"")
        setSessionManager { innerExecutor =>
          innerExecutor.evaluate("x = \"inner\"")
          innerExecutor.exit()
        }

        // breakpoint will return Unit here, deliberately trigger an error
        outerExecutor.evaluate("1 + Debug.breakpoint")

        outerResult = outerExecutor.evaluate("x")
        outerExecutor.exit()
      }

      eval(code)
      outerResult.fold(_.toString, _.toString) shouldEqual "outer"
    }
  }
}<|MERGE_RESOLUTION|>--- conflicted
+++ resolved
@@ -19,6 +19,8 @@
     "initialize properly" in {
       val code =
         """
+          |from Builtins import all
+          |
           |main = Debug.breakpoint
           |""".stripMargin
       setSessionManager(executor => executor.exit())
@@ -28,6 +30,8 @@
     "be able to execute arbitrary code in the caller scope" in {
       val code =
         """
+          |from Builtins import all
+          |
           |main =
           |    x = 1
           |    y = 2
@@ -46,6 +50,8 @@
     "return the last evaluated value back to normal execution flow" in {
       val code =
         """
+          |from Builtins import all
+          |
           |main =
           |    a = 5
           |    b = 6
@@ -62,6 +68,8 @@
     "be able to define its local variables" in {
       val code =
         """
+          |from Builtins import all
+          |
           |main =
           |    x = 10
           |    Debug.breakpoint
@@ -78,6 +86,8 @@
     "not overwrite bindings" in {
       val code =
         """
+          |from Builtins import all
+          |
           |main =
           |    x = 10
           |    Debug.breakpoint
@@ -93,6 +103,8 @@
     "access and modify monadic state" in {
       val code =
         """
+          |from Builtins import all
+          |
           |run =
           |    State.put Number 10
           |    Debug.breakpoint
@@ -111,6 +123,8 @@
     "be able to list local variables in its scope" in {
       val code =
         """
+          |from Builtins import all
+          |
           |main =
           |    x = 10
           |    y = 20
@@ -135,6 +149,8 @@
     "be able to list bindings it has created" in {
       val code =
         """
+          |from Builtins import all
+          |
           |main =
           |    x = 10
           |    y = 20
@@ -160,6 +176,8 @@
     "allow to be nested" in {
       val code =
         """
+          |from Builtins import all
+          |
           |main =
           |    10 * Debug.breakpoint + 1
           |""".stripMargin
@@ -181,6 +199,8 @@
     "behave well when nested" in {
       val code =
         """
+          |from Builtins import all
+          |
           |main =
           |    x = 1
           |    10 * Debug.breakpoint + x
@@ -206,6 +226,8 @@
     "handle errors gracefully" in {
       val code =
         """
+          |from Builtins import all
+          |
           |main =
           |    Debug.breakpoint
           |""".stripMargin
@@ -217,17 +239,15 @@
       }
       eval(code)
       val errorMsg =
-<<<<<<< HEAD
-        "Unexpected type provided for argument `that` in Number.+"
-=======
         "Compile_Error Variable `undefined` is not defined."
->>>>>>> af1aab35
       evalResult.left.value.getMessage shouldEqual errorMsg
     }
 
     "attach language stack traces to the exception" in {
       val code =
         """
+          |from Builtins import all
+          |
           |main =
           |    Debug.breakpoint
           |""".stripMargin
@@ -252,6 +272,8 @@
     "not pollute bindings upon nested error" in {
       val code =
         """
+          |from Builtins import all
+          |
           |main =
           |    Debug.breakpoint
           |""".stripMargin
