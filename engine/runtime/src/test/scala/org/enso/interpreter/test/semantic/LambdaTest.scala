--- conflicted
+++ resolved
@@ -1,12 +1,12 @@
 package org.enso.interpreter.test.semantic
 
-import org.enso.interpreter.test.{InterpreterTest, InterpreterContext}
+import org.enso.interpreter.test.{InterpreterContext, InterpreterTest}
 
 class LambdaTest extends InterpreterTest {
   override def subject: String = "Lambdas"
 
-  override def specify(
-    implicit interpreterContext: InterpreterContext
+  override def specify(implicit
+    interpreterContext: InterpreterContext
   ): Unit = {
 
     "take arguments and use them in their bodies" in {
@@ -75,7 +75,8 @@
 
     "be able to return atoms that are evaluated with oversaturated args" in {
       val code =
-        """
+        """from Builtins import all
+          |
           |main =
           |    f = x -> Cons
           |    myCons = f 1 2 3
@@ -88,14 +89,6 @@
 
     "support the use of oversaturated args in methods" in {
       val code =
-<<<<<<< HEAD
-        """
-          |Unit.myMethod = 1
-          |
-          |main =
-          |    f = x -> myMethod
-          |    t = f 10 Unit
-=======
         """from Builtins import all
           |
           |Nothing.my_method = 1
@@ -103,7 +96,6 @@
           |main =
           |    f = x -> .my_method
           |    t = f 10 Nothing
->>>>>>> af1aab35
           |    t
           |""".stripMargin
 
@@ -125,7 +117,8 @@
 
     "call fully saturated returned lambdas" in {
       val code =
-        """
+        """from Builtins import all
+          |
           |main =
           |    fn = a -> b ->
           |        IO.println (a + b)
@@ -141,7 +134,8 @@
 
     "call fully saturated lambdas returned with TCO" in {
       val code =
-        """
+        """from Builtins import all
+          |
           |Number.if_then_else = ~t -> ~f -> if this == 0 then t else f
           |
           |main =
