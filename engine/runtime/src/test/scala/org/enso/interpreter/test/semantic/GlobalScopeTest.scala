package org.enso.interpreter.test.semantic

import org.enso.interpreter.test.{InterpreterContext, InterpreterTest}

class GlobalScopeTest extends InterpreterTest {

  override def subject: String = "Functions"

  override def specify(implicit
    interpreterContext: InterpreterContext
  ): Unit = {

    "use values from the global scope in their bodies" in {
      val code =
<<<<<<< HEAD
        """
          |Unit.a = 10
          |Unit.addTen = b -> a Unit + b
=======
        """from Builtins import all
          |
          |Nothing.a = 10
          |Nothing.addTen = b -> a Nothing + b
>>>>>>> a0f87b36
          |
          |main = addTen Nothing 5
        """.stripMargin

      eval(code) shouldEqual 15
    }

    "be able to call other functions in scope" in {
      val code =
<<<<<<< HEAD
        """
          |Unit.adder = a -> b -> a + b
=======
        """from Builtins import all
          |
          |Nothing.adder = a -> b -> a + b
>>>>>>> a0f87b36
          |
          |main =
          |    fn = multiply ->
          |        res = adder Nothing 1 2
          |        doubled = res * multiply
          |        doubled
          |    fn 2
        """.stripMargin

      eval(code) shouldEqual 6
    }

    "be able to be passed as values when in scope" in {
      val code =
<<<<<<< HEAD
        """
          |Unit.adder = a -> b -> a + b
=======
        """from Builtins import all
          |
          |Nothing.adder = a -> b -> a + b
>>>>>>> a0f87b36
          |
          |Nothing.binaryFn = a -> b -> function ->
          |  result = function a b
          |  result
          |
          |main = Nothing.binaryFn 1 2 (a -> b -> Nothing.adder a b)
        """.stripMargin

      eval(code) shouldEqual 3
    }

    "be able to mutually recurse in the global scope" in {
      val code =
<<<<<<< HEAD
        """
          |Unit.decrementCall = number ->
=======
        """from Builtins import all
          |
          |Nothing.decrementCall = number ->
>>>>>>> a0f87b36
          |  res = number - 1
          |  Nothing.fn1 res
          |
          |Nothing.fn1 = number ->
          |  if (number % 3) == 0 then number else Nothing.decrementCall number
          |
          |main = Nothing.fn1 5
        """.stripMargin

      eval(code) shouldEqual 3
    }

    "be suspended within blocks" in {
      val code =
<<<<<<< HEAD
        """
          |Unit.a = 10/0
=======
        """from Builtins import all
          |
          |Nothing.a = 10/0
>>>>>>> a0f87b36
          |
          |Nothing.b = Nothing.a
          |main = b
        """.stripMargin

      noException should be thrownBy eval(code)
    }
  }
}<|MERGE_RESOLUTION|>--- conflicted
+++ resolved
@@ -12,16 +12,10 @@
 
     "use values from the global scope in their bodies" in {
       val code =
-<<<<<<< HEAD
-        """
-          |Unit.a = 10
-          |Unit.addTen = b -> a Unit + b
-=======
         """from Builtins import all
           |
           |Nothing.a = 10
           |Nothing.addTen = b -> a Nothing + b
->>>>>>> a0f87b36
           |
           |main = addTen Nothing 5
         """.stripMargin
@@ -31,14 +25,9 @@
 
     "be able to call other functions in scope" in {
       val code =
-<<<<<<< HEAD
-        """
-          |Unit.adder = a -> b -> a + b
-=======
         """from Builtins import all
           |
           |Nothing.adder = a -> b -> a + b
->>>>>>> a0f87b36
           |
           |main =
           |    fn = multiply ->
@@ -53,14 +42,9 @@
 
     "be able to be passed as values when in scope" in {
       val code =
-<<<<<<< HEAD
-        """
-          |Unit.adder = a -> b -> a + b
-=======
         """from Builtins import all
           |
           |Nothing.adder = a -> b -> a + b
->>>>>>> a0f87b36
           |
           |Nothing.binaryFn = a -> b -> function ->
           |  result = function a b
@@ -74,14 +58,9 @@
 
     "be able to mutually recurse in the global scope" in {
       val code =
-<<<<<<< HEAD
-        """
-          |Unit.decrementCall = number ->
-=======
         """from Builtins import all
           |
           |Nothing.decrementCall = number ->
->>>>>>> a0f87b36
           |  res = number - 1
           |  Nothing.fn1 res
           |
@@ -96,14 +75,9 @@
 
     "be suspended within blocks" in {
       val code =
-<<<<<<< HEAD
-        """
-          |Unit.a = 10/0
-=======
         """from Builtins import all
           |
           |Nothing.a = 10/0
->>>>>>> a0f87b36
           |
           |Nothing.b = Nothing.a
           |main = b
