package org.enso.interpreter.test.semantic

import org.enso.interpreter.test.{
  InterpreterTest,
  InterpreterContext,
  InterpreterException
}

class ConstructorsTest extends InterpreterTest {

  override def subject: String = "Constructors & Pattern Matching"

  override def specify(
    implicit interpreterContext: InterpreterContext
  ): Unit = {
    "dispatch to the proper match branch" in {
      val patternMatchingCode =
        """
          |main =
          |    x = Cons 1 Nil
          |    case x of
          |        Cons h t -> h
          |        Nil -> 0
      """.stripMargin
      eval(patternMatchingCode) shouldEqual 1
    }

    "work with recursion" in {
      val testCode =
        """
          |main =
          |    genList = i -> if i == 0 then Nil else Cons i (genList (i - 1))
          |    sumList = list -> case list of
          |        Cons h t -> h + sumList t
          |        Nil -> 0
          |
          |    sumList (genList 10)
      """.stripMargin
      eval(testCode) shouldEqual 55
    }

    "behave correctly in non-tail positions" in {
      val testCode =
        """
          |main =
          |    add = x -> y -> x + y
          |    testCons = Cons 1 2
          |
          |    result = case testCons of
          |        Cons x y -> add x y
          |
          |    result + 1
      """.stripMargin
      eval(testCode) shouldEqual 4
    }

    "accept a catch-all fallback clause" in {
      val testCode =
        """
          |main =
          |    nil = Nil
          |    case nil of
          |        Cons _ _ -> 0
          |        _ -> 1
      """.stripMargin
      eval(testCode) shouldEqual 1
    }

    "throw an exception when match fails" in {
      val testCode =
        """
          |main =
          |    nil = Nil
          |    case nil of
          |        Cons h t -> 0
      """.stripMargin
      the[InterpreterException] thrownBy eval(testCode)
        .call() should have message "Inexhaustive_Pattern_Match_Error Nil"
    }

    "be usable in code, with arbitrary definition order" in {
      val testCode =
        """
          |type Cons2 a b
          |
<<<<<<< HEAD
          |Unit.genList = i -> if i == 0 then Nil2 else Cons2 i (genList Unit (i - 1))
          |
          |type Nil2
          |
          |Unit.sumList = list -> case list of
          |  Cons2 h t -> h + sumList Unit t
          |  Nil2 -> 0
          |
          |main = sumList Unit (genList Unit 10)
=======
          |Nothing.genList = i -> if i == 0 then Nil2 else Cons2 i (Nothing.genList (i - 1))
          |
          |type Nil2
          |
          |Nothing.sumList = list -> case list of
          |  Cons2 h t -> h + Nothing.sumList t
          |  Nil2 -> 0
          |
          |main = Nothing.sumList (Nothing.genList 10)
>>>>>>> af1aab35
      """.stripMargin
      eval(testCode) shouldEqual 55
    }
  }
}<|MERGE_RESOLUTION|>--- conflicted
+++ resolved
@@ -1,21 +1,22 @@
 package org.enso.interpreter.test.semantic
 
 import org.enso.interpreter.test.{
-  InterpreterTest,
   InterpreterContext,
-  InterpreterException
+  InterpreterException,
+  InterpreterTest
 }
 
 class ConstructorsTest extends InterpreterTest {
 
   override def subject: String = "Constructors & Pattern Matching"
 
-  override def specify(
-    implicit interpreterContext: InterpreterContext
+  override def specify(implicit
+    interpreterContext: InterpreterContext
   ): Unit = {
     "dispatch to the proper match branch" in {
       val patternMatchingCode =
-        """
+        """from Builtins import all
+          |
           |main =
           |    x = Cons 1 Nil
           |    case x of
@@ -27,7 +28,8 @@
 
     "work with recursion" in {
       val testCode =
-        """
+        """from Builtins import all
+          |
           |main =
           |    genList = i -> if i == 0 then Nil else Cons i (genList (i - 1))
           |    sumList = list -> case list of
@@ -41,7 +43,8 @@
 
     "behave correctly in non-tail positions" in {
       val testCode =
-        """
+        """from Builtins import all
+          |
           |main =
           |    add = x -> y -> x + y
           |    testCons = Cons 1 2
@@ -56,7 +59,8 @@
 
     "accept a catch-all fallback clause" in {
       val testCode =
-        """
+        """from Builtins import all
+          |
           |main =
           |    nil = Nil
           |    case nil of
@@ -68,7 +72,8 @@
 
     "throw an exception when match fails" in {
       val testCode =
-        """
+        """from Builtins import all
+          |
           |main =
           |    nil = Nil
           |    case nil of
@@ -80,20 +85,10 @@
 
     "be usable in code, with arbitrary definition order" in {
       val testCode =
-        """
+        """from Builtins import all
+          |
           |type Cons2 a b
           |
-<<<<<<< HEAD
-          |Unit.genList = i -> if i == 0 then Nil2 else Cons2 i (genList Unit (i - 1))
-          |
-          |type Nil2
-          |
-          |Unit.sumList = list -> case list of
-          |  Cons2 h t -> h + sumList Unit t
-          |  Nil2 -> 0
-          |
-          |main = sumList Unit (genList Unit 10)
-=======
           |Nothing.genList = i -> if i == 0 then Nil2 else Cons2 i (Nothing.genList (i - 1))
           |
           |type Nil2
@@ -103,7 +98,6 @@
           |  Nil2 -> 0
           |
           |main = Nothing.sumList (Nothing.genList 10)
->>>>>>> af1aab35
       """.stripMargin
       eval(testCode) shouldEqual 55
     }
