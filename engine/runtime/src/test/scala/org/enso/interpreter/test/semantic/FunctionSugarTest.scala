package org.enso.interpreter.test.semantic

import org.enso.interpreter.test.{InterpreterContext, InterpreterTest}

class FunctionSugarTest extends InterpreterTest {
  override def subject: String = "Function Definition Sugar"

  override def specify(implicit
    interpreterContext: InterpreterContext
  ): Unit = {

    "work for local functions" in {
      val code =
        """
          |main =
          |    f a b = a - b
          |    f 10 20
          |""".stripMargin

      eval(code) shouldEqual -10
    }

    "work for methods" in {
      val code =
<<<<<<< HEAD
        """
          |Unit.foo a b = a * b - a
=======
        """from Builtins import all
          |
          |Nothing.foo a b = a * b - a
>>>>>>> a0f87b36
          |
          |main = Nothing.foo 2 3
          |""".stripMargin

      eval(code) shouldEqual 4
    }
  }
}<|MERGE_RESOLUTION|>--- conflicted
+++ resolved
@@ -22,14 +22,9 @@
 
     "work for methods" in {
       val code =
-<<<<<<< HEAD
-        """
-          |Unit.foo a b = a * b - a
-=======
         """from Builtins import all
           |
           |Nothing.foo a b = a * b - a
->>>>>>> a0f87b36
           |
           |main = Nothing.foo 2 3
           |""".stripMargin
