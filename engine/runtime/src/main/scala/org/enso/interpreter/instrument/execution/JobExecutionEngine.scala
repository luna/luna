--- conflicted
+++ resolved
@@ -8,12 +8,12 @@
 import org.enso.interpreter.instrument.InterpreterContext
 import org.enso.interpreter.instrument.job.Job
 import org.enso.polyglot.RuntimeServerInfo
+import org.enso.text.Sha3_224VersionCalculator
 
 import scala.concurrent.{Future, Promise}
 import scala.util.control.NonFatal
 
-/**
-  * This component schedules the execution of jobs. It keep a queue of
+/** This component schedules the execution of jobs. It keep a queue of
   * pending jobs and activates job execution in FIFO order.
   *
   * @param interpreterContext suppliers of services that provide interpreter
@@ -38,7 +38,7 @@
       .get(RuntimeServerInfo.JOB_PARALLELISM_KEY)
       .intValue()
 
-  private val jobExecutor = Executors.newFixedThreadPool(
+  val jobExecutor = Executors.newFixedThreadPool(
     jobParallelism,
     new TruffleThreadFactory(context, "job-pool")
   )
@@ -51,16 +51,12 @@
       truffleContext   = interpreterContext.truffleContext,
       jobProcessor     = this,
       jobControlPlane  = this,
-<<<<<<< HEAD
-      locking          = locking
-=======
       locking          = locking,
       state            = executionState,
       versioning       = Sha3_224VersionCalculator
->>>>>>> 75e31362
     )
 
-  /** @inheritdoc * */
+  /** @inheritdoc */
   override def run[A](job: Job[A]): Future[A] = {
     val jobId   = UUID.randomUUID()
     val promise = Promise[A]()
@@ -87,7 +83,7 @@
     promise.future
   }
 
-  /** @inheritdoc * */
+  /** @inheritdoc */
   override def abortAllJobs(): Unit = {
     val allJobs         = runningJobsRef.updateAndGet(_.filterNot(_.future.isCancelled))
     val cancellableJobs = allJobs.filter(_.job.isCancellable)
@@ -98,7 +94,7 @@
       .checkInterrupts()
   }
 
-  /** @inheritdoc * */
+  /** @inheritdoc */
   override def abortJobs(contextId: UUID): Unit = {
     val allJobs     = runningJobsRef.get()
     val contextJobs = allJobs.filter(_.job.contextIds.contains(contextId))
@@ -111,7 +107,7 @@
       .checkInterrupts()
   }
 
-  /** @inheritdoc * */
+  /** @inheritdoc */
   override def stop(): Unit = {
     val allJobs = runningJobsRef.get()
     allJobs.foreach(_.future.cancel(true))
