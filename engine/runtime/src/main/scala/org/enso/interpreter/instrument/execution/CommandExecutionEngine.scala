package org.enso.interpreter.instrument.execution

import java.util.concurrent.Executors
import java.util.logging.Level

import org.enso.interpreter.instrument.InterpreterContext
import org.enso.interpreter.instrument.command.Command
import org.enso.interpreter.instrument.execution.Completion.{Done, Interrupted}
import org.enso.interpreter.runtime.control.ThreadInterruptedException
<<<<<<< HEAD
=======
import org.enso.polyglot.RuntimeOptions
import org.enso.text.Sha3_224VersionCalculator
>>>>>>> a0f87b36

import scala.concurrent.{ExecutionContext, Future}
import scala.util.control.NonFatal
import scala.util.{Failure, Success}

/** This component schedules the execution of commands. It keep a queue of
  * pending commands and activates command execution in FIFO order.
  *
  * @param interpreterContext suppliers of services that provide interpreter
  *                           specific functionality
  */
class CommandExecutionEngine(
  interpreterContext: InterpreterContext
) extends CommandProcessor {

  private val context = interpreterContext.executionService.getContext

  private val commandExecutor = Executors.newCachedThreadPool(
    new TruffleThreadFactory(context, "command-pool")
  )

  implicit private val commandExecutionContext =
    ExecutionContext.fromExecutor(commandExecutor)

  private val locking = new ReentrantLocking

  private val jobExecutionEngine =
    new JobExecutionEngine(interpreterContext, locking)

  private val runtimeContext =
    RuntimeContext(
      executionService = interpreterContext.executionService,
      contextManager   = interpreterContext.contextManager,
      endpoint         = interpreterContext.endpoint,
      truffleContext   = interpreterContext.truffleContext,
      jobProcessor     = jobExecutionEngine,
      jobControlPlane  = jobExecutionEngine,
      locking          = locking,
      versioning       = Sha3_224VersionCalculator
    )

  /** @inheritdoc **/
  def invoke(cmd: Command): Future[Completion] = {
    val logger = runtimeContext.executionService.getLogger
    val doIt = () =>
      cmd
        .execute(runtimeContext, commandExecutionContext)
        .transformWith[Completion] {
          case Success(()) =>
            Future.successful(Done)

          case Failure(
              _: InterruptedException | _: ThreadInterruptedException
              ) =>
            Future.successful[Completion](Interrupted)

          case Failure(NonFatal(ex)) =>
            logger.log(
              Level.SEVERE,
              s"An error occurred during execution of $cmd command",
              ex
            )
            Future.failed[Completion](ex)
        }

    for {
      _ <- Future { logger.log(Level.FINE, s"Executing command: $cmd...") }
      _ <- doIt()
      _ <- Future { logger.log(Level.FINE, s"Command $cmd finished.") }
    } yield Done

  }

  /** @inheritdoc **/
  override def stop(): Unit = {
    jobExecutionEngine.stop()
    commandExecutor.shutdownNow()
  }

}<|MERGE_RESOLUTION|>--- conflicted
+++ resolved
@@ -7,13 +7,10 @@
 import org.enso.interpreter.instrument.command.Command
 import org.enso.interpreter.instrument.execution.Completion.{Done, Interrupted}
 import org.enso.interpreter.runtime.control.ThreadInterruptedException
-<<<<<<< HEAD
-=======
 import org.enso.polyglot.RuntimeOptions
 import org.enso.text.Sha3_224VersionCalculator
->>>>>>> a0f87b36
 
-import scala.concurrent.{ExecutionContext, Future}
+import scala.concurrent.{ExecutionContext, ExecutionContextExecutor, Future}
 import scala.util.control.NonFatal
 import scala.util.{Failure, Success}
 
@@ -21,25 +18,41 @@
   * pending commands and activates command execution in FIFO order.
   *
   * @param interpreterContext suppliers of services that provide interpreter
-  *                           specific functionality
+  * specific functionality
   */
-class CommandExecutionEngine(
-  interpreterContext: InterpreterContext
-) extends CommandProcessor {
+class CommandExecutionEngine(interpreterContext: InterpreterContext)
+    extends CommandProcessor {
 
-  private val context = interpreterContext.executionService.getContext
-
-  private val commandExecutor = Executors.newCachedThreadPool(
-    new TruffleThreadFactory(context, "command-pool")
-  )
-
-  implicit private val commandExecutionContext =
-    ExecutionContext.fromExecutor(commandExecutor)
+  private val isSequential =
+    interpreterContext.executionService.getContext.getEnvironment.getOptions
+      .get(RuntimeOptions.INTERPRETER_SEQUENTIAL_COMMAND_EXECUTION_KEY)
+      .booleanValue()
 
   private val locking = new ReentrantLocking
 
   private val jobExecutionEngine =
     new JobExecutionEngine(interpreterContext, locking)
+
+  private val commandExecutor =
+    if (isSequential) {
+      interpreterContext.executionService.getLogger.fine(
+        "Executing commands sequentially"
+      )
+      jobExecutionEngine.jobExecutor
+    } else {
+      interpreterContext.executionService.getLogger.fine(
+        "Executing commands in a separate command pool"
+      )
+      Executors.newCachedThreadPool(
+        new TruffleThreadFactory(
+          interpreterContext.executionService.getContext,
+          "command-pool"
+        )
+      )
+    }
+
+  implicit private val commandExecutionContext: ExecutionContextExecutor =
+    ExecutionContext.fromExecutor(commandExecutor)
 
   private val runtimeContext =
     RuntimeContext(
@@ -53,7 +66,7 @@
       versioning       = Sha3_224VersionCalculator
     )
 
-  /** @inheritdoc **/
+  /** @inheritdoc */
   def invoke(cmd: Command): Future[Completion] = {
     val logger = runtimeContext.executionService.getLogger
     val doIt = () =>
@@ -64,7 +77,7 @@
             Future.successful(Done)
 
           case Failure(
-              _: InterruptedException | _: ThreadInterruptedException
+                _: InterruptedException | _: ThreadInterruptedException
               ) =>
             Future.successful[Completion](Interrupted)
 
@@ -85,7 +98,7 @@
 
   }
 
-  /** @inheritdoc **/
+  /** @inheritdoc */
   override def stop(): Unit = {
     jobExecutionEngine.stop()
     commandExecutor.shutdownNow()
