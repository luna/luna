--- conflicted
+++ resolved
@@ -1,24 +1,17 @@
 package org.enso.interpreter.instrument.job
 
 import java.io.File
-<<<<<<< HEAD
-import java.util.UUID
-=======
 import java.util.{Objects, UUID}
->>>>>>> a0f87b36
 import java.util.function.Consumer
 import java.util.logging.Level
 
 import cats.implicits._
-<<<<<<< HEAD
-=======
 import com.oracle.truffle.api.source.SourceSection
 import com.oracle.truffle.api.{
   TruffleException,
   TruffleStackTrace,
   TruffleStackTraceElement
 }
->>>>>>> a0f87b36
 import org.enso.interpreter.instrument.IdExecutionInstrument.{
   ExpressionCall,
   ExpressionValue
@@ -31,13 +24,11 @@
 }
 import org.enso.interpreter.instrument.{
   InstrumentFrame,
+  MethodCallsCache,
   RuntimeCache,
   Visualisation
 }
 import org.enso.interpreter.node.callable.FunctionCallInstrumentationNode.FunctionCall
-<<<<<<< HEAD
-import org.enso.pkg.QualifiedName
-=======
 import org.enso.interpreter.runtime.data.text.Text
 import org.enso.interpreter.service.error.{
   ConstructorNotFoundException,
@@ -45,7 +36,6 @@
   ServiceException
 }
 import org.enso.polyglot.LanguageInfo
->>>>>>> a0f87b36
 import org.enso.polyglot.runtime.Runtime.Api
 import org.enso.polyglot.runtime.Runtime.Api.ContextId
 import org.enso.text.editing.model
@@ -53,14 +43,7 @@
 import scala.jdk.OptionConverters._
 import scala.jdk.CollectionConverters._
 
-<<<<<<< HEAD
-import scala.jdk.javaapi.OptionConverters
-
-/**
-  * Provides support for executing Enso code. Adds convenient methods to
-=======
 /** Provides support for executing Enso code. Adds convenient methods to
->>>>>>> a0f87b36
   * run Enso programs in a Truffle context.
   */
 trait ProgramExecutionSupport {
@@ -69,56 +52,86 @@
     *
     * @param executionFrame an execution frame
     * @param callStack a call stack
-    * @param valueCallback a listener of computed values
-    * @param visualisationCallback a listener of fired visualisations
+    * @param onCachedMethodCallCallback a listener of cached method calls
+    * @param onComputedCallback a listener of computed values
+    * @param onCachedCallback a listener of cached values
+    * @param onExceptionalCallback the consumer of the exceptional events.
     */
   @scala.annotation.tailrec
-  final private def runProgram(
+  final private def executeProgram(
     executionFrame: ExecutionFrame,
     callStack: List[LocalCallFrame],
-    valueCallback: Consumer[ExpressionValue],
-    visualisationCallback: Consumer[ExpressionValue]
+    onCachedMethodCallCallback: Consumer[ExpressionValue],
+    onComputedCallback: Consumer[ExpressionValue],
+    onCachedCallback: Consumer[ExpressionValue],
+    onExceptionalCallback: Consumer[Throwable]
   )(implicit ctx: RuntimeContext): Unit = {
-    var enterables: Map[UUID, FunctionCall] = Map()
-    val valsCallback: Consumer[ExpressionValue] =
-      if (callStack.isEmpty) valueCallback else _ => ()
+    val methodCallsCache = new MethodCallsCache
+    var enterables       = Map[UUID, FunctionCall]()
+    val computedCallback: Consumer[ExpressionValue] =
+      if (callStack.isEmpty) onComputedCallback else _ => ()
     val callablesCallback: Consumer[ExpressionCall] = fun =>
       if (callStack.headOption.exists(_.expressionId == fun.getExpressionId)) {
         enterables += fun.getExpressionId -> fun.getCall
       }
     executionFrame match {
-      case ExecutionFrame(ExecutionItem.Method(file, cons, function), cache) =>
+      case ExecutionFrame(
+            ExecutionItem.Method(module, cons, function),
+            cache
+          ) =>
         ctx.executionService.execute(
-          file,
+          module,
           cons,
           function,
           cache,
+          methodCallsCache,
           callStack.headOption.map(_.expressionId).orNull,
-          valsCallback,
-          visualisationCallback,
-          callablesCallback
+          callablesCallback,
+          computedCallback,
+          onCachedCallback,
+          onExceptionalCallback
         )
       case ExecutionFrame(ExecutionItem.CallData(callData), cache) =>
         ctx.executionService.execute(
           callData,
           cache,
+          methodCallsCache,
           callStack.headOption.map(_.expressionId).orNull,
-          valsCallback,
-          visualisationCallback,
-          callablesCallback
+          callablesCallback,
+          computedCallback,
+          onCachedCallback,
+          onExceptionalCallback
         )
     }
 
     callStack match {
-      case Nil => ()
+      case Nil =>
+        val notExecuted =
+          methodCallsCache.getNotExecuted(executionFrame.cache.getCalls)
+        notExecuted.forEach { expressionId =>
+          val expressionType = executionFrame.cache.getType(expressionId)
+          val expressionCall = executionFrame.cache.getCall(expressionId)
+          onCachedMethodCallCallback.accept(
+            new ExpressionValue(
+              expressionId,
+              null,
+              expressionType,
+              expressionType,
+              expressionCall,
+              expressionCall
+            )
+          )
+        }
       case item :: tail =>
         enterables.get(item.expressionId) match {
           case Some(call) =>
-            runProgram(
+            executeProgram(
               ExecutionFrame(ExecutionItem.CallData(call), item.cache),
               tail,
-              valueCallback,
-              visualisationCallback
+              onCachedMethodCallCallback,
+              onComputedCallback,
+              onCachedCallback,
+              onExceptionalCallback
             )
           case None =>
             ()
@@ -131,20 +144,17 @@
     * @param contextId an identifier of an execution context
     * @param stack a call stack
     * @param updatedVisualisations a list of updated visualisations
+    * @param sendMethodCallUpdates a flag to send all the method calls of the
+    * executed frame as a value updates
     * @param ctx a runtime context
     * @return a diagnostic message
     */
   final def runProgram(
     contextId: Api.ContextId,
     stack: List[InstrumentFrame],
-<<<<<<< HEAD
-    updatedVisualisations: Seq[Api.ExpressionId]
-  )(implicit ctx: RuntimeContext): Either[String, Unit] = {
-=======
     updatedVisualisations: Seq[Api.ExpressionId],
     sendMethodCallUpdates: Boolean
   )(implicit ctx: RuntimeContext): Option[Api.ExecutionResult] = {
->>>>>>> a0f87b36
     @scala.annotation.tailrec
     def unwind(
       stack: List[InstrumentFrame],
@@ -159,29 +169,31 @@
         case InstrumentFrame(Api.StackItem.LocalCall(id), cache) :: xs =>
           unwind(xs, explicitCalls, LocalCallFrame(id, cache) :: localCalls)
       }
-    def getName(item: ExecutionItem): String =
-      item match {
-        case ExecutionItem.Method(_, _, function) => function
-        case ExecutionItem.CallData(call)         => call.getFunction.getName
+
+    val onCachedMethodCallCallback: Consumer[ExpressionValue] = { value =>
+      ctx.executionService.getLogger.finer(s"ON_CACHED_CALL $value")
+      sendValueUpdate(contextId, value, sendMethodCallUpdates)
+    }
+
+    val onCachedValueCallback: Consumer[ExpressionValue] = { value =>
+      if (updatedVisualisations.contains(value.getExpressionId)) {
+        ctx.executionService.getLogger.finer(s"ON_CACHED_VALUE $value")
+        fireVisualisationUpdates(contextId, value)
       }
-
-    val visualisationUpdateCallback: Consumer[ExpressionValue] = { value =>
-      if (updatedVisualisations.contains(value.getExpressionId))
-        onVisualisationUpdate(contextId, value)
+    }
+
+    val onComputedValueCallback: Consumer[ExpressionValue] = { value =>
+      ctx.executionService.getLogger.finer(s"ON_COMPUTED $value")
+      sendValueUpdate(contextId, value, sendMethodCallUpdates)
+      fireVisualisationUpdates(contextId, value)
+    }
+
+    val onExceptionalCallback: Consumer[Throwable] = { value =>
+      ctx.executionService.getLogger.finer(s"ON_ERROR $value")
+      sendErrorUpdate(contextId, value)
     }
 
     val (explicitCallOpt, localCalls) = unwind(stack, Nil, Nil)
-<<<<<<< HEAD
-    for {
-      stackItem <- Either.fromOption(explicitCallOpt, "stack is empty")
-      _ <- Either
-        .catchNonFatal(
-          runProgram(
-            stackItem,
-            localCalls,
-            onExpressionValueComputed(contextId, _),
-            visualisationUpdateCallback
-=======
     val executionResult = for {
       stackItem <- Either.fromOption(
         explicitCallOpt,
@@ -198,35 +210,12 @@
               onCachedValueCallback,
               onExceptionalCallback
             )
->>>>>>> a0f87b36
-          )
-        )
-        .leftMap { ex =>
-          ctx.executionService.getLogger.log(
-            Level.FINE,
-            s"Error executing a function '${getName(stackItem.item)}'",
-            ex
-          )
-          s"error in function: ${getName(stackItem.item)}"
-        }
+          )
+          .leftMap(onExecutionError(stackItem.item, _))
     } yield ()
     executionResult.fold(Some(_), _ => None)
   }
 
-<<<<<<< HEAD
-  private def onVisualisationUpdate(
-    contextId: Api.ContextId,
-    value: ExpressionValue
-  )(implicit ctx: RuntimeContext): Unit =
-    fireVisualisationUpdates(contextId, value)
-
-  private def onExpressionValueComputed(
-    contextId: Api.ContextId,
-    value: ExpressionValue
-  )(implicit ctx: RuntimeContext): Unit = {
-    sendValueUpdate(contextId, value)
-    fireVisualisationUpdates(contextId, value)
-=======
   /** Execution error handler.
     *
     * @param item the stack item being executed
@@ -355,28 +344,34 @@
         )
       )
     )
->>>>>>> a0f87b36
   }
 
   private def sendValueUpdate(
     contextId: ContextId,
-    value: ExpressionValue
+    value: ExpressionValue,
+    sendMethodCallUpdates: Boolean
   )(implicit ctx: RuntimeContext): Unit = {
-    ctx.endpoint.sendToClient(
-      Api.Response(
-        Api.ExpressionValuesComputed(
-          contextId,
-          Vector(
-            Api.ExpressionValueUpdate(
-              value.getExpressionId,
-              OptionConverters.toScala(value.getType),
-              Some(value.getValue.toString),
-              toMethodPointer(value)
+    val methodPointer = toMethodPointer(value)
+    if (
+      (sendMethodCallUpdates && methodPointer.isDefined) ||
+      !Objects.equals(value.getCallInfo, value.getCachedCallInfo) ||
+      !Objects.equals(value.getType, value.getCachedType)
+    ) {
+      ctx.endpoint.sendToClient(
+        Api.Response(
+          Api.ExpressionValuesComputed(
+            contextId,
+            Vector(
+              Api.ExpressionValueUpdate(
+                value.getExpressionId,
+                Option(value.getType),
+                methodPointer
+              )
             )
           )
         )
       )
-    )
+    }
   }
 
   private def fireVisualisationUpdates(
@@ -409,6 +404,7 @@
         .leftMap(_.getMessage)
         .flatMap {
           case text: String       => Right(text.getBytes("UTF-8"))
+          case text: Text         => Right(text.toString.getBytes("UTF-8"))
           case bytes: Array[Byte] => Right(bytes)
           case other =>
             Left(s"Cannot encode ${other.getClass} to byte array")
@@ -438,22 +434,15 @@
 
   private def toMethodPointer(
     value: ExpressionValue
-  )(implicit ctx: RuntimeContext): Option[Api.MethodPointer] =
+  ): Option[Api.MethodPointer] =
     for {
-      call          <- Option(value.getCallInfo)
-      qualifiedName <- QualifiedName.fromString(call.getCallTargetName)
-      moduleName    <- qualifiedName.getParent
-      functionName  <- QualifiedName.fromString(call.getFunctionName)
-      typeName      <- functionName.getParent
-      module <- OptionConverters.toScala(
-        ctx.executionService.getContext.getTopScope
-          .getModule(moduleName.toString)
-      )
-      modulePath <- Option(module.getPath)
+      call       <- Option(value.getCallInfo)
+      moduleName <- Option(call.getModuleName)
+      typeName   <- Option(call.getTypeName).map(_.item)
     } yield Api.MethodPointer(
-      new File(modulePath),
-      typeName.toString,
-      functionName.module
+      moduleName.toString,
+      typeName,
+      call.getFunctionName
     )
 
   /** Convert truffle source section to the range of text.
@@ -511,11 +500,11 @@
 
     /** The explicit method call.
       *
-      * @param file the file containing the method
+      * @param module the module containing the method
       * @param constructor the type on which the method is defined
       * @param function the method name
       */
-    case class Method(file: File, constructor: String, function: String)
+    case class Method(module: String, constructor: String, function: String)
         extends ExecutionItem
 
     object Method {
@@ -527,7 +516,7 @@
         */
       def apply(call: Api.StackItem.ExplicitCall): Method =
         Method(
-          call.methodPointer.file,
+          call.methodPointer.module,
           call.methodPointer.definedOnType,
           call.methodPointer.name
         )
