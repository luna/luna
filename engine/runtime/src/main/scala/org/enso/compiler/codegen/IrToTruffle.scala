package org.enso.compiler.codegen

import com.oracle.truffle.api.Truffle
import com.oracle.truffle.api.source.{Source, SourceSection}
import org.enso.compiler.core.IR
import org.enso.compiler.core.IR.Module.Scope.Import
import org.enso.compiler.core.IR.{Error, IdentifiedLocation, Pattern}
import org.enso.compiler.exception.{BadPatternMatch, CompilerError}
import org.enso.compiler.pass.analyse.AliasAnalysis.Graph.{Scope => AliasScope}
import org.enso.compiler.pass.analyse.AliasAnalysis.{Graph => AliasGraph}
import org.enso.compiler.pass.analyse.{
  AliasAnalysis,
  DataflowAnalysis,
  TailCall
}
import org.enso.compiler.pass.optimise.ApplicationSaturation
import org.enso.interpreter.node.callable.argument.ReadArgumentNode
import org.enso.interpreter.node.callable.function.{
  BlockNode,
  CreateFunctionNode
}
import org.enso.interpreter.node.callable.thunk.{CreateThunkNode, ForceNode}
import org.enso.interpreter.node.callable.{
  ApplicationNode,
  InvokeCallableNode,
  SequenceLiteralNode
}
import org.enso.interpreter.node.controlflow._
import org.enso.interpreter.node.expression.constant.{
  ConstantObjectNode,
  ConstructorNode,
  DynamicSymbolNode,
  ErrorNode
}
import org.enso.interpreter.node.expression.literal.{
  IntegerLiteralNode,
  TextLiteralNode
}
import org.enso.interpreter.node.scope.{AssignmentNode, ReadLocalVariableNode}
import org.enso.interpreter.node.{
  ClosureRootNode,
  ExpressionNode => RuntimeExpression
}
import org.enso.interpreter.runtime.Context
import org.enso.interpreter.runtime.callable.UnresolvedSymbol
import org.enso.interpreter.runtime.callable.argument.{
  ArgumentDefinition,
  CallArgument
}
import org.enso.interpreter.runtime.callable.atom.AtomConstructor
import org.enso.interpreter.runtime.callable.function.{
  FunctionSchema,
  Function => RuntimeFunction
}
import org.enso.interpreter.runtime.error.{
  DuplicateArgumentNameException,
  VariableDoesNotExistException
}
import org.enso.interpreter.runtime.scope.{LocalScope, ModuleScope}
import org.enso.interpreter.{Constants, Language}

import scala.collection.mutable
import scala.collection.mutable.ArrayBuffer
import scala.jdk.OptionConverters._

/** This is an implementation of a codegeneration pass that lowers the Enso
  * [[IR]] into the truffle [[org.enso.compiler.core.Core.Node]] structures that
  * are actually executed.
  *
  * It should be noted that, as is, there is no support for cross-module links,
  * with each lowering pass operating solely on a single module.
  *
  * @param context the language context instance for which this is executing
  * @param source the source code that corresponds to the text for which code
  *               is being generated
  * @param moduleScope the scope of the module for which code is being generated
  */
class IrToTruffle(
  val context: Context,
  val source: Source,
  val moduleScope: ModuleScope
) {

  val language: Language = context.getLanguage

  // ==========================================================================
  // === Top-Level Runners ====================================================
  // ==========================================================================

  /** Executes the codegen pass on the input [[IR]].
    *
    * Please note that the IR passed to this function should not contain _any_
    * errors (members of [[IR.Error]]). These must be dealt with and reported
    * before codegen runs, as they will cause a compiler error.
    *
    * In future, this restriction will be relaxed to admit errors that are
    * members of [[IR.Diagnostic.Kind.Interactive]], such that we can display
    * these to users during interactive execution.
    *
    * @param ir the IR to generate code for
    */
  def run(ir: IR.Module): Unit = processModule(ir)

  /** Executes the codegen pass on an inline input.
    *
    * @param ir the IR to generate code for
    * @param localScope the scope in which the inline input exists
    * @param scopeName the name of `localScope`
    * @return an truffle expression representing `ir`
    */
  def runInline(
    ir: IR.Expression,
    localScope: LocalScope,
    scopeName: String
  ): RuntimeExpression = {
    new ExpressionProcessor(localScope, scopeName).runInline(ir)
  }

  // ==========================================================================
  // === IR Processing Functions ==============================================
  // ==========================================================================

  /** Generates truffle nodes from the top-level definitions of an Enso module
    * and registers these definitions in scope in the compiler.
    *
    * It does not directly return any constructs, but instead registers these
    * constructs for later access in the compiler and language context.
    *
    * @param module the module for which code should be generated
    */
  private def processModule(module: IR.Module): Unit = {
    val imports = module.imports
    val atomDefs = module.bindings.collect {
      case atom: IR.Module.Scope.Definition.Atom => atom
    }
    val methodDefs = module.bindings.collect {
      case method: IR.Module.Scope.Definition.Method => method
    }

    // Register the imports in scope
    imports.foreach {
      case Import.Polyglot(Import.Polyglot.Java(pkg, cls), _, _, _) =>
        val fullName = s"$pkg.$cls"
        this.moduleScope.registerPolyglotSymbol(
          cls,
          context.getEnvironment.lookupHostSymbol(fullName)
        )
      case i: Import.Module =>
        this.moduleScope.addImport(context.getCompiler.processImport(i.name))
      case _: Error =>
    }

    // Register the atoms and their constructors in scope
    val atomConstructors =
      atomDefs.map(t => new AtomConstructor(t.name.name, moduleScope))
    atomConstructors.foreach(moduleScope.registerConstructor)

    atomConstructors
      .zip(atomDefs)
      .foreach {
        case (atomCons, atomDefn) =>
          val scopeInfo = atomDefn
            .unsafeGetMetadata(
              AliasAnalysis,
              "No root scope on an atom definition."
            )
            .unsafeAs[AliasAnalysis.Info.Scope.Root]

          val dataflowInfo = atomDefn.unsafeGetMetadata(
            DataflowAnalysis,
            "No dataflow information associated with an atom."
          )

          val argFactory =
            new DefinitionArgumentProcessor(
              scope = new LocalScope(
                None,
                scopeInfo.graph,
                scopeInfo.graph.rootScope,
                dataflowInfo
              )
            )
          val argDefs =
            new Array[ArgumentDefinition](atomDefn.arguments.size)

          for (idx <- atomDefn.arguments.indices) {
            argDefs(idx) = argFactory.run(atomDefn.arguments(idx), idx)
          }

          atomCons.initializeFields(argDefs: _*)
      }

    // Register the method definitions in scope
    methodDefs.foreach(methodDef => {
      val scopeInfo = methodDef
        .unsafeGetMetadata(
          AliasAnalysis,
          "Missing scope information for method."
        )
        .unsafeAs[AliasAnalysis.Info.Scope.Root]
      val dataflowInfo = methodDef.unsafeGetMetadata(
        DataflowAnalysis,
        "Method definition missing dataflow information."
      )

      val typeName =
        if (methodDef.typeName.name == Constants.Names.CURRENT_MODULE) {
          moduleScope.getAssociatedType.getName
        } else {
          methodDef.typeName.name
        }

      val expressionProcessor = new ExpressionProcessor(
        typeName ++ Constants.SCOPE_SEPARATOR ++ methodDef.methodName.name,
        scopeInfo.graph,
        scopeInfo.graph.rootScope,
        dataflowInfo
      )

      val funNode = methodDef.body match {
        case fn: IR.Function =>
          expressionProcessor.processFunctionBody(
            fn.arguments,
            fn.body,
            methodDef.location,
            Some(methodDef.methodName.name)
          )
        case _ =>
          throw new CompilerError(
            "Method bodies must be functions at the point of codegen."
          )
      }

      val function = new RuntimeFunction(
        funNode.getCallTarget,
        null,
        new FunctionSchema(
          FunctionSchema.CallStrategy.CALL_LOOP,
          funNode.getArgs: _*
        )
      )

      val cons = moduleScope
        .getConstructor(typeName)
        .orElseThrow(() =>
          new VariableDoesNotExistException(methodDef.typeName.name)
        )
      moduleScope.registerMethod(cons, methodDef.methodName.name, function)
    })
  }

  // ==========================================================================
  // === Utility Functions ====================================================
  // ==========================================================================

  /** Creates a source section from a given location in the code.
    *
    * @param location the location to turn into a section
    * @return the source section corresponding to `location`
    */
  private def makeSection(
    location: Option[IdentifiedLocation]
  ): SourceSection = {
    location
      .map(loc => source.createSection(loc.start, loc.length))
      .getOrElse(source.createUnavailableSection())
  }

  /** Sets the source section for a given expression node to the provided
    * location.
    *
    * @param expr     the expression to set the location for
    * @param location the location to assign to `expr`
    * @tparam T the type of `expr`
    * @return `expr` with its location set to `location`
    */
  private def setLocation[T <: RuntimeExpression](
    expr: T,
    location: Option[IdentifiedLocation]
  ): T = {
    location.foreach { loc =>
      expr.setSourceLocation(loc.start, loc.length)
      loc.id.foreach { id => expr.setId(id) }
    }
    expr
  }

  // ==========================================================================
  // === Expression Processor =================================================
  // ==========================================================================

  /** This class is responsible for performing codegen of [[IR]] constructs that
    * are Enso program expressions.
    *
    * @param scope the scope in which the code generation is occurring
    * @param scopeName the name of `scope`
    */
  sealed private class ExpressionProcessor(
    val scope: LocalScope,
    val scopeName: String
  ) {

    private var currentVarName = "anonymous"

    // === Construction =======================================================

    /** Constructs an [[ExpressionProcessor]] instance with a defaulted local
      * scope.
      *
      * @param scopeName the name to attribute to the default local scope.
      */
    def this(
      scopeName: String,
      graph: AliasGraph,
      scope: AliasScope,
      dataflowInfo: DataflowAnalysis.Metadata
    ) = {
      this(
        new LocalScope(None, graph, scope, dataflowInfo),
        scopeName
      )
    }

    /** Creates an instance of [[ExpressionProcessor]] that operates in a child
      * scope of `this`.
      *
      * @param name the name of the child scope
      * @return an expression processor operating on a child scope
      */
    def createChild(
      name: String,
      scope: AliasScope
    ): ExpressionProcessor = {
      new ExpressionProcessor(this.scope.createChild(scope), name)
    }

    // === Runner =============================================================

    /** Runs the code generation process on the provided piece of [[IR]].
      *
      * @param ir the IR to generate code for
      * @return a truffle expression that represents the same program as `ir`
      */
    def run(ir: IR.Expression): RuntimeExpression = {
      val tailMeta = ir.unsafeGetMetadata(
        TailCall,
        "Missing tail call information on method."
      )

      val runtimeExpression = ir match {
        case block: IR.Expression.Block     => processBlock(block)
        case literal: IR.Literal            => processLiteral(literal)
        case app: IR.Application            => processApplication(app)
        case name: IR.Name                  => processName(name)
        case function: IR.Function          => processFunction(function)
        case binding: IR.Expression.Binding => processBinding(binding)
        case caseExpr: IR.Case              => processCase(caseExpr)
        case typ: IR.Type                   => processType(typ)
        case _: IR.Empty =>
          throw new CompilerError(
            "Empty IR nodes should not exist during code generation."
          )
        case _: IR.Comment =>
          throw new CompilerError(
            "Comments should not be present during codegen."
          )
        case err: IR.Error => processError(err)
        case IR.Foreign.Definition(_, _, _, _, _) =>
          throw new CompilerError(
            s"Foreign expressions not yet implemented: $ir."
          )
      }

      runtimeExpression.setTail(tailMeta)
      runtimeExpression
    }

    /** Executes the expression processor on a piece of code that has been
      * written inline.
      *
      * @param ir the IR to generate code for
      * @return a truffle expression that represents the same program as `ir`
      */
    def runInline(ir: IR.Expression): RuntimeExpression = {
      val expression = run(ir)
      expression
    }

    // === Processing =========================================================

    /** Performs code generation for an Enso block expression.
      *
      * @param block the block to generate code for
      * @return the truffle nodes corresponding to `block`
      */
    def processBlock(block: IR.Expression.Block): RuntimeExpression = {
      if (block.suspended) {
        val scopeInfo = block
          .unsafeGetMetadata(
            AliasAnalysis,
            "Missing scope information on block."
          )
          .unsafeAs[AliasAnalysis.Info.Scope.Child]

        val childFactory = this.createChild("suspended-block", scopeInfo.scope)
        val childScope   = childFactory.scope

        val blockNode = childFactory.processBlock(block.copy(suspended = false))

        val defaultRootNode = ClosureRootNode.build(
          language,
          childScope,
          moduleScope,
          blockNode,
          null,
          s"default::$scopeName",
          null
        )

        val callTarget = Truffle.getRuntime.createCallTarget(defaultRootNode)
        setLocation(CreateThunkNode.build(callTarget), block.location)
      } else {
        val statementExprs = block.expressions.map(this.run(_)).toArray
        val retExpr        = this.run(block.returnValue)

        val blockNode = BlockNode.build(statementExprs, retExpr)
        setLocation(blockNode, block.location)
      }
    }

    /** Performs code generation for an Enso type operator.
      *
      * @param value the type operation to generate code for
      * @return the truffle nodes corresponding to `value`
      */
    def processType(value: IR.Type): RuntimeExpression = {
      setLocation(
        ErrorNode.build(
          context.getBuiltins
            .error()
            .syntaxError()
            .newInstance(
              "Type operators are not currently supported at runtime."
            )
        ),
        value.location
      )
    }

    /** Performs code generation for an Enso case expression.
      *
      * @param caseExpr the case expression to generate code for
      * @return the truffle nodes corresponding to `caseExpr`
      */
    def processCase(caseExpr: IR.Case): RuntimeExpression =
      caseExpr match {
        case IR.Case.Expr(scrutinee, branches, location, _, _) =>
          val scrutineeNode = this.run(scrutinee)

          val maybeCases    = branches.map(processCaseBranch)
          val allCasesValid = maybeCases.forall(_.isRight)

          // TODO [AA] This is until we can resolve this statically in the
          //  compiler. Doing so requires fixing issues around cyclical imports.
          if (allCasesValid) {
            val cases = maybeCases
              .collect {
                case Right(x) => x
              }
              .toArray[BranchNode]

            // Note [Pattern Match Fallbacks]
            val matchExpr = CaseNode.build(scrutineeNode, cases)
            setLocation(matchExpr, location)
          } else {
            val invalidBranches = maybeCases.collect {
              case Left(x) => x
            }

            val message = invalidBranches.map(_.message).mkString(", ")

            val error = context.getBuiltins
              .error()
              .compileError()
              .newInstance(message)

            setLocation(ErrorNode.build(error), caseExpr.location)
          }
        case IR.Case.Branch(_, _, _, _, _) =>
          throw new CompilerError("A CaseBranch should never occur here.")
      }

    /** Performs code generation for an Enso case branch.
      *
      * @param branch the case branch to generate code for
      * @return the truffle nodes correspondingg to `caseBranch` or an error if
      *         the match is invalid
      */
    def processCaseBranch(
      branch: IR.Case.Branch
    ): Either[BadPatternMatch, BranchNode] = {
      val scopeInfo = branch
        .unsafeGetMetadata(
          AliasAnalysis,
          "No scope information on a case branch."
        )
        .unsafeAs[AliasAnalysis.Info.Scope.Child]

      val branchIsTail = branch.unsafeGetMetadata(
        TailCall,
        "Case branch is missing tail position information."
      )

      val childProcessor = this.createChild("case_branch", scopeInfo.scope)

      branch.pattern match {
        case named @ Pattern.Name(_, _, _, _) =>
          val arg = List(genArgFromMatchField(named))

          val branchCodeNode = childProcessor.processFunctionBody(
            arg,
            branch.expression,
            branch.location,
            None
          )

          val branchNode = CatchAllBranchNode.build(branchCodeNode)
          branchNode.setTail(branchIsTail)

          Right(branchNode)
        case cons @ Pattern.Constructor(constructor, fields, _, _, _) =>
          if (!cons.isDesugared) {
            throw new CompilerError(
              "Nested patterns desugaring must have taken place by the " +
              "point of code generation."
            )
          }

          val fieldNames   = cons.unsafeFieldsAsNamed
          val fieldsAsArgs = fieldNames.map(genArgFromMatchField)

          val branchCodeNode = childProcessor.processFunctionBody(
            fieldsAsArgs,
            branch.expression,
            branch.location,
            None
          )

<<<<<<< HEAD
          moduleScope.getConstructor(constructor.name).toScala match {
            case Some(atomCons) =>
              val numExpectedArgs = atomCons.getArity
              val numProvidedArgs = fields.length

              if (numProvidedArgs != numExpectedArgs) {
                Left(
                  BadPatternMatch.WrongArgCount(
                    constructor.name,
                    numExpectedArgs,
                    numProvidedArgs
                  )
=======
          runtimeConsOpt.map { atomCons =>
            val any      = context.getBuiltins.any
            val array    = context.getBuiltins.mutable.array
            val bool     = context.getBuiltins.bool
            val number   = context.getBuiltins.number
            val polyglot = context.getBuiltins.polyglot.getPolyglot
            val text     = context.getBuiltins.text
            val branchNode: BranchNode =
              if (atomCons == bool.getTrue) {
                BooleanBranchNode.build(true, branchCodeNode.getCallTarget)
              } else if (atomCons == bool.getFalse) {
                BooleanBranchNode.build(false, branchCodeNode.getCallTarget)
              } else if (atomCons == bool.getBool) {
                BooleanConstructorBranchNode.build(
                  bool,
                  branchCodeNode.getCallTarget
                )
              } else if (atomCons == text.getText) {
                TextBranchNode.build(text.getText, branchCodeNode.getCallTarget)
              } else if (atomCons == number.getInteger) {
                IntegerBranchNode.build(number, branchCodeNode.getCallTarget)
              } else if (atomCons == number.getDecimal) {
                DecimalBranchNode.build(
                  number.getDecimal,
                  branchCodeNode.getCallTarget
>>>>>>> 322a967c
                )
              } else {
                val bool = context.getBuiltins.bool()
                val branchNode: BranchNode =
                  if (atomCons == bool.getTrue) {
                    BooleanBranchNode.build(true, branchCodeNode)
                  } else if (atomCons == bool.getFalse) {
                    BooleanBranchNode.build(false, branchCodeNode)
                  } else {
                    ConstructorBranchNode.build(atomCons, branchCodeNode)
                  }
                branchNode.setTail(branchIsTail)

                Right(branchNode)
              }
            case None =>
              Left(BadPatternMatch.NonVisibleConstructor(constructor.name))
          }
        case _: Pattern.Documentation =>
          throw new CompilerError(
            "Branch documentation should be desugared at an earlier stage."
          )
      }
    }

    /* Note [Pattern Match Fallbacks]
     * ~~~~~~~~~~~~~~~~~~~~~~~~~~~~~~
     * Enso in its current state has no coverage checking for constructors on
     * pattern matches as it has no sense of what constructors contribute to
     * make a 'type'. This means that, in absence of a user-provided fallback or
     * catch-all case in a pattern match, the interpreter has to ensure that
     * it has one to catch that error.
     */

    /** Generates an argument from a field of a pattern match.
      *
      * @param name the pattern field to generate from
      * @return `name` as a function definition argument.
      */
    def genArgFromMatchField(name: Pattern.Name): IR.DefinitionArgument = {
      IR.DefinitionArgument.Specified(
        name.name,
        None,
        suspended = false,
        name.location,
        passData    = name.name.passData,
        diagnostics = name.name.diagnostics
      )
    }

    /** Generates code for an Enso binding expression.
      *
      * @param binding the binding to generate code for
      * @return the truffle nodes corresponding to `binding`
      */
    def processBinding(binding: IR.Expression.Binding): RuntimeExpression = {
      val occInfo = binding
        .unsafeGetMetadata(
          AliasAnalysis,
          "Binding with missing occurrence information."
        )
        .unsafeAs[AliasAnalysis.Info.Occurrence]

      currentVarName = binding.name.name

      val slot = scope.createVarSlot(occInfo.id)

      setLocation(
        AssignmentNode.build(this.run(binding.expression), slot),
        binding.location
      )
    }

    /** Generates code for an Enso function.
      *
      * @param function the function to generate code for
      * @return the truffle nodes corresponding to `function`
      */
    def processFunction(function: IR.Function): RuntimeExpression = {
      val scopeInfo = function
        .unsafeGetMetadata(AliasAnalysis, "No scope info on a function.")
        .unsafeAs[AliasAnalysis.Info.Scope.Child]

      if (function.body.isInstanceOf[IR.Function]) {
        throw new CompilerError(
          "Lambda found directly as function body. It looks like Lambda " +
          "Consolidation hasn't run."
        )
      }

      val scopeName = if (function.canBeTCO) {
        currentVarName
      } else {
        "case_expression"
      }

      val child = this.createChild(scopeName, scopeInfo.scope)

      val fn = child.processFunctionBody(
        function.arguments,
        function.body,
        function.location,
        None
      )

      fn
    }

    /** Generates code for an Enso name.
      *
      * @param name the name to generate code for
      * @return the truffle nodes corresponding to `name`
      */
    def processName(name: IR.Name): RuntimeExpression = {
      val nameExpr = name match {
        case IR.Name.Literal(nameStr, _, _, _) =>
          val useInfo = name
            .unsafeGetMetadata(
              AliasAnalysis,
              "No occurrence on variable usage."
            )
            .unsafeAs[AliasAnalysis.Info.Occurrence]

          val slot       = scope.getFramePointer(useInfo.id)
          val atomCons   = moduleScope.getConstructor(nameStr).toScala
          val polySymbol = moduleScope.lookupPolyglotSymbol(nameStr).toScala
          if (nameStr == Constants.Names.CURRENT_MODULE) {
            ConstructorNode.build(moduleScope.getAssociatedType)
          } else if (slot.isDefined) {
            ReadLocalVariableNode.build(slot.get)
          } else if (atomCons.isDefined) {
            ConstructorNode.build(atomCons.get)
          } else if (polySymbol.isDefined) {
            ConstantObjectNode.build(polySymbol.get)
          } else {
            DynamicSymbolNode.build(
              UnresolvedSymbol.build(nameStr, moduleScope)
            )
          }
        case IR.Name.Here(_, _, _) =>
          ConstructorNode.build(moduleScope.getAssociatedType)
        case IR.Name.This(location, passData, _) =>
          processName(
            IR.Name.Literal(Constants.Names.THIS_ARGUMENT, location, passData)
          )
        case _: IR.Name.Blank =>
          throw new CompilerError(
            "Blanks should not be present at codegen time."
          )
        case _: IR.Name.MethodReference =>
          throw new CompilerError(
            "Method references should not be present at codegen time."
          )
      }

      setLocation(nameExpr, name.location)
    }

    /** Generates code for an Enso literal.
      *
      * @param literal the literal to generate code for
      * @return the truffle nodes corresponding to `literal`
      */
    def processLiteral(literal: IR.Literal): RuntimeExpression =
      literal match {
        case IR.Literal.Number(value, location, _, _) =>
          setLocation(IntegerLiteralNode.build(value.toLong), location)
        case IR.Literal.Text(text, location, _, _) =>
          setLocation(TextLiteralNode.build(text), location)
      }

    /**
      * Generates a runtime implementation for compile error nodes.
      *
      * @param error the IR representing a compile error.
      * @return a runtime node representing the error.
      */
    def processError(error: IR.Error): RuntimeExpression = {
      val payload: AnyRef = error match {
        case Error.InvalidIR(_, _, _) =>
          throw new CompilerError("Unexpected Invalid IR during codegen.")
        case err: Error.Syntax =>
          context.getBuiltins.error().syntaxError().newInstance(err.message)
        case err: Error.Redefined.Binding =>
          context.getBuiltins.error().compileError().newInstance(err.message)
        case err: Error.Redefined.Method =>
          context.getBuiltins.error().compileError().newInstance(err.message)
        case err: Error.Redefined.Atom =>
          context.getBuiltins.error().compileError().newInstance(err.message)
        case err: Error.Redefined.ThisArg =>
          context.getBuiltins.error().compileError().newInstance(err.message)
        case err: Error.Unexpected.TypeSignature =>
          context.getBuiltins.error().compileError().newInstance(err.message)
      }
      setLocation(ErrorNode.build(payload), error.location)
    }

    /** Generates code for an Enso function body.
      *
      * @param arguments the arguments to the function
      * @param body the body of the function
      * @param location the location at which the function exists in the source
      * @param name the name of the function
      * @return a truffle node representing the described function
      */
    def processFunctionBody(
      arguments: List[IR.DefinitionArgument],
      body: IR.Expression,
      location: Option[IdentifiedLocation],
      name: Option[String]
    ): CreateFunctionNode = {
      val argFactory = new DefinitionArgumentProcessor(scopeName, scope)

      val argDefinitions = new Array[ArgumentDefinition](arguments.size)
      val argExpressions = new ArrayBuffer[RuntimeExpression]
      val seenArgNames   = mutable.Set[String]()

      // Note [Rewriting Arguments]
      for ((unprocessedArg, idx) <- arguments.view.zipWithIndex) {
        val arg = argFactory.run(unprocessedArg, idx)
        argDefinitions(idx) = arg

        val occInfo = unprocessedArg
          .unsafeGetMetadata(
            AliasAnalysis,
            "No occurrence on an argument definition."
          )
          .unsafeAs[AliasAnalysis.Info.Occurrence]

        val slot = scope.createVarSlot(occInfo.id)
        val readArg =
          ReadArgumentNode.build(idx, arg.getDefaultValue.orElse(null))
        val assignArg = AssignmentNode.build(readArg, slot)

        argExpressions.append(assignArg)

        val argName = arg.getName

        if (seenArgNames contains argName) {
          throw new DuplicateArgumentNameException(argName)
        } else seenArgNames.add(argName)
      }

      val bodyIsTail = body.unsafeGetMetadata(
        TailCall,
        "Function body missing tail call information."
      )

      val bodyExpr = this.run(body)

      val fnBodyNode = BlockNode.build(argExpressions.toArray, bodyExpr)
      val fnRootNode = ClosureRootNode.build(
        language,
        scope,
        moduleScope,
        fnBodyNode,
        makeSection(location),
        scopeName,
        name
          .map(moduleScope.getModule.getName.createChild)
          .map(_.toString)
          .orNull
      )
      val callTarget = Truffle.getRuntime.createCallTarget(fnRootNode)

      val expr = CreateFunctionNode.build(callTarget, argDefinitions)

      fnBodyNode.setTail(bodyIsTail)

      setLocation(expr, location)
    }

    /* Note [Rewriting Arguments]
     * ~~~~~~~~~~~~~~~~~~~~~~~~~~
     * While it would be tempting to handle function arguments as a special case
     * of a lookup, it is instead far simpler to rewrite them such that they
     * just become bindings in the function local scope. This occurs for both
     * explicitly passed argument values, and those that have been defaulted.
     *
     * For each argument, the following algorithm is executed:
     *
     * 1. Argument Conversion: Arguments are converted into their definitions so
     *    as to provide a compact representation of all known information about
     *    that argument.
     * 2. Frame Conversion: A variable slot is created in the function's local
     *    frame to contain the value of the function argument.
     * 3. Read Provision: A `ReadArgumentNode` is generated to allow that
     *    function argument to be treated purely as a local variable access. See
     *    Note [Handling Argument Defaults] for more information on how this
     *    works.
     * 4. Value Assignment: A `AssignmentNode` is created to connect the
     *    argument value to the frame slot created in Step 2.
     * 5. Body Rewriting: The expression representing the argument is written
     *    into the function body, thus allowing it to be read simply.
     */

    /** Generates code for an Enso function application.
      *
      * @param application the function application to generate code for
      * @return the truffle nodes corresponding to `application`
      */
    def processApplication(application: IR.Application): RuntimeExpression =
      application match {
        case IR.Application.Prefix(fn, args, hasDefaultsSuspended, loc, _, _) =>
          val callArgFactory = new CallArgumentProcessor(scope, scopeName)

          val arguments = args
          val callArgs  = new ArrayBuffer[CallArgument]()

          for ((unprocessedArg, position) <- arguments.view.zipWithIndex) {
            val arg = callArgFactory.run(unprocessedArg, position)
            callArgs.append(arg)
          }

          val defaultsExecutionMode = if (hasDefaultsSuspended) {
            InvokeCallableNode.DefaultsExecutionMode.IGNORE
          } else {
            InvokeCallableNode.DefaultsExecutionMode.EXECUTE
          }

          val appNode = application.getMetadata(ApplicationSaturation) match {
            case Some(
                  ApplicationSaturation.CallSaturation.Exact(createOptimised)
                ) =>
              createOptimised(callArgs.toList)
            case _ =>
              ApplicationNode.build(
                this.run(fn),
                callArgs.toArray,
                defaultsExecutionMode
              )
          }

          setLocation(appNode, loc)
        case IR.Application.Force(expr, location, _, _) =>
          setLocation(ForceNode.build(this.run(expr)), location)
        case IR.Application.Literal.Sequence(items, location, _, _) =>
          val itemNodes = items.map(run).toArray
          setLocation(SequenceLiteralNode.build(itemNodes), location)
        case _: IR.Application.Literal.Typeset =>
          setLocation(
            ErrorNode.build(
              context.getBuiltins
                .error()
                .syntaxError()
                .newInstance(
                  "Typeset literals are not yet supported at runtime."
                )
            ),
            application.location
          )
        case op: IR.Application.Operator.Binary =>
          throw new CompilerError(
            s"Explicit operators not supported during codegen but $op found"
          )
        case sec: IR.Application.Operator.Section =>
          throw new CompilerError(
            s"Explicit operator sections not supported during codegen but " +
            s"$sec found"
          )
      }
  }

  // ==========================================================================
  // === Call Argument Processor ==============================================
  // ==========================================================================

  /** Performs codegen for call-site arguments in Enso.
    *
    * @param scope the scope in which the function call exists
    * @param scopeName the name of `scope`
    */
  sealed private class CallArgumentProcessor(
    val scope: LocalScope,
    val scopeName: String
  ) {

    // === Runner =============================================================

    /** Executes codegen on the call-site argument.
      *
      * @param arg the argument definition
      * @param position the position of the argument at the call site
      * @return a truffle construct corresponding to the argument definition
      *         `arg`
      */
    def run(arg: IR.CallArgument, position: Int): CallArgument =
      arg match {
        case IR.CallArgument.Specified(
              name,
              value,
              _,
              shouldBeSuspended,
              _,
              _
            ) =>
          val scopeInfo = arg
            .unsafeGetMetadata(
              AliasAnalysis,
              "No scope attached to a call argument."
            )
            .unsafeAs[AliasAnalysis.Info.Scope.Child]

          val shouldSuspend = shouldBeSuspended.getOrElse(
            throw new CompilerError(
              "Demand analysis information missing from call argument."
            )
          )

          val childScope = if (shouldSuspend) {
            scope.createChild(scopeInfo.scope)
          } else {
            // Note [Scope Flattening]
            scope.createChild(scopeInfo.scope, flattenToParent = true)
          }
          val argumentExpression =
            new ExpressionProcessor(childScope, scopeName).run(value)

          val result = if (!shouldSuspend) {
            argumentExpression
          } else {
            val argExpressionIsTail = value.unsafeGetMetadata(
              TailCall,
              "Argument with missing tail call information."
            )

            argumentExpression.setTail(argExpressionIsTail)

            val displayName =
              s"call_argument<${name.getOrElse(String.valueOf(position))}>"

            val section = value.location
              .map(loc => source.createSection(loc.start, loc.end))
              .orNull

            val callTarget = Truffle.getRuntime.createCallTarget(
              ClosureRootNode.build(
                language,
                childScope,
                moduleScope,
                argumentExpression,
                section,
                displayName,
                null
              )
            )

            CreateThunkNode.build(callTarget)
          }

          new CallArgument(name.map(_.name).orNull, result)
      }
  }

  /* Note [Scope Flattening]
   * ~~~~~~~~~~~~~~~~~~~~~~~
   * Given that we represent _all_ function arguments as thunks at runtime, we
   * account for this during alias analysis by allocating new scopes for the
   * function arguments as they are passed. However, in the case of an argument
   * that is _already_ suspended, we want to pass this directly. However, we do
   * not have demand information at the point of alias analysis, and so we have
   * allocated a new scope for it regardless.
   *
   * As a result, we flatten that scope back into the parent during codegen to
   * work around the differences between the semantic meaning of the language
   * and the runtime representation of function arguments.
   */

  // ==========================================================================
  // === Definition Argument Processor ========================================
  // ==========================================================================

  /** Performs codegen for definition-site arguments in Enso.
    *
    * @param scope the scope in which the function is defined
    * @param scopeName the name of `scope`
    */
  sealed private class DefinitionArgumentProcessor(
    val scopeName: String = "<root>",
    val scope: LocalScope
  ) {

    // === Runner =============================================================

    /* Note [Handling Suspended Defaults]
     * ~~~~~~~~~~~~~~~~~~~~~~~~~~~~~~~~~~
     * Suspended defaults need to be wrapped in a thunk to ensure that they
     * behave properly with regards to the expected semantics of lazy arguments.
     *
     * Were they not wrapped in a thunk, they would be evaluated eagerly, and
     * hence the point at which the default would be evaluated would differ from
     * the point at which a passed-in argument would be evaluated.
     */

    /** Executes the code generator on the provided definition-site argument.
      *
      * @param inputArg the argument to generate code for
      * @param position the position of `arg` at the function definition site
      * @return a truffle entity corresponding to the definition of `arg` for a
      *         given function
      */
    def run(
      inputArg: IR.DefinitionArgument,
      position: Int
    ): ArgumentDefinition =
      inputArg match {
        case arg: IR.DefinitionArgument.Specified =>
          val defaultExpression = arg.defaultValue
            .map(new ExpressionProcessor(scope, scopeName).run(_))
            .orNull

          // Note [Handling Suspended Defaults]
          val defaultedValue = if (arg.suspended && defaultExpression != null) {
            val defaultRootNode = ClosureRootNode.build(
              language,
              scope,
              moduleScope,
              defaultExpression,
              null,
              s"default::$scopeName::${arg.name}",
              null
            )

            CreateThunkNode.build(
              Truffle.getRuntime.createCallTarget(defaultRootNode)
            )
          } else {
            defaultExpression
          }

          val executionMode = if (arg.suspended) {
            ArgumentDefinition.ExecutionMode.PASS_THUNK
          } else {
            ArgumentDefinition.ExecutionMode.EXECUTE
          }

          new ArgumentDefinition(
            position,
            arg.name.name,
            defaultedValue,
            executionMode
          )
      }
  }
}<|MERGE_RESOLUTION|>--- conflicted
+++ resolved
@@ -1,19 +1,29 @@
 package org.enso.compiler.codegen
+
+import java.math.BigInteger
 
 import com.oracle.truffle.api.Truffle
 import com.oracle.truffle.api.source.{Source, SourceSection}
 import org.enso.compiler.core.IR
 import org.enso.compiler.core.IR.Module.Scope.Import
 import org.enso.compiler.core.IR.{Error, IdentifiedLocation, Pattern}
+import org.enso.compiler.data.BindingsMap
 import org.enso.compiler.exception.{BadPatternMatch, CompilerError}
 import org.enso.compiler.pass.analyse.AliasAnalysis.Graph.{Scope => AliasScope}
 import org.enso.compiler.pass.analyse.AliasAnalysis.{Graph => AliasGraph}
 import org.enso.compiler.pass.analyse.{
   AliasAnalysis,
+  BindingAnalysis,
   DataflowAnalysis,
   TailCall
 }
 import org.enso.compiler.pass.optimise.ApplicationSaturation
+import org.enso.compiler.pass.resolve.{
+  Annotations,
+  MethodDefinitions,
+  Patterns,
+  UppercaseNames
+}
 import org.enso.interpreter.node.callable.argument.ReadArgumentNode
 import org.enso.interpreter.node.callable.function.{
   BlockNode,
@@ -25,20 +35,26 @@
   InvokeCallableNode,
   SequenceLiteralNode
 }
-import org.enso.interpreter.node.controlflow._
+import org.enso.interpreter.node.controlflow.caseexpr._
+import org.enso.interpreter.node.expression.atom.QualifiedAccessorNode
 import org.enso.interpreter.node.expression.constant.{
   ConstantObjectNode,
   ConstructorNode,
   DynamicSymbolNode,
+  EnsoProjectNode,
   ErrorNode
 }
 import org.enso.interpreter.node.expression.literal.{
+  BigIntegerLiteralNode,
+  DecimalLiteralNode,
   IntegerLiteralNode,
   TextLiteralNode
 }
 import org.enso.interpreter.node.scope.{AssignmentNode, ReadLocalVariableNode}
 import org.enso.interpreter.node.{
+  BaseNode,
   ClosureRootNode,
+  MethodRootNode,
   ExpressionNode => RuntimeExpression
 }
 import org.enso.interpreter.runtime.Context
@@ -52,16 +68,13 @@
   FunctionSchema,
   Function => RuntimeFunction
 }
-import org.enso.interpreter.runtime.error.{
-  DuplicateArgumentNameException,
-  VariableDoesNotExistException
-}
+import org.enso.interpreter.runtime.data.text.Text
+import org.enso.interpreter.runtime.error.DuplicateArgumentNameException
 import org.enso.interpreter.runtime.scope.{LocalScope, ModuleScope}
 import org.enso.interpreter.{Constants, Language}
 
 import scala.collection.mutable
 import scala.collection.mutable.ArrayBuffer
-import scala.jdk.OptionConverters._
 
 /** This is an implementation of a codegeneration pass that lowers the Enso
   * [[IR]] into the truffle [[org.enso.compiler.core.Core.Node]] structures that
@@ -129,6 +142,15 @@
     * @param module the module for which code should be generated
     */
   private def processModule(module: IR.Module): Unit = {
+    generateMethods()
+    generateReExportBindings(module)
+    module
+      .unsafeGetMetadata(
+        BindingAnalysis,
+        "No binding analysis at the point of codegen."
+      )
+      .resolvedExports
+      .foreach { exp => moduleScope.addExport(exp.module.getScope) }
     val imports = module.imports
     val atomDefs = module.bindings.collect {
       case atom: IR.Module.Scope.Definition.Atom => atom
@@ -139,55 +161,54 @@
 
     // Register the imports in scope
     imports.foreach {
-      case Import.Polyglot(Import.Polyglot.Java(pkg, cls), _, _, _) =>
-        val fullName = s"$pkg.$cls"
+      case poly @ Import.Polyglot(i: Import.Polyglot.Java, _, _, _, _) =>
         this.moduleScope.registerPolyglotSymbol(
-          cls,
-          context.getEnvironment.lookupHostSymbol(fullName)
+          poly.getVisibleName,
+          context.getEnvironment.lookupHostSymbol(i.getJavaName)
         )
       case i: Import.Module =>
-        this.moduleScope.addImport(context.getCompiler.processImport(i.name))
+        this.moduleScope.addImport(
+          context.getCompiler.processImport(i.name.name)
+        )
       case _: Error =>
     }
 
     // Register the atoms and their constructors in scope
     val atomConstructors =
-      atomDefs.map(t => new AtomConstructor(t.name.name, moduleScope))
-    atomConstructors.foreach(moduleScope.registerConstructor)
+      atomDefs.map(cons => moduleScope.getConstructors.get(cons.name.name))
 
     atomConstructors
       .zip(atomDefs)
-      .foreach {
-        case (atomCons, atomDefn) =>
-          val scopeInfo = atomDefn
-            .unsafeGetMetadata(
-              AliasAnalysis,
-              "No root scope on an atom definition."
-            )
-            .unsafeAs[AliasAnalysis.Info.Scope.Root]
-
-          val dataflowInfo = atomDefn.unsafeGetMetadata(
-            DataflowAnalysis,
-            "No dataflow information associated with an atom."
-          )
-
-          val argFactory =
-            new DefinitionArgumentProcessor(
-              scope = new LocalScope(
-                None,
-                scopeInfo.graph,
-                scopeInfo.graph.rootScope,
-                dataflowInfo
-              )
-            )
-          val argDefs =
-            new Array[ArgumentDefinition](atomDefn.arguments.size)
-
-          for (idx <- atomDefn.arguments.indices) {
-            argDefs(idx) = argFactory.run(atomDefn.arguments(idx), idx)
-          }
-
-          atomCons.initializeFields(argDefs: _*)
+      .foreach { case (atomCons, atomDefn) =>
+        val scopeInfo = atomDefn
+          .unsafeGetMetadata(
+            AliasAnalysis,
+            "No root scope on an atom definition."
+          )
+          .unsafeAs[AliasAnalysis.Info.Scope.Root]
+
+        val dataflowInfo = atomDefn.unsafeGetMetadata(
+          DataflowAnalysis,
+          "No dataflow information associated with an atom."
+        )
+
+        val argFactory =
+          new DefinitionArgumentProcessor(
+            scope = new LocalScope(
+              None,
+              scopeInfo.graph,
+              scopeInfo.graph.rootScope,
+              dataflowInfo
+            )
+          )
+        val argDefs =
+          new Array[ArgumentDefinition](atomDefn.arguments.size)
+
+        for (idx <- atomDefn.arguments.indices) {
+          argDefs(idx) = argFactory.run(atomDefn.arguments(idx), idx)
+        }
+
+        atomCons.initializeFields(argDefs: _*)
       }
 
     // Register the method definitions in scope
@@ -203,49 +224,61 @@
         "Method definition missing dataflow information."
       )
 
-      val typeName =
-        if (methodDef.typeName.name == Constants.Names.CURRENT_MODULE) {
-          moduleScope.getAssociatedType.getName
-        } else {
-          methodDef.typeName.name
+      val consOpt =
+        methodDef.methodReference.typePointer
+          .getMetadata(MethodDefinitions)
+          .map { res =>
+            res.target match {
+              case BindingsMap.ResolvedModule(module) =>
+                module.getScope.getAssociatedType
+              case BindingsMap.ResolvedConstructor(definitionModule, cons) =>
+                definitionModule.getScope.getConstructors.get(cons.name)
+              case BindingsMap.ResolvedPolyglotSymbol(_, _) =>
+                throw new CompilerError(
+                  "Impossible polyglot symbol, should be caught by MethodDefinitions pass."
+                )
+              case _: BindingsMap.ResolvedMethod =>
+                throw new CompilerError(
+                  "Impossible here, should be caught by MethodDefinitions pass."
+                )
+            }
+          }
+
+      consOpt.foreach { cons =>
+        val expressionProcessor = new ExpressionProcessor(
+          cons.getName ++ Constants.SCOPE_SEPARATOR ++ methodDef.methodName.name,
+          scopeInfo.graph,
+          scopeInfo.graph.rootScope,
+          dataflowInfo
+        )
+
+        val function = methodDef.body match {
+          case fn: IR.Function =>
+            val (body, arguments) =
+              expressionProcessor.buildFunctionBody(fn.arguments, fn.body)
+            val rootNode = MethodRootNode.build(
+              language,
+              expressionProcessor.scope,
+              moduleScope,
+              body,
+              makeSection(methodDef.location),
+              cons,
+              methodDef.methodName.name
+            )
+            val callTarget = Truffle.getRuntime.createCallTarget(rootNode)
+            new RuntimeFunction(
+              callTarget,
+              null,
+              new FunctionSchema(arguments: _*)
+            )
+          case _ =>
+            throw new CompilerError(
+              "Method bodies must be functions at the point of codegen."
+            )
         }
-
-      val expressionProcessor = new ExpressionProcessor(
-        typeName ++ Constants.SCOPE_SEPARATOR ++ methodDef.methodName.name,
-        scopeInfo.graph,
-        scopeInfo.graph.rootScope,
-        dataflowInfo
-      )
-
-      val funNode = methodDef.body match {
-        case fn: IR.Function =>
-          expressionProcessor.processFunctionBody(
-            fn.arguments,
-            fn.body,
-            methodDef.location,
-            Some(methodDef.methodName.name)
-          )
-        case _ =>
-          throw new CompilerError(
-            "Method bodies must be functions at the point of codegen."
-          )
-      }
-
-      val function = new RuntimeFunction(
-        funNode.getCallTarget,
-        null,
-        new FunctionSchema(
-          FunctionSchema.CallStrategy.CALL_LOOP,
-          funNode.getArgs: _*
-        )
-      )
-
-      val cons = moduleScope
-        .getConstructor(typeName)
-        .orElseThrow(() =>
-          new VariableDoesNotExistException(methodDef.typeName.name)
-        )
-      moduleScope.registerMethod(cons, methodDef.methodName.name, function)
+        moduleScope.registerMethod(cons, methodDef.methodName.name, function)
+      }
+
     })
   }
 
@@ -264,6 +297,23 @@
     location
       .map(loc => source.createSection(loc.start, loc.length))
       .getOrElse(source.createUnavailableSection())
+  }
+
+  private def getTailStatus(
+    expression: IR.Expression
+  ): BaseNode.TailStatus = {
+    val isTailPosition =
+      expression.getMetadata(TailCall).contains(TailCall.TailPosition.Tail)
+    val isTailAnnotated = expression.getMetadata(Annotations).isDefined
+    if (isTailPosition) {
+      if (isTailAnnotated) {
+        BaseNode.TailStatus.TAIL_LOOP
+      } else {
+        BaseNode.TailStatus.TAIL_DIRECT
+      }
+    } else {
+      BaseNode.TailStatus.NOT_TAIL
+    }
   }
 
   /** Sets the source section for a given expression node to the provided
@@ -285,6 +335,84 @@
     expr
   }
 
+  private def generateMethods(): Unit = {
+    generateEnsoProjectMethod()
+  }
+
+  private def generateEnsoProjectMethod(): Unit = {
+    val name = BindingsMap.Generated.ensoProjectMethodName
+    val pkg  = context.getPackageOf(moduleScope.getModule)
+    val body = Truffle.getRuntime.createCallTarget(
+      new EnsoProjectNode(language, context, pkg)
+    )
+    val schema = new FunctionSchema(
+      new ArgumentDefinition(
+        0,
+        "this",
+        ArgumentDefinition.ExecutionMode.EXECUTE
+      )
+    )
+    val fun = new RuntimeFunction(body, null, schema)
+    moduleScope.registerMethod(moduleScope.getAssociatedType, name, fun)
+  }
+
+  private def generateReExportBindings(module: IR.Module): Unit = {
+    def mkConsGetter(constructor: AtomConstructor): RuntimeFunction = {
+      new RuntimeFunction(
+        Truffle.getRuntime.createCallTarget(
+          new QualifiedAccessorNode(language, constructor)
+        ),
+        null,
+        new FunctionSchema(
+          new ArgumentDefinition(
+            0,
+            "this",
+            ArgumentDefinition.ExecutionMode.EXECUTE
+          )
+        )
+      )
+    }
+
+    val bindingsMap = module.unsafeGetMetadata(
+      BindingAnalysis,
+      "No binding analysis at the point of codegen."
+    )
+    bindingsMap.exportedSymbols.foreach { case (name, List(resolution)) =>
+      if (resolution.module != moduleScope.getModule) {
+        resolution match {
+          case BindingsMap.ResolvedConstructor(definitionModule, cons) =>
+            val runtimeCons =
+              definitionModule.getScope.getConstructors.get(cons.name)
+            val fun = mkConsGetter(runtimeCons)
+            moduleScope.registerMethod(
+              moduleScope.getAssociatedType,
+              name,
+              fun
+            )
+          case BindingsMap.ResolvedModule(module) =>
+            val runtimeCons =
+              module.getScope.getAssociatedType
+            val fun = mkConsGetter(runtimeCons)
+            moduleScope.registerMethod(
+              moduleScope.getAssociatedType,
+              name,
+              fun
+            )
+          case BindingsMap.ResolvedMethod(module, method) =>
+            val fun = module.getScope.getMethods
+              .get(module.getScope.getAssociatedType)
+              .get(method.name)
+            moduleScope.registerMethod(
+              moduleScope.getAssociatedType,
+              name,
+              fun
+            )
+          case BindingsMap.ResolvedPolyglotSymbol(_, _) =>
+        }
+      }
+    }
+  }
+
   // ==========================================================================
   // === Expression Processor =================================================
   // ==========================================================================
@@ -300,7 +428,7 @@
     val scopeName: String
   ) {
 
-    private var currentVarName = "anonymous"
+    private var currentVarName = "<anonymous>"
 
     // === Construction =======================================================
 
@@ -342,11 +470,6 @@
       * @return a truffle expression that represents the same program as `ir`
       */
     def run(ir: IR.Expression): RuntimeExpression = {
-      val tailMeta = ir.unsafeGetMetadata(
-        TailCall,
-        "Missing tail call information on method."
-      )
-
       val runtimeExpression = ir match {
         case block: IR.Expression.Block     => processBlock(block)
         case literal: IR.Literal            => processLiteral(literal)
@@ -371,7 +494,7 @@
           )
       }
 
-      runtimeExpression.setTail(tailMeta)
+      runtimeExpression.setTailStatus(getTailStatus(ir))
       runtimeExpression
     }
 
@@ -412,15 +535,14 @@
           childScope,
           moduleScope,
           blockNode,
-          null,
-          s"default::$scopeName",
-          null
+          makeSection(block.location),
+          currentVarName
         )
 
         val callTarget = Truffle.getRuntime.createCallTarget(defaultRootNode)
         setLocation(CreateThunkNode.build(callTarget), block.location)
       } else {
-        val statementExprs = block.expressions.map(this.run(_)).toArray
+        val statementExprs = block.expressions.map(this.run).toArray
         val retExpr        = this.run(block.returnValue)
 
         val blockNode = BlockNode.build(statementExprs, retExpr)
@@ -440,7 +562,9 @@
             .error()
             .syntaxError()
             .newInstance(
-              "Type operators are not currently supported at runtime."
+              Text.create(
+                "Type operators are not currently supported at runtime."
+              )
             )
         ),
         value.location
@@ -460,21 +584,22 @@
           val maybeCases    = branches.map(processCaseBranch)
           val allCasesValid = maybeCases.forall(_.isRight)
 
-          // TODO [AA] This is until we can resolve this statically in the
-          //  compiler. Doing so requires fixing issues around cyclical imports.
           if (allCasesValid) {
             val cases = maybeCases
-              .collect {
-                case Right(x) => x
+              .collect { case Right(x) =>
+                x
               }
               .toArray[BranchNode]
 
             // Note [Pattern Match Fallbacks]
-            val matchExpr = CaseNode.build(scrutineeNode, cases)
+            val matchExpr = CaseNode.build(
+              scrutineeNode,
+              cases
+            )
             setLocation(matchExpr, location)
           } else {
-            val invalidBranches = maybeCases.collect {
-              case Left(x) => x
+            val invalidBranches = maybeCases.collect { case Left(x) =>
+              x
             }
 
             val message = invalidBranches.map(_.message).mkString(", ")
@@ -482,7 +607,7 @@
             val error = context.getBuiltins
               .error()
               .compileError()
-              .newInstance(message)
+              .newInstance(Text.create(message))
 
             setLocation(ErrorNode.build(error), caseExpr.location)
           }
@@ -506,11 +631,6 @@
         )
         .unsafeAs[AliasAnalysis.Info.Scope.Child]
 
-      val branchIsTail = branch.unsafeGetMetadata(
-        TailCall,
-        "Case branch is missing tail position information."
-      )
-
       val childProcessor = this.createChild("case_branch", scopeInfo.scope)
 
       branch.pattern match {
@@ -520,15 +640,14 @@
           val branchCodeNode = childProcessor.processFunctionBody(
             arg,
             branch.expression,
-            branch.location,
-            None
-          )
-
-          val branchNode = CatchAllBranchNode.build(branchCodeNode)
-          branchNode.setTail(branchIsTail)
+            branch.location
+          )
+
+          val branchNode =
+            CatchAllBranchNode.build(branchCodeNode.getCallTarget)
 
           Right(branchNode)
-        case cons @ Pattern.Constructor(constructor, fields, _, _, _) =>
+        case cons @ Pattern.Constructor(constructor, _, _, _, _) =>
           if (!cons.isDesugared) {
             throw new CompilerError(
               "Nested patterns desugaring must have taken place by the " +
@@ -536,30 +655,51 @@
             )
           }
 
+          val runtimeConsOpt = constructor match {
+            case err: IR.Error.Resolution =>
+              Left(BadPatternMatch.NonVisibleConstructor(err.name))
+            case _ =>
+              constructor.getMetadata(Patterns) match {
+                case None =>
+                  Left(BadPatternMatch.NonVisibleConstructor(constructor.name))
+                case Some(
+                      BindingsMap.Resolution(BindingsMap.ResolvedModule(mod))
+                    ) =>
+                  Right(mod.getScope.getAssociatedType)
+                case Some(
+                      BindingsMap.Resolution(
+                        BindingsMap.ResolvedConstructor(mod, cons)
+                      )
+                    ) =>
+                  Right(mod.getScope.getConstructors.get(cons.name))
+                case Some(
+                      BindingsMap.Resolution(
+                        BindingsMap.ResolvedPolyglotSymbol(_, _)
+                      )
+                    ) =>
+                  throw new CompilerError(
+                    "Impossible polyglot symbol here, should be caught by Patterns resolution pass."
+                  )
+                case Some(
+                      BindingsMap.Resolution(
+                        BindingsMap.ResolvedMethod(_, _)
+                      )
+                    ) =>
+                  throw new CompilerError(
+                    "Impossible method here, should be caught by Patterns resolution pass."
+                  )
+              }
+          }
+
           val fieldNames   = cons.unsafeFieldsAsNamed
           val fieldsAsArgs = fieldNames.map(genArgFromMatchField)
 
           val branchCodeNode = childProcessor.processFunctionBody(
             fieldsAsArgs,
             branch.expression,
-            branch.location,
-            None
-          )
-
-<<<<<<< HEAD
-          moduleScope.getConstructor(constructor.name).toScala match {
-            case Some(atomCons) =>
-              val numExpectedArgs = atomCons.getArity
-              val numProvidedArgs = fields.length
-
-              if (numProvidedArgs != numExpectedArgs) {
-                Left(
-                  BadPatternMatch.WrongArgCount(
-                    constructor.name,
-                    numExpectedArgs,
-                    numProvidedArgs
-                  )
-=======
+            branch.location
+          )
+
           runtimeConsOpt.map { atomCons =>
             val any      = context.getBuiltins.any
             val array    = context.getBuiltins.mutable.array
@@ -585,29 +725,36 @@
                 DecimalBranchNode.build(
                   number.getDecimal,
                   branchCodeNode.getCallTarget
->>>>>>> 322a967c
                 )
+              } else if (atomCons == number.getNumber) {
+                NumberBranchNode.build(number, branchCodeNode.getCallTarget)
+              } else if (atomCons == array) {
+                ArrayBranchNode.build(array, branchCodeNode.getCallTarget)
+              } else if (atomCons == polyglot) {
+                PolyglotBranchNode.build(polyglot, branchCodeNode.getCallTarget)
+              } else if (atomCons == any) {
+                CatchAllBranchNode.build(branchCodeNode.getCallTarget)
               } else {
-                val bool = context.getBuiltins.bool()
-                val branchNode: BranchNode =
-                  if (atomCons == bool.getTrue) {
-                    BooleanBranchNode.build(true, branchCodeNode)
-                  } else if (atomCons == bool.getFalse) {
-                    BooleanBranchNode.build(false, branchCodeNode)
-                  } else {
-                    ConstructorBranchNode.build(atomCons, branchCodeNode)
-                  }
-                branchNode.setTail(branchIsTail)
-
-                Right(branchNode)
+                ConstructorBranchNode.build(
+                  atomCons,
+                  branchCodeNode.getCallTarget
+                )
               }
-            case None =>
-              Left(BadPatternMatch.NonVisibleConstructor(constructor.name))
+
+            branchNode
           }
         case _: Pattern.Documentation =>
           throw new CompilerError(
             "Branch documentation should be desugared at an earlier stage."
           )
+        case IR.Error.Pattern(
+              _,
+              IR.Error.Pattern.WrongArity(name, expected, actual),
+              _,
+              _
+            ) =>
+          Left(BadPatternMatch.WrongArgCount(name, expected, actual))
+
       }
     }
 
@@ -687,8 +834,7 @@
       val fn = child.processFunctionBody(
         function.arguments,
         function.body,
-        function.location,
-        None
+        function.location
       )
 
       fn
@@ -701,7 +847,7 @@
       */
     def processName(name: IR.Name): RuntimeExpression = {
       val nameExpr = name match {
-        case IR.Name.Literal(nameStr, _, _, _) =>
+        case IR.Name.Literal(nameStr, _, _, _, _) =>
           val useInfo = name
             .unsafeGetMetadata(
               AliasAnalysis,
@@ -709,17 +855,28 @@
             )
             .unsafeAs[AliasAnalysis.Info.Occurrence]
 
-          val slot       = scope.getFramePointer(useInfo.id)
-          val atomCons   = moduleScope.getConstructor(nameStr).toScala
-          val polySymbol = moduleScope.lookupPolyglotSymbol(nameStr).toScala
-          if (nameStr == Constants.Names.CURRENT_MODULE) {
-            ConstructorNode.build(moduleScope.getAssociatedType)
-          } else if (slot.isDefined) {
+          val slot   = scope.getFramePointer(useInfo.id)
+          val global = name.getMetadata(UppercaseNames)
+          if (slot.isDefined) {
             ReadLocalVariableNode.build(slot.get)
-          } else if (atomCons.isDefined) {
-            ConstructorNode.build(atomCons.get)
-          } else if (polySymbol.isDefined) {
-            ConstantObjectNode.build(polySymbol.get)
+          } else if (global.isDefined) {
+            val resolution = global.get.target
+            resolution match {
+              case BindingsMap.ResolvedConstructor(definitionModule, cons) =>
+                ConstructorNode.build(
+                  definitionModule.getScope.getConstructors.get(cons.name)
+                )
+              case BindingsMap.ResolvedModule(module) =>
+                ConstructorNode.build(module.getScope.getAssociatedType)
+              case BindingsMap.ResolvedPolyglotSymbol(module, symbol) =>
+                ConstantObjectNode.build(
+                  module.getScope.getPolyglotSymbols.get(symbol.name)
+                )
+              case BindingsMap.ResolvedMethod(_, _) =>
+                throw new CompilerError(
+                  "Impossible here, should be desugared by UppercaseNames resolver"
+                )
+            }
           } else {
             DynamicSymbolNode.build(
               UnresolvedSymbol.build(nameStr, moduleScope)
@@ -729,7 +886,16 @@
           ConstructorNode.build(moduleScope.getAssociatedType)
         case IR.Name.This(location, passData, _) =>
           processName(
-            IR.Name.Literal(Constants.Names.THIS_ARGUMENT, location, passData)
+            IR.Name.Literal(
+              Constants.Names.THIS_ARGUMENT,
+              isReferent = false,
+              location,
+              passData
+            )
+          )
+        case _: IR.Name.Annotation =>
+          throw new CompilerError(
+            "Annotation should not be present at codegen time."
           )
         case _: IR.Name.Blank =>
           throw new CompilerError(
@@ -739,6 +905,11 @@
           throw new CompilerError(
             "Method references should not be present at codegen time."
           )
+        case _: IR.Name.Qualified =>
+          throw new CompilerError(
+            "Qualified names should not be present at codegen time."
+          )
+        case err: IR.Error.Resolution => processError(err)
       }
 
       setLocation(nameExpr, name.location)
@@ -751,14 +922,44 @@
       */
     def processLiteral(literal: IR.Literal): RuntimeExpression =
       literal match {
-        case IR.Literal.Number(value, location, _, _) =>
-          setLocation(IntegerLiteralNode.build(value.toLong), location)
+        case lit @ IR.Literal.Number(base, value, location, _, _) =>
+          val node = if (lit.isFractional) {
+            DecimalLiteralNode.build(value.toDouble)
+          } else if (base.isDefined) {
+            val baseNum =
+              try { Integer.parseInt(base.get) }
+              catch {
+                case _: NumberFormatException =>
+                  throw new CompilerError(
+                    s"Invalid number base $base seen during codegen."
+                  )
+              }
+            try {
+              val longVal = java.lang.Long.parseLong(value, baseNum)
+              IntegerLiteralNode.build(longVal)
+            } catch {
+              case _: NumberFormatException =>
+                try {
+                  val bigInt = new BigInteger(value, baseNum)
+                  BigIntegerLiteralNode.build(bigInt)
+                } catch {
+                  case _: NumberFormatException =>
+                    throw new CompilerError(
+                      s"Invalid number base $base seen during codegen."
+                    )
+                }
+            }
+          } else {
+            value.toLongOption
+              .map(IntegerLiteralNode.build)
+              .getOrElse(BigIntegerLiteralNode.build(new BigInteger(value)))
+          }
+          setLocation(node, location)
         case IR.Literal.Text(text, location, _, _) =>
           setLocation(TextLiteralNode.build(text), location)
       }
 
-    /**
-      * Generates a runtime implementation for compile error nodes.
+    /** Generates a runtime implementation for compile error nodes.
       *
       * @param error the IR representing a compile error.
       * @return a runtime node representing the error.
@@ -768,35 +969,60 @@
         case Error.InvalidIR(_, _, _) =>
           throw new CompilerError("Unexpected Invalid IR during codegen.")
         case err: Error.Syntax =>
-          context.getBuiltins.error().syntaxError().newInstance(err.message)
+          context.getBuiltins
+            .error()
+            .syntaxError()
+            .newInstance(Text.create(err.message))
         case err: Error.Redefined.Binding =>
-          context.getBuiltins.error().compileError().newInstance(err.message)
+          context.getBuiltins
+            .error()
+            .compileError()
+            .newInstance(Text.create(err.message))
         case err: Error.Redefined.Method =>
-          context.getBuiltins.error().compileError().newInstance(err.message)
+          context.getBuiltins
+            .error()
+            .compileError()
+            .newInstance(Text.create(err.message))
         case err: Error.Redefined.Atom =>
-          context.getBuiltins.error().compileError().newInstance(err.message)
+          context.getBuiltins
+            .error()
+            .compileError()
+            .newInstance(Text.create(err.message))
         case err: Error.Redefined.ThisArg =>
-          context.getBuiltins.error().compileError().newInstance(err.message)
+          context.getBuiltins
+            .error()
+            .compileError()
+            .newInstance(Text.create(err.message))
         case err: Error.Unexpected.TypeSignature =>
-          context.getBuiltins.error().compileError().newInstance(err.message)
+          context.getBuiltins
+            .error()
+            .compileError()
+            .newInstance(Text.create(err.message))
+        case err: Error.Resolution =>
+          context.getBuiltins
+            .error()
+            .compileError()
+            .newInstance(Text.create(err.message))
+        case _: Error.Pattern =>
+          throw new CompilerError(
+            "Impossible here, should be handled in the pattern match."
+          )
       }
       setLocation(ErrorNode.build(payload), error.location)
     }
 
-    /** Generates code for an Enso function body.
-      *
-      * @param arguments the arguments to the function
-      * @param body the body of the function
-      * @param location the location at which the function exists in the source
-      * @param name the name of the function
-      * @return a truffle node representing the described function
-      */
-    def processFunctionBody(
+    /** Processes function arguments, generates arguments reads and creates
+      * a node to represent the whole method body.
+      *
+      * @param arguments the argument definitions
+      * @param body the body definition
+      * @return a node for the final shape of function body and pre-processed
+      *         argument definitions.
+      */
+    def buildFunctionBody(
       arguments: List[IR.DefinitionArgument],
-      body: IR.Expression,
-      location: Option[IdentifiedLocation],
-      name: Option[String]
-    ): CreateFunctionNode = {
+      body: IR.Expression
+    ): (BlockNode, Array[ArgumentDefinition]) = {
       val argFactory = new DefinitionArgumentProcessor(scopeName, scope)
 
       val argDefinitions = new Array[ArgumentDefinition](arguments.size)
@@ -829,31 +1055,36 @@
         } else seenArgNames.add(argName)
       }
 
-      val bodyIsTail = body.unsafeGetMetadata(
-        TailCall,
-        "Function body missing tail call information."
-      )
-
       val bodyExpr = this.run(body)
 
       val fnBodyNode = BlockNode.build(argExpressions.toArray, bodyExpr)
+      (fnBodyNode, argDefinitions)
+    }
+
+    /** Generates code for an Enso function body.
+      *
+      * @param arguments the arguments to the function
+      * @param body the body of the function
+      * @param location the location at which the function exists in the source
+      * @return a truffle node representing the described function
+      */
+    def processFunctionBody(
+      arguments: List[IR.DefinitionArgument],
+      body: IR.Expression,
+      location: Option[IdentifiedLocation]
+    ): CreateFunctionNode = {
+      val (fnBodyNode, argDefinitions) = buildFunctionBody(arguments, body)
       val fnRootNode = ClosureRootNode.build(
         language,
         scope,
         moduleScope,
         fnBodyNode,
         makeSection(location),
-        scopeName,
-        name
-          .map(moduleScope.getModule.getName.createChild)
-          .map(_.toString)
-          .orNull
+        scopeName
       )
       val callTarget = Truffle.getRuntime.createCallTarget(fnRootNode)
 
       val expr = CreateFunctionNode.build(callTarget, argDefinitions)
-
-      fnBodyNode.setTail(bodyIsTail)
 
       setLocation(expr, location)
     }
@@ -910,7 +1141,7 @@
             case Some(
                   ApplicationSaturation.CallSaturation.Exact(createOptimised)
                 ) =>
-              createOptimised(callArgs.toList)
+              createOptimised(moduleScope)(scope)(callArgs.toList)
             case _ =>
               ApplicationNode.build(
                 this.run(fn),
@@ -932,7 +1163,9 @@
                 .error()
                 .syntaxError()
                 .newInstance(
-                  "Typeset literals are not yet supported at runtime."
+                  Text.create(
+                    "Typeset literals are not yet supported at runtime."
+                  )
                 )
             ),
             application.location
@@ -989,11 +1222,17 @@
             )
             .unsafeAs[AliasAnalysis.Info.Scope.Child]
 
-          val shouldSuspend = shouldBeSuspended.getOrElse(
-            throw new CompilerError(
-              "Demand analysis information missing from call argument."
-            )
-          )
+          val shouldSuspend = value match {
+            case _: IR.Name           => false
+            case _: IR.Literal.Text   => false
+            case _: IR.Literal.Number => false
+            case _ =>
+              shouldBeSuspended.getOrElse(
+                throw new CompilerError(
+                  "Demand analysis information missing from call argument."
+                )
+              )
+          }
 
           val childScope = if (shouldSuspend) {
             scope.createChild(scopeInfo.scope)
@@ -1007,15 +1246,10 @@
           val result = if (!shouldSuspend) {
             argumentExpression
           } else {
-            val argExpressionIsTail = value.unsafeGetMetadata(
-              TailCall,
-              "Argument with missing tail call information."
-            )
-
-            argumentExpression.setTail(argExpressionIsTail)
+            argumentExpression.setTailStatus(getTailStatus(value))
 
             val displayName =
-              s"call_argument<${name.getOrElse(String.valueOf(position))}>"
+              s"argument<${name.map(_.name).getOrElse(String.valueOf(position))}>"
 
             val section = value.location
               .map(loc => source.createSection(loc.start, loc.end))
@@ -1028,8 +1262,7 @@
                 moduleScope,
                 argumentExpression,
                 section,
-                displayName,
-                null
+                displayName
               )
             )
 
@@ -1105,8 +1338,7 @@
               moduleScope,
               defaultExpression,
               null,
-              s"default::$scopeName::${arg.name}",
-              null
+              s"<default::$scopeName::${arg.name}>"
             )
 
             CreateThunkNode.build(
