--- conflicted
+++ resolved
@@ -1,29 +1,23 @@
 package org.enso.compiler.context
 
 import org.enso.compiler.pass.PassConfiguration
-<<<<<<< HEAD
-import org.enso.interpreter.runtime.Context
-=======
 import org.enso.interpreter.node.BaseNode.TailStatus
->>>>>>> a0f87b36
 import org.enso.interpreter.runtime.scope.{LocalScope, ModuleScope}
+import org.enso.interpreter.runtime.Module
 
 /** A type containing the information about the execution context for an inline
   * expression.
   *
-  * @param ensoContext the Enso language context
+  * @param module the module in which the expression is being executed
   * @param localScope the local scope in which the expression is being executed
-  * @param moduleScope the module scope in which the expression is being
-  *                    executed
   * @param isInTailPosition whether or not the inline expression occurs in tail
   *                         position ([[None]] indicates no information)
   * @param freshNameSupply the compiler's supply of fresh names
   * @param passConfiguration the pass configuration
   */
 case class InlineContext(
-  ensoContext: Option[Context]                 = None,
+  module: Module,
   localScope: Option[LocalScope]               = None,
-  moduleScope: Option[ModuleScope]             = None,
   isInTailPosition: Option[Boolean]            = None,
   freshNameSupply: Option[FreshNameSupply]     = None,
   passConfiguration: Option[PassConfiguration] = None
@@ -46,13 +40,8 @@
   ): InlineContext = {
     InlineContext(
       localScope       = Option(localScope),
-<<<<<<< HEAD
-      moduleScope      = Option(moduleScope),
-      isInTailPosition = Option(isInTailPosition)
-=======
       module           = moduleScope.getModule,
       isInTailPosition = Option(isInTailPosition != TailStatus.NOT_TAIL)
->>>>>>> a0f87b36
     )
   }
 }