package org.enso.compiler.pass.resolve

import org.enso.compiler.context.{InlineContext, ModuleContext}
import org.enso.compiler.core.IR
import org.enso.compiler.core.IR.Module.Scope.Definition
import org.enso.compiler.core.IR.Module.Scope.Definition.Method
import org.enso.compiler.core.IR.Type
import org.enso.compiler.exception.CompilerError
import org.enso.compiler.pass.IRPass
import org.enso.compiler.pass.analyse._
import org.enso.compiler.pass.desugar.ComplexType
import org.enso.compiler.pass.lint.UnusedBindings
import org.enso.compiler.pass.optimise.LambdaConsolidate
import org.enso.compiler.pass.resolve.TypeSignatures.Signature

import scala.annotation.unused

/** This pass is responsible for analysing type signatures to determine which
  * arguments in a function definition are suspended.
  *
  * It searches for a correspondence between an argument position and the same
  * position in the associated type signature, marking the argument as suspended
  * if its type contains the _top-level_ constructor `Suspended`.
  *
  * It is a _best effort_ attempt for now, nothing more:
  *
  * - It only works on the syntactic structure of the signature.
  * - It can only deal with a correspondence between a consolidated lambda and
  *   the signature, not with extended signatures that cover returned functions
  *   and the like.
  *
  * Additionally, we currently only support looking for `Suspended` alone, as
  * supporting expressions like `Suspended a` will require the pattern contexts
  * work.
  *
  * While the `~` syntax for suspension is still supported, the signature will
  * take precedence over the `~` marking.
  *
  * This pass requires the context to provide:
  *
  * - Nothing
  */
case object SuspendedArguments extends IRPass {
  override type Metadata = IRPass.Metadata.Empty
  override type Config   = IRPass.Configuration.Default

  override val precursorPasses: Seq[IRPass] = List(
    ComplexType,
    TypeSignatures,
    LambdaConsolidate
  )
  override val invalidatedPasses: Seq[IRPass] = List(
    AliasAnalysis,
    CachePreferenceAnalysis,
    DataflowAnalysis,
    DataflowAnalysis,
    DemandAnalysis,
    TailCall,
    UnusedBindings
  )

  /** Resolves suspended arguments in a module.
    *
    * @param ir the Enso IR to process
    * @param moduleContext a context object that contains the information needed
    *                      to process a module
    * @return `ir`, possibly having made transformations or annotations to that
    *         IR.
    */
  override def runModule(
    ir: IR.Module,
    @unused moduleContext: ModuleContext
  ): IR.Module =
    ir.copy(
      bindings = ir.bindings.map(resolveModuleBinding)
    )

  /** Resolves suspended arguments in an arbitrary expression.
    *
    * @param ir the Enso IR to process
    * @param inlineContext a context object that contains the information needed
    *                      for inline evaluation
    * @return `ir`, possibly having made transformations or annotations to that
    *         IR.
    */
  override def runExpression(
    ir: IR.Expression,
    @unused inlineContext: InlineContext
  ): IR.Expression = resolveExpression(ir)

  // === Pass Internals =======================================================

  /** Resolves suspended arguments for a module binding.
    *
    * It is expected that module-level type signatures _do not_ include the
    * `this` argument.
    *
    * @param binding the top-level binding to resolve suspensions in
    * @return `binding`, with any suspended arguments resolved
    */
  def resolveModuleBinding(
    binding: IR.Module.Scope.Definition
  ): IR.Module.Scope.Definition = {
    binding match {
      case explicit @ Method.Explicit(_, body, _, _, _) =>
        body match {
          case lam @ IR.Function.Lambda(args, lamBody, _, _, _, _) =>
            explicit.getMetadata(TypeSignatures) match {
              case Some(Signature(signature)) =>
                val newArgs = computeSuspensions(
                  args.drop(1),
                  signature
                )

                explicit.copy(body =
                  lam.copy(
                    arguments = args.head :: newArgs,
                    body      = resolveExpression(lamBody)
                  )
                )
              case None =>
                explicit.copy(
                  body = lam.copy(body = resolveExpression(lamBody))
                )
            }
          case _ =>
            throw new CompilerError(
              "Method bodies must be lambdas at this point."
            )
        }
      case _: Method.Binding     => throw new CompilerError("")
      case atom: Definition.Atom => atom
      case err: IR.Error         => err
      case _: Definition.Type =>
        throw new CompilerError(
          "Complex type definitions should not be present."
        )
      case _: Type.Ascription =>
        throw new CompilerError("Type ascriptions should not be present.")
      case _: IR.Comment =>
        throw new CompilerError("Comments should not be present.")
      case _: IR.Name.Annotation =>
        throw new CompilerError(
          "Annotations should already be associated by the point of " +
          "suspended arguments analysis."
        )
    }
  }

  /** Resolves suspended arguments in an arbitrary expression.
    *
    * @param expression the expression to perform resolution in
    * @return `expression`, with any suspended arguments resolved
    */
  def resolveExpression(expression: IR.Expression): IR.Expression = {
    expression.transformExpressions {
      case bind @ IR.Expression.Binding(_, expr, _, _, _) =>
        val newExpr = bind.getMetadata(TypeSignatures) match {
          case Some(Signature(signature)) =>
            expr match {
              case lam @ IR.Function.Lambda(args, body, _, _, _, _) =>
                lam.copy(
                  arguments = computeSuspensions(args, signature),
                  body      = resolveExpression(body)
                )
              case _ => expr
            }
          case None => expr
        }

        bind.copy(expression = newExpr)
      case lam @ IR.Function.Lambda(args, body, _, _, _, _) =>
        lam.getMetadata(TypeSignatures) match {
          case Some(Signature(signature)) =>
            lam.copy(
              arguments = computeSuspensions(args, signature),
              body      = resolveExpression(body)
            )
          case None => lam.copy(body = resolveExpression(body))
        }

    }
  }

  /** Converts a type signature into segments.
    *
    * Segments are defined as the portions between the top-level lambdas in the
    * type signature.
    *
    * @param signature the type signature to split
    * @return the segments of `signature`
    */
  def toSegments(signature: IR.Expression): List[IR.Expression] = {
    signature match {
      case IR.Application.Operator.Binary(
            l,
<<<<<<< HEAD
            IR.Name.Literal("->", _, _, _),
=======
            IR.Name.Literal("->", _, _, _, _, _),
>>>>>>> af1aab35
            r,
            _,
            _,
            _
          ) =>
        l.value :: toSegments(r.value)
      case IR.Function.Lambda(args, body, _, _, _, _) =>
        args.map(_.name) ::: toSegments(body)
      case _ => List(signature)
    }
  }

  /** Checks if a value represents a suspended argument.
    *
    * @param value the value to check
    * @return `true` if `value` represents a suspended argument, otherwise
    *         `false`
    */
  def representsSuspended(value: IR.Expression): Boolean = {
    value match {
<<<<<<< HEAD
      case IR.Name.Literal("Suspended", _, _, _) => true
      case _                                     => false
=======
      case IR.Name.Literal("Suspended", _, _, _, _, _) => true
      case _                                           => false
>>>>>>> af1aab35
    }
  }

  /** Marks an argument as suspended if it corresponds to a `Suspended` portion
    * of the type signature.
    *
    * @param pair an argument and its corresponding type signature segment
    * @return the argument from `pair`, with its suspension marked appropriately
    */
  def markSuspended(
    pair: (IR.DefinitionArgument, IR.Expression)
  ): IR.DefinitionArgument =
    pair match {
      case (arg, typ) =>
        arg match {
          case spec: IR.DefinitionArgument.Specified =>
            if (representsSuspended(typ)) {
              spec.copy(suspended = true)
            } else spec.copy(suspended = false)
        }
    }

  /** Computes the suspensions for the arguments list of a function.
    *
    * @param args the function arguments
    * @param signature the signature of the function
    * @return `args`, appropriately marked as suspended or not
    */
  def computeSuspensions(
    args: List[IR.DefinitionArgument],
    signature: IR.Expression
  ): List[IR.DefinitionArgument] = {
    val signatureSegments = toSegments(signature)

    val toComputeArgs =
      if (args.length == signatureSegments.length) {
        args.zip(signatureSegments)
      } else if (args.length > signatureSegments.length) {
        val additionalSegments = signatureSegments ::: List.fill(
            signatureSegments.length - args.length
          )(IR.Empty(None))

        args.zip(additionalSegments)
      } else {
        args.zip(
          signatureSegments
            .dropRight(signatureSegments.length - args.length)
        )
      }

    toComputeArgs.map(markSuspended)
  }
}<|MERGE_RESOLUTION|>--- conflicted
+++ resolved
@@ -194,11 +194,7 @@
     signature match {
       case IR.Application.Operator.Binary(
             l,
-<<<<<<< HEAD
-            IR.Name.Literal("->", _, _, _),
-=======
             IR.Name.Literal("->", _, _, _, _, _),
->>>>>>> af1aab35
             r,
             _,
             _,
@@ -219,13 +215,8 @@
     */
   def representsSuspended(value: IR.Expression): Boolean = {
     value match {
-<<<<<<< HEAD
-      case IR.Name.Literal("Suspended", _, _, _) => true
-      case _                                     => false
-=======
       case IR.Name.Literal("Suspended", _, _, _, _, _) => true
       case _                                           => false
->>>>>>> af1aab35
     }
   }
 
@@ -242,7 +233,7 @@
       case (arg, typ) =>
         arg match {
           case spec: IR.DefinitionArgument.Specified =>
-            if (representsSuspended(typ)) {
+            if (representsSuspended(typ) || spec.suspended) {
               spec.copy(suspended = true)
             } else spec.copy(suspended = false)
         }
@@ -265,8 +256,8 @@
         args.zip(signatureSegments)
       } else if (args.length > signatureSegments.length) {
         val additionalSegments = signatureSegments ::: List.fill(
-            signatureSegments.length - args.length
-          )(IR.Empty(None))
+          args.length - signatureSegments.length
+        )(IR.Empty(None))
 
         args.zip(additionalSegments)
       } else {
