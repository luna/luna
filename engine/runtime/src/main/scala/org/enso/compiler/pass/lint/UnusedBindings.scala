package org.enso.compiler.pass.lint

import org.enso.compiler.context.{InlineContext, ModuleContext}
import org.enso.compiler.core.IR
import org.enso.compiler.core.IR.{Case, Pattern}
import org.enso.compiler.exception.CompilerError
import org.enso.compiler.pass.IRPass
import org.enso.compiler.pass.analyse.AliasAnalysis
import org.enso.compiler.pass.desugar._
import org.enso.compiler.pass.optimise.LambdaConsolidate
import org.enso.compiler.pass.resolve.IgnoredBindings

import scala.annotation.unused

/** This pass performs linting for unused names, generating warnings if it finds
  * any.
  *
  * This pass requires the context to provide:
  *
  * - Nothing
  */
case object UnusedBindings extends IRPass {
  override type Metadata = IRPass.Metadata.Empty
  override type Config   = IRPass.Configuration.Default

  override val precursorPasses: Seq[IRPass] = List(
    ComplexType,
    GenerateMethodBodies,
    IgnoredBindings,
    LambdaConsolidate,
    LambdaShorthandToLambda,
    NestedPatternMatch,
    OperatorToFunction,
    SectionsToBinOp
  )
  override val invalidatedPasses: Seq[IRPass] = List()

  /** Lints a module.
    *
    * @param ir the Enso IR to process
    * @param moduleContext a context object that contains the information needed
    *                      to process a module
    * @return `ir`, possibly having made transformations or annotations to that
    *         IR.
    */
  override def runModule(
    ir: IR.Module,
    moduleContext: ModuleContext
<<<<<<< HEAD
  ): IR.Module =
    ir.mapExpressions(runExpression(_, InlineContext()))
=======
  ): IR.Module = if (!moduleContext.noWarnings) {
    ir.mapExpressions(runExpression(_, InlineContext(moduleContext.module)))
  } else ir
>>>>>>> af1aab35

  /** Lints an arbitrary expression.
    *
    * @param ir the Enso IR to process
    * @param inlineContext a context object that contains the information needed
    *                      for inline evaluation
    * @return `ir`, possibly having made transformations or annotations to that
    *         IR.
    */
  override def runExpression(
    ir: IR.Expression,
    inlineContext: InlineContext
  ): IR.Expression = if (!inlineContext.noWarnings) {
    ir.transformExpressions {
      case binding: IR.Expression.Binding => lintBinding(binding, inlineContext)
      case function: IR.Function          => lintFunction(function, inlineContext)
      case cse: IR.Case                   => lintCase(cse, inlineContext)
    }
  } else ir

  // === Pass Internals =======================================================

  /** Lints a binding.
    *
    * @param binding the binding to lint
    * @param context the inline context in which linting is taking place
    * @return `binding`, with any lints attached
    */
  def lintBinding(
    binding: IR.Expression.Binding,
    context: InlineContext
  ): IR.Expression.Binding = {
    val isIgnored = binding
      .unsafeGetMetadata(
        IgnoredBindings,
        "Binding ignore information is required for linting."
      )
      .isIgnored

    val aliasInfo = binding
      .unsafeGetMetadata(
        AliasAnalysis,
        "Aliasing information is required for linting."
      )
      .unsafeAs[AliasAnalysis.Info.Occurrence]
    val isUsed = aliasInfo.graph.linksFor(aliasInfo.id).nonEmpty

    if (!isIgnored && !isUsed) {
      binding
        .copy(expression = runExpression(binding.expression, context))
        .addDiagnostic(IR.Warning.Unused.Binding(binding.name))
    } else {
      binding.copy(
        expression = runExpression(binding.expression, context)
      )
    }
  }

  /** Lints a function.
    *
    * @param function the function to lint
    * @param context the inline context in which linting is taking place
    * @return `function`, with any lints attached
    */
  def lintFunction(
    function: IR.Function,
    @unused context: InlineContext
  ): IR.Function = {
    function match {
      case lam @ IR.Function.Lambda(args, body, _, _, _, _) =>
        lam.copy(
          arguments = args.map(lintFunctionArgument(_, context)),
          body      = runExpression(body, context)
        )
      case _: IR.Function.Binding =>
        throw new CompilerError(
          "Function sugar should not be present during unused bindings linting."
        )
    }
  }

  /** Performs linting on a function argument.
    *
    * @param argument the function argument to lint
    * @param context the inline context in which linting is taking place
    * @return `argument`, with any lints attached
    */
  def lintFunctionArgument(
    argument: IR.DefinitionArgument,
    context: InlineContext
  ): IR.DefinitionArgument = {
    val isIgnored = argument
      .unsafeGetMetadata(
        IgnoredBindings,
        "Argument ignore information is required for linting."
      )
      .isIgnored

    val aliasInfo = argument
      .unsafeGetMetadata(
        AliasAnalysis,
        "Aliasing information missing from function argument but is " +
        "required for linting."
      )
      .unsafeAs[AliasAnalysis.Info.Occurrence]
    val isUsed = aliasInfo.graph.linksFor(aliasInfo.id).nonEmpty

    argument match {
      case s @ IR.DefinitionArgument.Specified(name, default, _, _, _, _) =>
        if (!isIgnored && !isUsed) {
          s.copy(
            defaultValue = default.map(runExpression(_, context))
          ).addDiagnostic(IR.Warning.Unused.FunctionArgument(name))
        } else s
    }
  }

  /** Performs linting for unused bindings on a function argument.
    *
    * @param cse the case expression to lint
    * @param context the inline context in which linting is taking place
    * @return `cse`, with any lints attached
    */
  def lintCase(cse: IR.Case, context: InlineContext): IR.Case = {
    cse match {
      case expr @ Case.Expr(scrutinee, branches, _, _, _) =>
        expr.copy(
          scrutinee = runExpression(scrutinee, context),
          branches  = branches.map(lintCaseBranch(_, context))
        )
      case _: Case.Branch => throw new CompilerError("Unexpected case branch.")
    }
  }

  /** Performs linting for unused bindings on a case branch.
    *
    * @param branch the case branch to lint
    * @param context the inline context in which linting is taking place
    * @return `branch`, with any lints attached
    */
  def lintCaseBranch(
    branch: Case.Branch,
    context: InlineContext
  ): Case.Branch = {
    branch.copy(
      pattern    = lintPattern(branch.pattern),
      expression = runExpression(branch.expression, context)
    )
  }

  /** Performs linting for unused bindings on a pattern.
    *
    * @param pattern the pattern to lint
    * @return `pattern`, with any lints attached
    */
  def lintPattern(pattern: IR.Pattern): IR.Pattern = {
    pattern match {
      case n @ Pattern.Name(name, _, _, _) =>
        val isIgnored = name
          .unsafeGetMetadata(
            IgnoredBindings,
            "Free variable ignore information is required for linting."
          )
          .isIgnored

        val aliasInfo = name
          .unsafeGetMetadata(
            AliasAnalysis,
            "Aliasing information missing from pattern but is " +
            "required for linting."
          )
          .unsafeAs[AliasAnalysis.Info.Occurrence]
        val isUsed = aliasInfo.graph.linksFor(aliasInfo.id).nonEmpty

        if (!isIgnored && !isUsed) {
          n.addDiagnostic(IR.Warning.Unused.PatternBinding(name))
        } else pattern
      case cons @ Pattern.Constructor(_, fields, _, _, _) =>
        if (!cons.isDesugared) {
          throw new CompilerError(
            "Nested patterns should not be present during linting."
          )
        }

        cons.copy(
          fields = fields.map(lintPattern)
        )
      case _: Pattern.Documentation =>
        throw new CompilerError(
          "Branch documentation should be desugared at an earlier stage."
        )
    }
  }
}<|MERGE_RESOLUTION|>--- conflicted
+++ resolved
@@ -46,14 +46,9 @@
   override def runModule(
     ir: IR.Module,
     moduleContext: ModuleContext
-<<<<<<< HEAD
-  ): IR.Module =
-    ir.mapExpressions(runExpression(_, InlineContext()))
-=======
   ): IR.Module = if (!moduleContext.noWarnings) {
     ir.mapExpressions(runExpression(_, InlineContext(moduleContext.module)))
   } else ir
->>>>>>> af1aab35
 
   /** Lints an arbitrary expression.
     *
@@ -241,6 +236,7 @@
         cons.copy(
           fields = fields.map(lintPattern)
         )
+      case err: IR.Error.Pattern => err
       case _: Pattern.Documentation =>
         throw new CompilerError(
           "Branch documentation should be desugared at an earlier stage."
