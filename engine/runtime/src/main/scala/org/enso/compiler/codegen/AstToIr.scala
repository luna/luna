package org.enso.compiler.codegen

import cats.Foldable
import cats.implicits._
import org.enso.compiler.core.IR
import org.enso.compiler.core.IR.Name.MethodReference
import org.enso.compiler.core.IR._
import org.enso.compiler.exception.UnhandledEntity
import org.enso.syntax.text.AST

import scala.annotation.tailrec

/**
  * This file contains the functionality that translates from the parser's
  * [[AST]] type to the internal representation used by the compiler.
  *
  * The current internal representation is [[IR]].
  */
object AstToIr {
  private def getIdentifiedLocation(ast: AST): Option[IdentifiedLocation] =
    ast.location.map(IdentifiedLocation(_, ast.id))

  /** Translates a program represented in the parser [[AST]] to the compiler's
    * [[IR]].
    *
    * @param inputAST the [[AST]] representing the program to translate
    * @return the [[IR]] representation of `inputAST`
    */
  def translate(inputAST: AST): Module = {
    inputAST match {
      case AST.Module.any(inputAST) => translateModule(inputAST)
      case _ =>
        throw new UnhandledEntity(inputAST, "translate")
    }
  }

  /** Translates an inline program expression represented in the parser [[AST]]
    * into the compiler's [[IR]] representation.
    *
    * Inline expressions must _only_ be expressions, and may not contain any
    * type of definition.
    *
    * @param inputAST the [[AST]] representing the expression to translate.
    * @return the [[IR]] representation of `inputAST` if it is valid, otherwise
    *         [[None]]
    */
  def translateInline(inputAST: AST): Option[Expression] = {
    inputAST match {
      case AST.Module.any(module) =>
        val presentBlocks = module.lines.collect {
          case t if t.elem.isDefined => t.elem.get
        }

        val expressions = presentBlocks.map(translateExpression(_))

        expressions match {
          case List()     => None
          case List(expr) => Some(expr)
          case _ =>
            val locations    = expressions.map(_.location.map(_.location))
            val locationsSum = Foldable[List].fold(locations)
            Some(
              Expression.Block(
                expressions.dropRight(1),
                expressions.last,
                location = locationsSum.map(IdentifiedLocation(_))
              )
            )
        }
      case _ => None
    }
  }

  /** Translate a top-level Enso module into [[IR]].
    *
    * @param module the [[AST]] representation of the module to translate
    * @return the [[IR]] representation of `module`
    */
  def translateModule(module: AST.Module): Module = {
    module match {
      case AST.Module(blocks) =>
        val presentBlocks = blocks.collect {
          case t if t.elem.isDefined => t.elem.get
        }

        val imports = presentBlocks.collect {
          case AST.Import.any(list) => translateImport(list)
          case AST.JavaImport.any(imp) =>
            val pkg = imp.path.init.map(_.name)
            val cls = imp.path.last.name
            Module.Scope.Import.Polyglot(
              Module.Scope.Import.Polyglot.Java(pkg.mkString("."), cls),
              getIdentifiedLocation(imp)
            )
        }

        val nonImportBlocks = presentBlocks.filter {
          case AST.Import.any(_)     => false
          case AST.JavaImport.any(_) => false
          case _                     => true
        }

        val statements = nonImportBlocks.map(translateModuleSymbol)
        Module(imports, statements, getIdentifiedLocation(module))
    }
  }

  /** Translates a module-level definition from its [[AST]] representation into
    * [[IR]].
    *
    * @param inputAst the definition to be translated
    * @return the [[IR]] representation of `inputAST`
    */
  def translateModuleSymbol(inputAst: AST): Module.Scope.Definition = {
    inputAst match {
      case AstView.Atom(consName, args) =>
        Module.Scope.Definition
          .Atom(
            Name.Literal(consName.name, getIdentifiedLocation(consName)),
            args.map(translateArgumentDefinition(_)),
            getIdentifiedLocation(inputAst)
          )
      case AstView.TypeDef(typeName, args, body) =>
        val translatedBody = translateTypeBody(body)
        val containsAtomDefOrInclude = translatedBody.exists {
          case _: IR.Module.Scope.Definition.Atom => true
          case _: IR.Name.Literal                 => true
          case _                                  => false
        }
        val hasArgs = args.nonEmpty

        if (containsAtomDefOrInclude && !hasArgs) {
          Module.Scope.Definition.Type(
            Name.Literal(typeName.name, getIdentifiedLocation(typeName)),
            args.map(translateArgumentDefinition(_)),
            translatedBody,
            getIdentifiedLocation(inputAst)
          )
        } else if (!containsAtomDefOrInclude) {
          Error.Syntax(inputAst, Error.Syntax.InterfaceDefinition)
        } else {
          Error.Syntax(inputAst, Error.Syntax.InvalidTypeDefinition)
        }
      case AstView.MethodDefinition(targetPath, name, args, definition) =>
        val nameStr = name match { case AST.Ident.Var.any(name) => name }

        val methodRef = if (targetPath.nonEmpty) {
          val pathSegments = targetPath.collect {
            case AST.Ident.Cons.any(c) => c
          }
          val pathNames = pathSegments.map(c =>
            IR.Name.Literal(c.name, getIdentifiedLocation(c))
          )

          val methodSegments = pathNames :+ Name.Literal(
              nameStr.name,
              getIdentifiedLocation(nameStr)
            )

          Name.MethodReference(
            methodSegments.init,
            methodSegments.last,
            MethodReference.genLocation(methodSegments)
          )
        } else {
          val methodSegments = List(
            Name.Here(None),
            Name.Literal(nameStr.name, getIdentifiedLocation(nameStr))
          )

          Name.MethodReference(
            List(methodSegments.head),
            methodSegments.last,
            MethodReference.genLocation(methodSegments)
          )
        }

        Module.Scope.Definition.Method.Binding(
          methodRef,
          args.map(translateArgumentDefinition(_)),
          translateExpression(definition),
          getIdentifiedLocation(inputAst)
        )
      case AstView.FunctionSugar(name, args, body) =>
        val methodSegments = List(
          Name.Here(None),
          Name.Literal(name.name, getIdentifiedLocation(name))
        )
        val methodReference = Name.MethodReference(
          List(methodSegments.head),
          methodSegments.last,
          MethodReference.genLocation(methodSegments)
        )

        Module.Scope.Definition.Method.Binding(
          methodReference,
          args.map(translateArgumentDefinition(_)),
          translateExpression(body),
          getIdentifiedLocation(inputAst)
        )
      case AST.Comment.any(comment) => translateComment(comment)
      case AstView.TypeAscription(typed, sig) =>
        typed match {
          case AST.Ident.any(ident) =>
            val methodSegments = List(
              Name.Here(None),
              Name.Literal(ident.name, getIdentifiedLocation(ident))
            )
            val methodReference = Name.MethodReference(
              List(methodSegments.head),
              methodSegments.last,
              MethodReference.genLocation(methodSegments)
            )

            IR.Type.Ascription(
              methodReference,
              translateExpression(sig, insideTypeSignature = true),
              getIdentifiedLocation(inputAst)
            )
          case AstView.MethodReference(_, _) =>
            IR.Type.Ascription(
              translateMethodReference(typed),
              translateExpression(sig, insideTypeSignature = true),
              getIdentifiedLocation(inputAst)
            )
          case _ => Error.Syntax(typed, Error.Syntax.InvalidStandaloneSignature)
        }
      case _ =>
        throw new UnhandledEntity(inputAst, "translateModuleSymbol")
    }
  }

  /** Translates the body of a type expression.
    *
    * @param body the body to be translated
    * @return the [[IR]] representation of `body`
    */
  def translateTypeBody(body: AST): List[IR] = {
    body match {
      case AST.Block.any(block) =>
        val actualLines: List[AST] =
          block.firstLine.elem :: block.lines.flatMap(_.elem)

        if (actualLines.nonEmpty) {
          actualLines.map(translateTypeBodyExpression)
        } else {
          List(Error.Syntax(body, Error.Syntax.InvalidTypeDefinition))
        }
      case _ => List(Error.Syntax(body, Error.Syntax.InvalidTypeDefinition))
    }
  }

  /** Translates any expression that can be found in the body of a type
    * declaration from [[AST]] into [[IR]].
    *
    * @param maybeParensedInput the expression to be translated
    * @return the [[IR]] representation of `maybeParensedInput`
    */
  def translateTypeBodyExpression(maybeParensedInput: AST): IR = {
    val inputAst = AstView.MaybeManyParensed
      .unapply(maybeParensedInput)
      .getOrElse(maybeParensedInput)

    inputAst match {
      case AST.Ident.Cons.any(include)         => translateIdent(include)
      case atom @ AstView.Atom(_, _)           => translateModuleSymbol(atom)
      case fs @ AstView.FunctionSugar(_, _, _) => translateExpression(fs)
      case AST.Comment.any(inputAST)           => translateComment(inputAST)
      case AstView.TypeAscription(typed, sig) =>
        IR.Type.Ascription(
          translateExpression(typed),
          translateExpression(sig, insideTypeSignature = true),
          getIdentifiedLocation(inputAst)
        )
      case assignment @ AstView.BasicAssignment(_, _) =>
        translateExpression(assignment)
      case _ =>
        IR.Error.Syntax(inputAst, IR.Error.Syntax.UnexpectedDeclarationInType)
    }
  }

  /** Translates a method reference from [[AST]] into [[IR]].
    *
    * @param inputAst the method reference to translate
    * @return the [[IR]] representation of `inputAst`
    */
  def translateMethodReference(inputAst: AST): IR.Name.MethodReference = {
    inputAst match {
      case AstView.MethodReference(path, methodName) =>
        IR.Name.MethodReference(
          path.map(translateExpression(_).asInstanceOf[IR.Name]),
          translateExpression(methodName).asInstanceOf[IR.Name],
          getIdentifiedLocation(inputAst)
        )
      case _ => throw new UnhandledEntity(inputAst, "translateMethodReference")
    }
  }

  /** Translates an arbitrary program expression from [[AST]] into [[IR]].
    *
    * @param maybeParensedInput the expresion to be translated
    * @return the [[IR]] representation of `maybeParensedInput`
    */
  def translateExpression(
    maybeParensedInput: AST,
    insideTypeSignature: Boolean = false
  ): Expression = {
    val inputAst = AstView.MaybeManyParensed
      .unapply(maybeParensedInput)
      .getOrElse(maybeParensedInput)

    inputAst match {
      case AST.Def(consName, _, _) =>
        IR.Error
          .Syntax(inputAst, IR.Error.Syntax.TypeDefinedInline(consName.name))
      case AstView.UnaryMinus(expression) =>
        expression match {
          case AST.Literal.Number(base, number) =>
            translateExpression(
              AST.Literal
                .Number(base, s"-$number")
                .setLocation(inputAst.location)
            )
          case _ =>
            IR.Application.Prefix(
              IR.Name.Literal("negate", None),
              List(
                IR.CallArgument.Specified(
                  None,
                  translateExpression(expression),
                  getIdentifiedLocation(expression)
                )
              ),
              hasDefaultsSuspended = false,
              getIdentifiedLocation(inputAst)
            )
        }
      case AstView.FunctionSugar(name, args, body) =>
        Function.Binding(
          translateIdent(name).asInstanceOf[IR.Name.Literal],
          args.map(translateArgumentDefinition(_)),
          translateExpression(body),
          getIdentifiedLocation(inputAst)
        )
      case AstView
            .SuspendedBlock(name, block @ AstView.Block(lines, lastLine)) =>
        Expression.Binding(
          Name.Literal(name.name, getIdentifiedLocation(name)),
          Expression.Block(
            lines.map(translateExpression(_)),
            translateExpression(lastLine),
            getIdentifiedLocation(block),
            suspended = true
          ),
          getIdentifiedLocation(inputAst)
        )
      case AstView.BasicAssignment(name, expr) =>
        translateBinding(getIdentifiedLocation(inputAst), name, expr)
      case AstView.TypeAscription(left, right) =>
        IR.Application.Operator.Binary(
          translateCallArgument(left),
          buildName(AST.Ident.Opr(AstView.TypeAscription.operatorName)),
          translateCallArgument(right, insideTypeSignature = true),
          getIdentifiedLocation(inputAst)
        )
      case AstView.MethodDefinition(_, name, _, _) =>
        IR.Error.Syntax(
          inputAst,
          IR.Error.Syntax.MethodDefinedInline(name.asInstanceOf[AST.Ident].name)
        )
      case AstView.MethodCall(target, name, args) =>
<<<<<<< HEAD
        val (validArguments, hasDefaultsSuspended) =
          calculateDefaultsSuspension(args)

        // Note [Uniform Call Syntax Translation]
        Application.Prefix(
          translateExpression(name),
          (target :: validArguments).map(translateCallArgument),
          hasDefaultsSuspended = hasDefaultsSuspended,
          getIdentifiedLocation(inputAst)
        )
=======
        inputAst match {
          case AstView.QualifiedName(idents) if insideTypeSignature =>
            IR.Name.Qualified(
              idents.map(x => translateIdent(x).asInstanceOf[IR.Name]),
              getIdentifiedLocation(inputAst)
            )
          case _ =>
            val (validArguments, hasDefaultsSuspended) =
              calculateDefaultsSuspension(args)

            // Note [Uniform Call Syntax Translation]
            Application.Prefix(
              translateIdent(name),
              (target :: validArguments).map(translateCallArgument(_)),
              hasDefaultsSuspended = hasDefaultsSuspended,
              getIdentifiedLocation(inputAst)
            )
        }
>>>>>>> ab2c5ed0
      case AstView.CaseExpression(scrutinee, branches) =>
        val actualScrutinee = translateExpression(scrutinee)
        val allBranches     = branches.map(translateCaseBranch)

        Case.Expr(
          actualScrutinee,
          allBranches,
          getIdentifiedLocation(inputAst)
        )
<<<<<<< HEAD
      case AST.App.any(inputAST)     => translateApplicationLike(inputAST)
=======
      case AstView.DecimalLiteral(intPart, fracPart) =>
        translateDecimalLiteral(inputAst, intPart, fracPart)
      case AST.App.any(inputAST) =>
        translateApplicationLike(inputAST, insideTypeSignature)
>>>>>>> ab2c5ed0
      case AST.Mixfix.any(inputAST)  => translateApplicationLike(inputAST)
      case AST.Literal.any(inputAST) => translateLiteral(inputAST)
      case AST.Group.any(inputAST)   => translateGroup(inputAST)
      case AST.Ident.any(inputAST)   => translateIdent(inputAST)
      case AST.TypesetLiteral.any(tSet) =>
        IR.Application.Literal.Typeset(
          tSet.expression.map(translateExpression(_)),
          getIdentifiedLocation(tSet)
        )
      case AST.SequenceLiteral.any(inputAST) =>
        translateSequenceLiteral(inputAST)
      case AstView.Block(lines, retLine) =>
        Expression.Block(
          lines.map(translateExpression(_)),
          translateExpression(retLine),
          location = getIdentifiedLocation(inputAst)
        )
      case AST.Comment.any(inputAST) => translateComment(inputAST)
      case AST.Invalid.any(inputAST) => translateInvalid(inputAST)
      case AST.Foreign(_, _, _) =>
        Error.Syntax(
          inputAst,
          Error.Syntax.UnsupportedSyntax("foreign blocks")
        )
      case AstView.Pattern(_) =>
        Error.Syntax(inputAst, Error.Syntax.InvalidPattern)
      case AST.Macro.Ambiguous(_, _) =>
        Error.Syntax(inputAst, Error.Syntax.AmbiguousExpression)
      case _ =>
        throw new UnhandledEntity(inputAst, "translateExpression")
    }
  }

  /* Note [Uniform Call Syntax Translation]
   * ~~~~~~~~~~~~~~~~~~~~~~~~~~~~~~~~~~~~~~
   * As the uniform call syntax must work for both methods and functions, the
   * conversion can't take advantage of any by-name application semantics at the
   * current time.
   *
   * This means that it is a purely _positional_ conversion on the first
   * argument and cannot be performed any other way.
   */

  /** Translates a program literal from its [[AST]] representation into
    * [[IR]].
    *
    * @param literal the literal to translate
    * @return the [[IR]] representation of `literal`
    */
  def translateLiteral(literal: AST.Literal): Expression = {
    literal match {
      case AST.Literal.Number(base, number) =>
        if (base.isDefined && base.get != "10") {
          Error.Syntax(
            literal,
            Error.Syntax.UnsupportedSyntax("non-base-10 number literals")
          )
        } else {
          Literal.Number(number, getIdentifiedLocation(literal))
        }
      case AST.Literal.Text.any(literal) =>
        literal.shape match {
          case AST.Literal.Text.Line.Raw(segments) =>
            val fullString = segments.collect {
              case AST.Literal.Text.Segment.Plain(str)   => str
              case AST.Literal.Text.Segment.RawEsc(code) => code.repr
            }.mkString

            Literal.Text(fullString, getIdentifiedLocation(literal))
          case AST.Literal.Text.Block.Raw(lines, _, _) =>
            val fullString = lines
              .map(t =>
                t.text.collect {
                  case AST.Literal.Text.Segment.Plain(str)   => str
                  case AST.Literal.Text.Segment.RawEsc(code) => code.repr
                }.mkString
              )
              .mkString("\n")

            Literal.Text(fullString, getIdentifiedLocation(literal))
          case AST.Literal.Text.Block.Fmt(_, _, _) =>
            Error.Syntax(
              literal,
              Error.Syntax.UnsupportedSyntax("format strings")
            )
          case AST.Literal.Text.Line.Fmt(_) =>
            Error.Syntax(
              literal,
              Error.Syntax.UnsupportedSyntax("format strings")
            )
          case _ =>
            throw new UnhandledEntity(literal.shape, "translateLiteral")
        }
      case _ => throw new UnhandledEntity(literal, "processLiteral")
    }
  }

  /**
    * Translates a sequence literal into its [[IR]] counterpart.
    * @param literal the literal to translate
    * @return the [[IR]] representation of `literal`
    */
  def translateSequenceLiteral(literal: AST.SequenceLiteral): Expression = {
    IR.Application.Literal.Sequence(
      literal.items.map(translateExpression(_)),
      getIdentifiedLocation(literal)
    )
  }

  /** Translates an argument definition from [[AST]] into [[IR]].
    *
    * @param arg the argument to translate
    * @param isSuspended `true` if the argument is suspended, otherwise `false`
    * @return the [[IR]] representation of `arg`
    */
  @tailrec
  def translateArgumentDefinition(
    arg: AST,
    isSuspended: Boolean = false
  ): DefinitionArgument = {
    arg match {
      case AstView.LazyAssignedArgumentDefinition(name, value) =>
        translateIdent(name) match {
          case name: IR.Name =>
            DefinitionArgument.Specified(
              name,
              Some(translateExpression(value)),
              suspended = true,
              getIdentifiedLocation(arg)
            )
          case _ =>
            throw new UnhandledEntity(arg, "translateArgumentDefinition")
        }
      case AstView.LazyArgument(arg) =>
        translateArgumentDefinition(arg, isSuspended = true)
      case AstView.DefinitionArgument(arg) =>
        translateIdent(arg) match {
          case name: IR.Name =>
            DefinitionArgument.Specified(
              name,
              None,
              isSuspended,
              getIdentifiedLocation(arg)
            )
          case _ =>
            throw new UnhandledEntity(arg, "translateArgumentDefinition")
        }
      case AstView.AssignedArgument(name, value) =>
        translateIdent(name) match {
          case name: IR.Name =>
            DefinitionArgument.Specified(
              name,
              Some(translateExpression(value)),
              isSuspended,
              getIdentifiedLocation(arg)
            )
          case _ =>
            throw new UnhandledEntity(arg, "translateArgumentDefinition")
        }
      case _ =>
        throw new UnhandledEntity(arg, "translateArgumentDefinition")
    }
  }

  /** Translates a call-site function argument from its [[AST]] representation
    * into [[IR]].
    *
    * @param arg the argument to translate
    * @return the [[IR]] representation of `arg`
    */
  def translateCallArgument(
    arg: AST,
    insideTypeSignature: Boolean = false
  ): CallArgument.Specified =
    arg match {
      case AstView.AssignedArgument(left, right) =>
        CallArgument
          .Specified(
<<<<<<< HEAD
            Some(Name.Literal(left.name, getIdentifiedLocation(left))),
            translateExpression(right),
=======
            Some(buildName(left)),
            translateExpression(right, insideTypeSignature),
>>>>>>> ab2c5ed0
            getIdentifiedLocation(arg)
          )
      case _ =>
        CallArgument
          .Specified(
            None,
            translateExpression(arg, insideTypeSignature),
            getIdentifiedLocation(arg)
          )
    }

  /** Calculates whether a set of arguments has its defaults suspended, and
    * processes the argument list to remove that operator.
    *
    * @param args the list of arguments
    * @return the list of arguments with the suspension operator removed, and
    *         whether or not the defaults are suspended
    */
  def calculateDefaultsSuspension(args: List[AST]): (List[AST], Boolean) = {
    val validArguments = args.filter {
      case AstView.SuspendDefaultsOperator(_) => false
      case _                                  => true
    }

    val suspendPositions = args.zipWithIndex.collect {
      case (AstView.SuspendDefaultsOperator(_), ix) => ix
    }

    val hasDefaultsSuspended = suspendPositions.contains(args.length - 1)

    (validArguments, hasDefaultsSuspended)
  }

  /** Translates an arbitrary expression that takes the form of a syntactic
    * application from its [[AST]] representation into [[IR]].
    *
    * @param callable the callable to translate
    * @return the [[IR]] representation of `callable`
    */
  def translateApplicationLike(
    callable: AST,
    insideTypeAscription: Boolean = false
  ): Expression = {
    callable match {
      case AstView.Application(name, args) =>
        val (validArguments, hasDefaultsSuspended) =
          calculateDefaultsSuspension(args)

        Application.Prefix(
          translateExpression(name, insideTypeAscription),
          validArguments.map(translateCallArgument(_, insideTypeAscription)),
          hasDefaultsSuspended,
          getIdentifiedLocation(callable)
        )
      case AstView.Lambda(args, body) =>
        if (args.length > 1) {
          Error.Syntax(
            args(1),
            Error.Syntax.UnsupportedSyntax(
              "pattern matching function arguments"
            )
          )
        } else {
          val realArgs =
            args.map(translateArgumentDefinition(_, insideTypeAscription))
          val realBody = translateExpression(body, insideTypeAscription)
          Function.Lambda(realArgs, realBody, getIdentifiedLocation(callable))
        }
      case AST.App.Infix(left, fn, right) =>
        val leftArg  = translateCallArgument(left, insideTypeAscription)
        val rightArg = translateCallArgument(right, insideTypeAscription)

        fn match {
          case AST.Ident.Opr.any(fn) =>
            if (leftArg.name.isDefined) {
              IR.Error.Syntax(left, IR.Error.Syntax.NamedArgInOperator)
            } else if (rightArg.name.isDefined) {
              IR.Error.Syntax(right, IR.Error.Syntax.NamedArgInOperator)
            } else {
              Application.Operator.Binary(
                leftArg,
                Name.Literal(fn.name, getIdentifiedLocation(fn)),
                rightArg,
                getIdentifiedLocation(callable)
              )
            }
          case _ => IR.Error.Syntax(left, IR.Error.Syntax.InvalidOperatorName)
        }
      case AST.App.Prefix(_, _) =>
        throw new UnhandledEntity(callable, "translateCallable")
      case AST.App.Section.any(sec) => translateOperatorSection(sec)
      case AST.Mixfix(nameSegments, args) =>
        val realNameSegments = nameSegments.collect {
          case AST.Ident.Var.any(v)  => v.name
          case AST.Ident.Cons.any(v) => v.name.toLowerCase
        }

        val functionName =
          AST.Ident.Var(realNameSegments.mkString("_"))

        Application.Prefix(
          translateExpression(functionName, insideTypeAscription),
          args.map(translateCallArgument(_, insideTypeAscription)).toList,
          hasDefaultsSuspended = false,
          getIdentifiedLocation(callable)
        )
      case AST.Macro.Ambiguous(_, _) =>
        Error.Syntax(callable, Error.Syntax.AmbiguousExpression)
      case _ => throw new UnhandledEntity(callable, "translateCallable")
    }
  }

  /** Translates an operator section from its [[AST]] representation into the
    * [[IR]] representation.
    *
    * @param section the operator section
    * @return the [[IR]] representation of `section`
    */
  def translateOperatorSection(
    section: AST.App.Section
  ): Expression = {
    section match {
      case AST.App.Section.Left.any(left) =>
        val leftArg = translateCallArgument(left.arg)

        if (leftArg.name.isDefined) {
          Error.Syntax(section, Error.Syntax.NamedArgInSection)
        } else {
          Application.Operator.Section.Left(
            leftArg,
            Name.Literal(left.opr.name, getIdentifiedLocation(left.opr)),
            getIdentifiedLocation(left)
          )
        }
      case AST.App.Section.Sides.any(sides) =>
        Application.Operator.Section.Sides(
          Name.Literal(sides.opr.name, getIdentifiedLocation(sides.opr)),
          getIdentifiedLocation(sides)
        )
      case AST.App.Section.Right.any(right) =>
        val rightArg = translateCallArgument(right.arg)

        if (rightArg.name.isDefined) {
          Error.Syntax(section, Error.Syntax.NamedArgInSection)
        } else {
          Application.Operator.Section.Right(
            Name.Literal(right.opr.name, getIdentifiedLocation(right.opr)),
            translateCallArgument(right.arg),
            getIdentifiedLocation(right)
          )
        }
    }
  }

  /** Translates an arbitrary program identifier from its [[AST]] representation
    * into [[IR]].
    *
    * @param identifier the identifier to translate
    * @return the [[IR]] representation of `identifier`
    */
  def translateIdent(identifier: AST.Ident): Expression = {
    identifier match {
      case AST.Ident.Var(name) =>
        if (name == "this") {
          Name.This(getIdentifiedLocation(identifier))
        } else if (name == "here") {
          Name.Here(getIdentifiedLocation(identifier))
        } else {
          Name.Literal(name, getIdentifiedLocation(identifier))
        }
      case AST.Ident.Cons(name) =>
        Name.Literal(name, getIdentifiedLocation(identifier))
      case AST.Ident.Blank(_) =>
        Name.Blank(getIdentifiedLocation(identifier))
      case AST.Ident.Opr.any(_) =>
        Error.Syntax(
          identifier,
          Error.Syntax.UnsupportedSyntax("operator sections")
        )
      case AST.Ident.Mod(_) =>
        Error.Syntax(
          identifier,
          Error.Syntax.UnsupportedSyntax("module identifiers")
        )
      case _ =>
        throw new UnhandledEntity(identifier, "translateIdent")
    }
  }

  /** Translates an arbitrary binding operation from its [[AST]] representation
    * into [[IR]].
    *
    * @param location the source location of the binding
    * @param name the name of the binding being assigned to
    * @param expr the expression being assigned to `name`
    * @return the [[IR]] representation of `expr` being bound to `name`
    */
  def translateBinding(
    location: Option[IdentifiedLocation],
    name: AST,
    expr: AST
  ): Expression.Binding = {
    val irName = translateExpression(name)

    irName match {
      case n: IR.Name =>
        Expression.Binding(n, translateExpression(expr), location)
      case _ =>
        throw new UnhandledEntity(name, "translateBinding")
    }
  }

  /** Translates the branch of a case expression from its [[AST]] representation
    * into [[IR]], also handling the documentation comments in between branches.
    *
    * The documentation comments are translated to dummy branches that contain
    * an empty expression and a dummy [[IR.Pattern.Documentation]] pattern
    * containing the comment. These dummy branches are removed in the
    * DocumentationComments pass where the comments are attached to the actual
    * branches.
    *
    * @param branch the case branch or comment to translate
    * @return the [[IR]] representation of `branch`
    */
  def translateCaseBranch(branch: AST): Case.Branch = {
    branch match {
      case AstView.CaseBranch(pattern, expression) =>
        Case.Branch(
          translatePattern(pattern),
          translateExpression(expression),
          getIdentifiedLocation(branch)
        )
      case c @ AST.Comment(lines) =>
        val doc      = lines.mkString("\n")
        val location = getIdentifiedLocation(c)
        Case.Branch(
          Pattern.Documentation(doc, location),
          IR.Empty(None),
          location
        )
      case _ => throw new UnhandledEntity(branch, "translateCaseBranch")
    }
  }

  /** Translates a pattern in a case expression from its [[AST]] representation
    * into [[IR]].
    *
    * @param pattern the case pattern to translate
    * @return
    */
  def translatePattern(pattern: AST): Pattern = {
    AstView.MaybeManyParensed.unapply(pattern).getOrElse(pattern) match {
      case AstView.ConstructorPattern(cons, fields) =>
        Pattern.Constructor(
          translateIdent(cons).asInstanceOf[IR.Name],
          fields.map(translatePattern),
          getIdentifiedLocation(pattern)
        )
      case AstView.CatchAllPattern(name) =>
        Pattern.Name(
          translateIdent(name).asInstanceOf[IR.Name],
          getIdentifiedLocation(pattern)
        )
      case _ =>
        throw new UnhandledEntity(pattern, "translatePattern")
    }
  }

  /** Translates an arbitrary grouped piece of syntax from its [[AST]]
    * representation into [[IR]].
    *
    * It is currently an error to have an empty group.
    *
    * @param group the group to translate
    * @return the [[IR]] representation of the contents of `group`
    */
  def translateGroup(group: AST.Group): Expression = {
    group.body match {
      case Some(ast) => translateExpression(ast)
      case None      => Error.Syntax(group, Error.Syntax.EmptyParentheses)
    }
  }

  /** Translates an import statement from its [[AST]] representation into
    * [[IR]].
    *
    * @param imp the import to translate
    * @return the [[IR]] representation of `imp`
    */
  def translateImport(imp: AST.Import): Module.Scope.Import = {
    imp.path match {
      case AstView.ModulePath(segments) =>
        IR.Module.Scope.Import.Module(
          segments.map(_.name).mkString("."),
          getIdentifiedLocation(imp.path)
        )
      case _ =>
        IR.Error.Syntax(imp, IR.Error.Syntax.InvalidImport)
    }
  }

  /** Translates an arbitrary invalid expression from the [[AST]] representation
    * of the program into its [[IR]] representation.
    *
    * @param invalid the invalid entity to translate
    * @return the [[IR]] representation of `invalid`
    */
  def translateInvalid(invalid: AST.Invalid): Expression = {
    invalid match {
      case AST.Invalid.Unexpected(_, _) =>
        Error.Syntax(
          invalid,
          Error.Syntax.UnexpectedExpression
        )
      case AST.Invalid.Unrecognized(_) =>
        Error.Syntax(
          invalid,
          Error.Syntax.UnrecognizedToken
        )
      case AST.Ident.InvalidSuffix(_, _) =>
        Error.Syntax(
          invalid,
          Error.Syntax.InvalidSuffix
        )
      case AST.Literal.Text.Unclosed(_) =>
        Error.Syntax(
          invalid,
          Error.Syntax.UnclosedTextLiteral
        )
      case _ =>
        throw new UnhandledEntity(invalid, "translateInvalid")
    }
  }

  /** Translates a comment from its [[AST]] representation into its [[IR]]
    * representation.
    *
    * Currently this only supports documentation comments, and not standarc
    * types of comments as they can't currently be represented.
    *
    * @param comment the comment to transform
    * @return the [[IR]] representation of `comment`
    */
  def translateComment(comment: AST): Comment = {
    comment match {
      case AST.Comment(lines) =>
        Comment.Documentation(
          lines.mkString("\n"),
          getIdentifiedLocation(comment)
        )
      case _ =>
        throw new UnhandledEntity(comment, "processComment")
    }
  }
}<|MERGE_RESOLUTION|>--- conflicted
+++ resolved
@@ -1,4 +1,6 @@
 package org.enso.compiler.codegen
+
+import java.nio.ByteBuffer
 
 import cats.Foldable
 import cats.implicits._
@@ -7,11 +9,20 @@
 import org.enso.compiler.core.IR._
 import org.enso.compiler.exception.UnhandledEntity
 import org.enso.syntax.text.AST
+import org.enso.syntax.text.Shape.{
+  SegmentEscape,
+  SegmentExpr,
+  SegmentPlain,
+  SegmentRawEscape,
+  TextUnclosed
+}
+import org.enso.syntax.text.ast.text.Escape
+import org.enso.syntax.text.ast.text.Escape.Unicode
 
 import scala.annotation.tailrec
-
-/**
-  * This file contains the functionality that translates from the parser's
+import scala.util.control.Breaks.{break, breakable}
+
+/** This file contains the functionality that translates from the parser's
   * [[AST]] type to the internal representation used by the compiler.
   *
   * The current internal representation is [[IR]].
@@ -86,22 +97,29 @@
         val imports = presentBlocks.collect {
           case AST.Import.any(list) => translateImport(list)
           case AST.JavaImport.any(imp) =>
-            val pkg = imp.path.init.map(_.name)
-            val cls = imp.path.last.name
+            val pkg    = imp.path.init.map(_.name)
+            val cls    = imp.path.last.name
+            val rename = imp.rename.map(_.name)
             Module.Scope.Import.Polyglot(
               Module.Scope.Import.Polyglot.Java(pkg.mkString("."), cls),
+              rename,
               getIdentifiedLocation(imp)
             )
+        }
+
+        val exports = presentBlocks.collect { case AST.Export.any(export) =>
+          translateExport(export)
         }
 
         val nonImportBlocks = presentBlocks.filter {
           case AST.Import.any(_)     => false
           case AST.JavaImport.any(_) => false
+          case AST.Export.any(_)     => false
           case _                     => true
         }
 
         val statements = nonImportBlocks.map(translateModuleSymbol)
-        Module(imports, statements, getIdentifiedLocation(module))
+        Module(imports, exports, statements, getIdentifiedLocation(module))
     }
   }
 
@@ -116,7 +134,7 @@
       case AstView.Atom(consName, args) =>
         Module.Scope.Definition
           .Atom(
-            Name.Literal(consName.name, getIdentifiedLocation(consName)),
+            buildName(consName),
             args.map(translateArgumentDefinition(_)),
             getIdentifiedLocation(inputAst)
           )
@@ -131,7 +149,7 @@
 
         if (containsAtomDefOrInclude && !hasArgs) {
           Module.Scope.Definition.Type(
-            Name.Literal(typeName.name, getIdentifiedLocation(typeName)),
+            buildName(typeName),
             args.map(translateArgumentDefinition(_)),
             translatedBody,
             getIdentifiedLocation(inputAst)
@@ -142,36 +160,36 @@
           Error.Syntax(inputAst, Error.Syntax.InvalidTypeDefinition)
         }
       case AstView.MethodDefinition(targetPath, name, args, definition) =>
-        val nameStr = name match { case AST.Ident.Var.any(name) => name }
+        val nameId: AST.Ident = name match {
+          case AST.Ident.Var.any(name) => name
+          case AST.Ident.Opr.any(opr)  => opr
+        }
 
         val methodRef = if (targetPath.nonEmpty) {
-          val pathSegments = targetPath.collect {
-            case AST.Ident.Cons.any(c) => c
+          val pathSegments = targetPath.collect { case AST.Ident.Cons.any(c) =>
+            c
           }
-          val pathNames = pathSegments.map(c =>
-            IR.Name.Literal(c.name, getIdentifiedLocation(c))
-          )
-
-          val methodSegments = pathNames :+ Name.Literal(
-              nameStr.name,
-              getIdentifiedLocation(nameStr)
-            )
+          val pathNames = pathSegments.map(buildName)
+
+          val methodSegments = pathNames :+ buildName(nameId)
+
+          val typeSegments = methodSegments.init
 
           Name.MethodReference(
-            methodSegments.init,
+            IR.Name.Qualified(
+              typeSegments,
+              MethodReference.genLocation(typeSegments)
+            ),
             methodSegments.last,
             MethodReference.genLocation(methodSegments)
           )
         } else {
-          val methodSegments = List(
-            Name.Here(None),
-            Name.Literal(nameStr.name, getIdentifiedLocation(nameStr))
-          )
-
+          val typeName   = Name.Here(None)
+          val methodName = buildName(nameId)
           Name.MethodReference(
-            List(methodSegments.head),
-            methodSegments.last,
-            MethodReference.genLocation(methodSegments)
+            typeName,
+            methodName,
+            methodName.location
           )
         }
 
@@ -182,14 +200,13 @@
           getIdentifiedLocation(inputAst)
         )
       case AstView.FunctionSugar(name, args, body) =>
-        val methodSegments = List(
-          Name.Here(None),
-          Name.Literal(name.name, getIdentifiedLocation(name))
-        )
+        val typeName   = Name.Here(None)
+        val methodName = buildName(name)
+
         val methodReference = Name.MethodReference(
-          List(methodSegments.head),
-          methodSegments.last,
-          MethodReference.genLocation(methodSegments)
+          typeName,
+          methodName,
+          methodName.location
         )
 
         Module.Scope.Definition.Method.Binding(
@@ -202,14 +219,12 @@
       case AstView.TypeAscription(typed, sig) =>
         typed match {
           case AST.Ident.any(ident) =>
-            val methodSegments = List(
-              Name.Here(None),
-              Name.Literal(ident.name, getIdentifiedLocation(ident))
-            )
+            val typeName   = Name.Here(None)
+            val methodName = buildName(ident)
             val methodReference = Name.MethodReference(
-              List(methodSegments.head),
-              methodSegments.last,
-              MethodReference.genLocation(methodSegments)
+              typeName,
+              methodName,
+              methodName.location
             )
 
             IR.Type.Ascription(
@@ -225,8 +240,7 @@
             )
           case _ => Error.Syntax(typed, Error.Syntax.InvalidStandaloneSignature)
         }
-      case _ =>
-        throw new UnhandledEntity(inputAst, "translateModuleSymbol")
+      case _ => Error.Syntax(inputAst, Error.Syntax.UnexpectedExpression)
     }
   }
 
@@ -266,6 +280,13 @@
       case atom @ AstView.Atom(_, _)           => translateModuleSymbol(atom)
       case fs @ AstView.FunctionSugar(_, _, _) => translateExpression(fs)
       case AST.Comment.any(inputAST)           => translateComment(inputAST)
+      case AstView.Binding(AST.App.Section.Right(opr, arg), body) =>
+        Function.Binding(
+          buildName(opr),
+          List(translateArgumentDefinition(arg)),
+          translateExpression(body),
+          getIdentifiedLocation(inputAst)
+        )
       case AstView.TypeAscription(typed, sig) =>
         IR.Type.Ascription(
           translateExpression(typed),
@@ -287,8 +308,9 @@
   def translateMethodReference(inputAst: AST): IR.Name.MethodReference = {
     inputAst match {
       case AstView.MethodReference(path, methodName) =>
+        val typeParts = path.map(translateExpression(_).asInstanceOf[IR.Name])
         IR.Name.MethodReference(
-          path.map(translateExpression(_).asInstanceOf[IR.Name]),
+          IR.Name.Qualified(typeParts, MethodReference.genLocation(typeParts)),
           translateExpression(methodName).asInstanceOf[IR.Name],
           getIdentifiedLocation(inputAst)
         )
@@ -323,7 +345,7 @@
             )
           case _ =>
             IR.Application.Prefix(
-              IR.Name.Literal("negate", None),
+              IR.Name.Literal("negate", isReferent = false, None),
               List(
                 IR.CallArgument.Specified(
                   None,
@@ -345,7 +367,7 @@
       case AstView
             .SuspendedBlock(name, block @ AstView.Block(lines, lastLine)) =>
         Expression.Binding(
-          Name.Literal(name.name, getIdentifiedLocation(name)),
+          buildName(name),
           Expression.Block(
             lines.map(translateExpression(_)),
             translateExpression(lastLine),
@@ -369,18 +391,6 @@
           IR.Error.Syntax.MethodDefinedInline(name.asInstanceOf[AST.Ident].name)
         )
       case AstView.MethodCall(target, name, args) =>
-<<<<<<< HEAD
-        val (validArguments, hasDefaultsSuspended) =
-          calculateDefaultsSuspension(args)
-
-        // Note [Uniform Call Syntax Translation]
-        Application.Prefix(
-          translateExpression(name),
-          (target :: validArguments).map(translateCallArgument),
-          hasDefaultsSuspended = hasDefaultsSuspended,
-          getIdentifiedLocation(inputAst)
-        )
-=======
         inputAst match {
           case AstView.QualifiedName(idents) if insideTypeSignature =>
             IR.Name.Qualified(
@@ -399,7 +409,6 @@
               getIdentifiedLocation(inputAst)
             )
         }
->>>>>>> ab2c5ed0
       case AstView.CaseExpression(scrutinee, branches) =>
         val actualScrutinee = translateExpression(scrutinee)
         val allBranches     = branches.map(translateCaseBranch)
@@ -409,14 +418,10 @@
           allBranches,
           getIdentifiedLocation(inputAst)
         )
-<<<<<<< HEAD
-      case AST.App.any(inputAST)     => translateApplicationLike(inputAST)
-=======
       case AstView.DecimalLiteral(intPart, fracPart) =>
         translateDecimalLiteral(inputAst, intPart, fracPart)
       case AST.App.any(inputAST) =>
         translateApplicationLike(inputAST, insideTypeSignature)
->>>>>>> ab2c5ed0
       case AST.Mixfix.any(inputAST)  => translateApplicationLike(inputAST)
       case AST.Literal.any(inputAST) => translateLiteral(inputAST)
       case AST.Group.any(inputAST)   => translateGroup(inputAST)
@@ -460,13 +465,33 @@
    * argument and cannot be performed any other way.
    */
 
+  def translateDecimalLiteral(
+    ast: AST,
+    int: AST.Literal.Number,
+    frac: AST.Literal.Number
+  ): Expression = {
+    if (int.base.isDefined && int.base.get != "10") {
+      Error.Syntax(
+        int,
+        Error.Syntax.UnsupportedSyntax("non-base-10 number literals")
+      )
+    } else if (frac.base.isDefined && frac.base.get != "10") {
+      Error.Syntax(frac, Error.Syntax.InvalidBaseInDecimalLiteral)
+    } else {
+      Literal.Number(
+        s"${int.shape.int}.${frac.shape.int}",
+        getIdentifiedLocation(ast)
+      )
+    }
+  }
+
   /** Translates a program literal from its [[AST]] representation into
     * [[IR]].
     *
     * @param literal the literal to translate
     * @return the [[IR]] representation of `literal`
     */
-  def translateLiteral(literal: AST.Literal): Expression = {
+  def translateLiteral(literal: AST.Literal): Expression =
     literal match {
       case AST.Literal.Number(base, number) =>
         if (base.isDefined && base.get != "10") {
@@ -497,25 +522,95 @@
               .mkString("\n")
 
             Literal.Text(fullString, getIdentifiedLocation(literal))
-          case AST.Literal.Text.Block.Fmt(_, _, _) =>
+          case AST.Literal.Text.Block.Fmt(lines, _, _) =>
+            val ls  = lines.map(l => parseFmtSegments(literal, l.text))
+            val err = ls.collectFirst { case Left(e) => e }
+            err match {
+              case Some(err) => err
+              case None =>
+                val str = ls.collect { case Right(str) => str }.mkString("\n")
+                IR.Literal.Text(str, getIdentifiedLocation(literal))
+            }
+          case AST.Literal.Text.Line.Fmt(segments) =>
+            parseFmtSegments(literal, segments) match {
+              case Left(err) => err
+              case Right(str) =>
+                IR.Literal.Text(str, getIdentifiedLocation(literal))
+            }
+          case TextUnclosed(_) =>
+            Error.Syntax(literal, Error.Syntax.UnclosedTextLiteral)
+
+          case _ =>
+            throw new UnhandledEntity(literal.shape, "translateLiteral")
+        }
+      case _ => throw new UnhandledEntity(literal, "processLiteral")
+    }
+
+  private def parseFmtSegments(
+    literal: AST,
+    segments: Seq[AST.Literal.Text.Segment[AST]]
+  ): Either[IR.Error, String] = {
+    val bldr                  = new StringBuilder
+    var err: Option[IR.Error] = None
+    breakable {
+      segments.foreach {
+        case SegmentEscape(code) =>
+          code match {
+            case Escape.Number(_) =>
+              err = Some(
+                Error.Syntax(
+                  literal,
+                  Error.Syntax.UnsupportedSyntax("escaped numbers")
+                )
+              )
+              break()
+            case unicode: Escape.Unicode =>
+              unicode match {
+                case Unicode.InvalidUnicode(unicode) =>
+                  err = Some(
+                    Error.Syntax(
+                      literal,
+                      Error.Syntax.InvalidEscapeSequence(unicode.repr)
+                    )
+                  )
+                  break()
+                case Unicode._U16(digits) =>
+                  val buffer = ByteBuffer.allocate(2)
+                  buffer.putChar(
+                    Integer.parseInt(digits, 16).asInstanceOf[Char]
+                  )
+                  val str = new String(buffer.array(), "UTF-16")
+                  bldr.addAll(str)
+                case Unicode._U32(digits) =>
+                  val buffer = ByteBuffer.allocate(4)
+                  buffer.putInt(Integer.parseInt(digits, 16))
+                  val str = new String(buffer.array(), "UTF-32")
+                  bldr.addAll(str)
+                case Unicode._U21(digits) =>
+                  val buffer = ByteBuffer.allocate(4)
+                  buffer.putInt(Integer.parseInt(digits, 16))
+                  val str = new String(buffer.array(), "UTF-32")
+                  bldr.addAll(str)
+              }
+            case e: Escape.Character => bldr.addOne(e.code)
+            case e: Escape.Control   => bldr.addAll(e.repr)
+          }
+        case SegmentPlain(text) => bldr.addAll(text)
+        case SegmentExpr(_) =>
+          err = Some(
             Error.Syntax(
               literal,
-              Error.Syntax.UnsupportedSyntax("format strings")
-            )
-          case AST.Literal.Text.Line.Fmt(_) =>
-            Error.Syntax(
-              literal,
-              Error.Syntax.UnsupportedSyntax("format strings")
-            )
-          case _ =>
-            throw new UnhandledEntity(literal.shape, "translateLiteral")
-        }
-      case _ => throw new UnhandledEntity(literal, "processLiteral")
-    }
-  }
-
-  /**
-    * Translates a sequence literal into its [[IR]] counterpart.
+              Error.Syntax.UnsupportedSyntax("interpolated expressions")
+            )
+          )
+          break()
+        case SegmentRawEscape(e) => bldr.addAll(e.repr)
+      }
+    }
+    err.map(Left(_)).getOrElse(Right(bldr.toString))
+  }
+
+  /** Translates a sequence literal into its [[IR]] counterpart.
     * @param literal the literal to translate
     * @return the [[IR]] representation of `literal`
     */
@@ -595,13 +690,8 @@
       case AstView.AssignedArgument(left, right) =>
         CallArgument
           .Specified(
-<<<<<<< HEAD
-            Some(Name.Literal(left.name, getIdentifiedLocation(left))),
-            translateExpression(right),
-=======
             Some(buildName(left)),
             translateExpression(right, insideTypeSignature),
->>>>>>> ab2c5ed0
             getIdentifiedLocation(arg)
           )
       case _ =>
@@ -683,7 +773,7 @@
             } else {
               Application.Operator.Binary(
                 leftArg,
-                Name.Literal(fn.name, getIdentifiedLocation(fn)),
+                buildName(fn),
                 rightArg,
                 getIdentifiedLocation(callable)
               )
@@ -732,13 +822,13 @@
         } else {
           Application.Operator.Section.Left(
             leftArg,
-            Name.Literal(left.opr.name, getIdentifiedLocation(left.opr)),
+            buildName(left.opr),
             getIdentifiedLocation(left)
           )
         }
       case AST.App.Section.Sides.any(sides) =>
         Application.Operator.Section.Sides(
-          Name.Literal(sides.opr.name, getIdentifiedLocation(sides.opr)),
+          buildName(sides.opr),
           getIdentifiedLocation(sides)
         )
       case AST.App.Section.Right.any(right) =>
@@ -748,7 +838,7 @@
           Error.Syntax(section, Error.Syntax.NamedArgInSection)
         } else {
           Application.Operator.Section.Right(
-            Name.Literal(right.opr.name, getIdentifiedLocation(right.opr)),
+            buildName(right.opr),
             translateCallArgument(right.arg),
             getIdentifiedLocation(right)
           )
@@ -770,10 +860,12 @@
         } else if (name == "here") {
           Name.Here(getIdentifiedLocation(identifier))
         } else {
-          Name.Literal(name, getIdentifiedLocation(identifier))
-        }
-      case AST.Ident.Cons(name) =>
-        Name.Literal(name, getIdentifiedLocation(identifier))
+          buildName(identifier)
+        }
+      case AST.Ident.Annotation(name) =>
+        Name.Annotation(name, getIdentifiedLocation(identifier))
+      case AST.Ident.Cons(_) =>
+        buildName(identifier)
       case AST.Ident.Blank(_) =>
         Name.Blank(getIdentifiedLocation(identifier))
       case AST.Ident.Opr.any(_) =>
@@ -854,9 +946,14 @@
     */
   def translatePattern(pattern: AST): Pattern = {
     AstView.MaybeManyParensed.unapply(pattern).getOrElse(pattern) match {
-      case AstView.ConstructorPattern(cons, fields) =>
+      case AstView.ConstructorPattern(conses, fields) =>
+        val irConses = conses.map(translateIdent(_).asInstanceOf[IR.Name])
+        val name = irConses match {
+          case List(n) => n
+          case _       => IR.Name.Qualified(irConses, None)
+        }
         Pattern.Constructor(
-          translateIdent(cons).asInstanceOf[IR.Name],
+          name,
           fields.map(translatePattern),
           getIdentifiedLocation(pattern)
         )
@@ -892,14 +989,38 @@
     * @return the [[IR]] representation of `imp`
     */
   def translateImport(imp: AST.Import): Module.Scope.Import = {
-    imp.path match {
-      case AstView.ModulePath(segments) =>
+    imp match {
+      case AST.Import(path, rename, isAll, onlyNames, hiddenNames) =>
         IR.Module.Scope.Import.Module(
-          segments.map(_.name).mkString("."),
-          getIdentifiedLocation(imp.path)
+          IR.Name.Qualified(path.map(buildName).toList, None),
+          rename.map(buildName),
+          isAll,
+          onlyNames.map(_.map(buildName).toList),
+          hiddenNames.map(_.map(buildName).toList),
+          getIdentifiedLocation(imp)
         )
       case _ =>
         IR.Error.Syntax(imp, IR.Error.Syntax.InvalidImport)
+    }
+  }
+
+  /** Translates an export statement from its [[AST]] representation into
+    * [[IR]].
+    *
+    * @param imp the export to translate
+    * @return the [[IR]] representation of `imp`
+    */
+  def translateExport(imp: AST.Export): Module.Scope.Export = {
+    imp match {
+      case AST.Export(path, rename, isAll, onlyNames, hiddenNames) =>
+        IR.Module.Scope.Export(
+          IR.Name.Qualified(path.map(buildName).toList, None),
+          rename.map(buildName),
+          isAll,
+          onlyNames.map(_.map(buildName).toList),
+          hiddenNames.map(_.map(buildName).toList),
+          getIdentifiedLocation(imp)
+        )
     }
   }
 
@@ -956,4 +1077,13 @@
         throw new UnhandledEntity(comment, "processComment")
     }
   }
+
+  private def isReferant(ident: AST.Ident): Boolean =
+    ident match {
+      case AST.Ident.Cons.any(_) => true
+      case _                     => false
+    }
+
+  private def buildName(ident: AST.Ident): IR.Name.Literal =
+    IR.Name.Literal(ident.name, isReferant(ident), getIdentifiedLocation(ident))
 }