--- conflicted
+++ resolved
@@ -57,15 +57,10 @@
       @CachedContext(Language.class) TruffleLanguage.ContextReference<Context> ctxRef) {
     int index = state.indexOf(key);
     if (index == SmallMap.NOT_FOUND) {
-<<<<<<< HEAD
-      throw new PanicException(
-          ctxRef.get().getBuiltins().error().unitializedState().newInstance(key), this);
-=======
       return new Stateful(
           state,
           DataflowError.withDefaultTrace(
               ctxRef.get().getBuiltins().error().uninitializedState().newInstance(key), this));
->>>>>>> af1aab35
     } else {
       return doExistingMultiCached(state, _this, key, new_state, key, state.getKeys(), index);
     }
@@ -78,13 +73,9 @@
       Object key,
       Object new_state,
       @CachedContext(Language.class) Context ctx) {
-<<<<<<< HEAD
-    throw new PanicException(ctx.getBuiltins().error().unitializedState().newInstance(key), this);
-=======
     return new Stateful(
         state,
         DataflowError.withDefaultTrace(
             ctx.getBuiltins().error().uninitializedState().newInstance(key), this));
->>>>>>> af1aab35
   }
 }