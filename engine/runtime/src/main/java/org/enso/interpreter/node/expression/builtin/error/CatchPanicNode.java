package org.enso.interpreter.node.expression.builtin.error;

import com.oracle.truffle.api.nodes.Node;
import org.enso.interpreter.dsl.BuiltinMethod;
import org.enso.interpreter.dsl.MonadicState;
import org.enso.interpreter.dsl.Suspend;
import org.enso.interpreter.node.BaseNode;
import org.enso.interpreter.node.callable.thunk.ThunkExecutorNode;
import org.enso.interpreter.runtime.callable.argument.Thunk;
import org.enso.interpreter.runtime.error.PanicException;
import org.enso.interpreter.runtime.error.RuntimeError;
import org.enso.interpreter.runtime.state.Stateful;

@BuiltinMethod(
    type = "Panic",
    name = "catch",
    description = "Executes an action and converts any Panic thrown by it into an Error")
public class CatchPanicNode extends Node {
  private @Child ThunkExecutorNode thunkExecutorNode = ThunkExecutorNode.build();

<<<<<<< HEAD
  Stateful execute(@MonadicState Object state, Object _this, Thunk action) {
=======
  static CatchPanicNode build() {
    return CatchPanicNodeGen.create();
  }

  abstract Stateful execute(@MonadicState Object state, Object _this, @Suspend Object action);

  @Specialization
  Stateful doExecute(
      @MonadicState Object state,
      Object _this,
      Object action,
      @CachedContext(Language.class) Context ctx) {
>>>>>>> a0f87b36
    try {
      return thunkExecutorNode.executeThunk(action, state, BaseNode.TailStatus.NOT_TAIL);
    } catch (PanicException e) {
      return new Stateful(state, new RuntimeError(e.getExceptionObject()));
    }
  }
}<|MERGE_RESOLUTION|>--- conflicted
+++ resolved
@@ -1,11 +1,16 @@
 package org.enso.interpreter.node.expression.builtin.error;
 
+import com.oracle.truffle.api.TruffleException;
+import com.oracle.truffle.api.dsl.CachedContext;
+import com.oracle.truffle.api.dsl.Specialization;
 import com.oracle.truffle.api.nodes.Node;
+import org.enso.interpreter.Language;
 import org.enso.interpreter.dsl.BuiltinMethod;
 import org.enso.interpreter.dsl.MonadicState;
 import org.enso.interpreter.dsl.Suspend;
 import org.enso.interpreter.node.BaseNode;
 import org.enso.interpreter.node.callable.thunk.ThunkExecutorNode;
+import org.enso.interpreter.runtime.Context;
 import org.enso.interpreter.runtime.callable.argument.Thunk;
 import org.enso.interpreter.runtime.error.PanicException;
 import org.enso.interpreter.runtime.error.RuntimeError;
@@ -15,12 +20,9 @@
     type = "Panic",
     name = "catch",
     description = "Executes an action and converts any Panic thrown by it into an Error")
-public class CatchPanicNode extends Node {
+public abstract class CatchPanicNode extends Node {
   private @Child ThunkExecutorNode thunkExecutorNode = ThunkExecutorNode.build();
 
-<<<<<<< HEAD
-  Stateful execute(@MonadicState Object state, Object _this, Thunk action) {
-=======
   static CatchPanicNode build() {
     return CatchPanicNodeGen.create();
   }
@@ -33,11 +35,17 @@
       Object _this,
       Object action,
       @CachedContext(Language.class) Context ctx) {
->>>>>>> a0f87b36
     try {
       return thunkExecutorNode.executeThunk(action, state, BaseNode.TailStatus.NOT_TAIL);
     } catch (PanicException e) {
       return new Stateful(state, new RuntimeError(e.getExceptionObject()));
+    } catch (Throwable e) {
+      if (ctx.getEnvironment().isHostException(e)) {
+        Object cause = ((TruffleException) e).getExceptionObject();
+        return new Stateful(
+            state, new RuntimeError(ctx.getBuiltins().error().makePolyglotError(cause)));
+      }
+      throw e;
     }
   }
 }