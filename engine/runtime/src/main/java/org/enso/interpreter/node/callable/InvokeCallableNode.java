--- conflicted
+++ resolved
@@ -173,7 +173,7 @@
             lock.unlock();
           }
         }
-        Stateful selfResult = thisExecutor.executeThunk((Thunk) selfArgument, state, false);
+        Stateful selfResult = thisExecutor.executeThunk(selfArgument, state, TailStatus.NOT_TAIL);
         selfArgument = selfResult.getValue();
         state = selfResult.getState();
         arguments[thisArgumentPosition] = selfArgument;
@@ -208,16 +208,10 @@
    * @param isTail whether or not the node is tail-recursive.
    */
   @Override
-<<<<<<< HEAD
-  public void setTail(boolean isTail) {
-    super.setTail(isTail);
-    invokeFunctionNode.setTail(isTail);
-=======
   public void setTailStatus(TailStatus isTail) {
     super.setTailStatus(isTail);
     invokeFunctionNode.setTailStatus(isTail);
     invokeMethodNode.setTailStatus(isTail);
->>>>>>> af1aab35
   }
 
   /** @return the source section for this node. */
