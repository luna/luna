package org.enso.interpreter.node.expression.builtin.state;

import com.oracle.truffle.api.TruffleLanguage;
import com.oracle.truffle.api.dsl.Cached;
import com.oracle.truffle.api.dsl.CachedContext;
import com.oracle.truffle.api.dsl.ImportStatic;
import com.oracle.truffle.api.dsl.ReportPolymorphism;
import com.oracle.truffle.api.dsl.Specialization;
import com.oracle.truffle.api.nodes.Node;
import org.enso.interpreter.Language;
import org.enso.interpreter.dsl.BuiltinMethod;
import org.enso.interpreter.dsl.MonadicState;
import org.enso.interpreter.runtime.Context;
import org.enso.interpreter.runtime.error.DataflowError;
import org.enso.interpreter.runtime.state.data.EmptyMap;
import org.enso.interpreter.runtime.state.data.SingletonMap;
import org.enso.interpreter.runtime.state.data.SmallMap;

@BuiltinMethod(
    type = "State",
    name = "get",
    description = "Returns the current value of monadic state.")
@ImportStatic(SmallMap.class)
@ReportPolymorphism
public abstract class GetStateNode extends Node {
  static GetStateNode build() {
    return GetStateNodeGen.create();
  }

  abstract Object execute(@MonadicState Object state, Object _this, Object key);

  @Specialization(guards = {"state.getKey() == key"})
  Object doSingleton(SingletonMap state, Object _this, Object key) {
    return state.getValue();
  }

  @Specialization(
      guards = {"state.getKeys() == cachedKeys", "key == cachedKey", "idx != NOT_FOUND"})
  Object doMultiCached(
      SmallMap state,
      Object _this,
      Object key,
      @Cached("key") Object cachedKey,
      @Cached(value = "state.getKeys()", dimensions = 1) Object[] cachedKeys,
      @Cached("state.indexOf(key)") int idx) {
    return state.getValues()[idx];
  }

  @Specialization
  Object doMultiUncached(
      SmallMap state,
      Object _this,
      Object key,
      @CachedContext(Language.class) TruffleLanguage.ContextReference<Context> ctxRef) {
    int idx = state.indexOf(key);
    if (idx == SmallMap.NOT_FOUND) {
<<<<<<< HEAD
      throw new PanicException(
          ctxRef.get().getBuiltins().error().unitializedState().newInstance(key), this);
=======
      return DataflowError.withDefaultTrace(
          ctxRef.get().getBuiltins().error().uninitializedState().newInstance(key), this);
>>>>>>> af1aab35
    } else {
      return state.getValues()[idx];
    }
  }

  @Specialization
  Object doEmpty(
      EmptyMap state, Object _this, Object key, @CachedContext(Language.class) Context ctx) {
<<<<<<< HEAD
    throw new PanicException(ctx.getBuiltins().error().unitializedState().newInstance(key), this);
=======
    return DataflowError.withDefaultTrace(
        ctx.getBuiltins().error().uninitializedState().newInstance(key), this);
>>>>>>> af1aab35
  }

  @Specialization
  Object doSingletonError(
      SingletonMap state, Object _this, Object key, @CachedContext(Language.class) Context ctx) {
<<<<<<< HEAD
    throw new PanicException(ctx.getBuiltins().error().unitializedState().newInstance(key), this);
=======
    return DataflowError.withDefaultTrace(
        ctx.getBuiltins().error().uninitializedState().newInstance(key), this);
>>>>>>> af1aab35
  }
}<|MERGE_RESOLUTION|>--- conflicted
+++ resolved
@@ -54,13 +54,8 @@
       @CachedContext(Language.class) TruffleLanguage.ContextReference<Context> ctxRef) {
     int idx = state.indexOf(key);
     if (idx == SmallMap.NOT_FOUND) {
-<<<<<<< HEAD
-      throw new PanicException(
-          ctxRef.get().getBuiltins().error().unitializedState().newInstance(key), this);
-=======
       return DataflowError.withDefaultTrace(
           ctxRef.get().getBuiltins().error().uninitializedState().newInstance(key), this);
->>>>>>> af1aab35
     } else {
       return state.getValues()[idx];
     }
@@ -69,22 +64,14 @@
   @Specialization
   Object doEmpty(
       EmptyMap state, Object _this, Object key, @CachedContext(Language.class) Context ctx) {
-<<<<<<< HEAD
-    throw new PanicException(ctx.getBuiltins().error().unitializedState().newInstance(key), this);
-=======
     return DataflowError.withDefaultTrace(
         ctx.getBuiltins().error().uninitializedState().newInstance(key), this);
->>>>>>> af1aab35
   }
 
   @Specialization
   Object doSingletonError(
       SingletonMap state, Object _this, Object key, @CachedContext(Language.class) Context ctx) {
-<<<<<<< HEAD
-    throw new PanicException(ctx.getBuiltins().error().unitializedState().newInstance(key), this);
-=======
     return DataflowError.withDefaultTrace(
         ctx.getBuiltins().error().uninitializedState().newInstance(key), this);
->>>>>>> af1aab35
   }
 }