package org.enso.interpreter.node.expression.debug;

import com.oracle.truffle.api.RootCallTarget;
import com.oracle.truffle.api.Truffle;
import com.oracle.truffle.api.dsl.Cached;
import com.oracle.truffle.api.dsl.Specialization;
import com.oracle.truffle.api.nodes.NodeInfo;
import org.enso.compiler.context.InlineContext;
import org.enso.interpreter.Constants;
import org.enso.interpreter.Language;
import org.enso.interpreter.node.BaseNode;
import org.enso.interpreter.node.ClosureRootNode;
import org.enso.interpreter.node.ExpressionNode;
import org.enso.interpreter.node.callable.thunk.ThunkExecutorNode;
import org.enso.interpreter.runtime.Context;
import org.enso.interpreter.runtime.callable.CallerInfo;
import org.enso.interpreter.runtime.callable.argument.Thunk;
import org.enso.interpreter.runtime.scope.LocalScope;
import org.enso.interpreter.runtime.scope.ModuleScope;
import org.enso.interpreter.runtime.state.Stateful;

/** Node running Enso expressions passed to it as strings. */
@NodeInfo(shortName = "Eval", description = "Evaluates code passed to it as string")
public abstract class EvalNode extends BaseNode {
  private final boolean shouldCaptureResultScope;

  EvalNode(boolean shouldCaptureResultScope) {
    this.shouldCaptureResultScope = shouldCaptureResultScope;
  }

  /**
   * Creates an instance of this node.
   *
   * @return an instance of this node
   */
  public static EvalNode build() {
    return EvalNodeGen.create(false);
  }

  /**
   * Creates an instance of this node, with frame capture enabled.
   *
   * @return an instance of this node
   */
  public static EvalNode buildWithResultScopeCapture() {
    return EvalNodeGen.create(true);
  }

  /**
   * Executes a string expression in the given execution context
   *
   * @param callerInfo captured information about the execution context
   * @param state current value of the monadic state
   * @param expression the string containing expression to evaluate
   * @return the result of evaluating {@code expression} in the {@code callerInfo} context
   */
  public abstract Stateful execute(CallerInfo callerInfo, Object state, String expression);

  RootCallTarget parseExpression(LocalScope scope, ModuleScope moduleScope, String expression) {
    LocalScope localScope = scope.createChild();
<<<<<<< HEAD
    InlineContext inlineContext =
        InlineContext.fromJava(
            localScope, moduleScope, isTail());
=======
    InlineContext inlineContext = InlineContext.fromJava(localScope, moduleScope, getTailStatus());
>>>>>>> a0f87b36
    ExpressionNode expr =
        lookupContextReference(Language.class)
            .get()
            .getCompiler()
            .runInline(expression, inlineContext)
            .getOrElse(null);
    if (expr == null) {
      throw new RuntimeException("Invalid code passed to `eval`: " + expression);
    }

    if (shouldCaptureResultScope) {
      expr = CaptureResultScopeNode.build(expr);
    }
    ClosureRootNode framedNode =
        ClosureRootNode.build(
            lookupLanguageReference(Language.class).get(),
            localScope,
            moduleScope,
            expr,
            null,
            "<dynamic_eval>",
            null);
    return Truffle.getRuntime().createCallTarget(framedNode);
  }

  @Specialization(
      guards = {
        "expression == cachedExpression",
        "callerInfo.getLocalScope() == cachedCallerInfo.getLocalScope()",
        "callerInfo.getModuleScope() == cachedCallerInfo.getModuleScope()",
      },
      limit = Constants.CacheSizes.EVAL_NODE)
  Stateful doCached(
      CallerInfo callerInfo,
      Object state,
      String expression,
      @Cached("expression") String cachedExpression,
      @Cached("callerInfo") CallerInfo cachedCallerInfo,
      @Cached(
              "parseExpression(callerInfo.getLocalScope(), callerInfo.getModuleScope(), expression)")
          RootCallTarget cachedCallTarget,
      @Cached("build()") ThunkExecutorNode thunkExecutorNode) {
    Thunk thunk = new Thunk(cachedCallTarget, callerInfo.getFrame());
    return thunkExecutorNode.executeThunk(thunk, state, getTailStatus());
  }

  @Specialization
  Stateful doUncached(
      CallerInfo callerInfo,
      Object state,
      String expression,
      @Cached("build()") ThunkExecutorNode thunkExecutorNode) {
    RootCallTarget callTarget =
        parseExpression(callerInfo.getLocalScope(), callerInfo.getModuleScope(), expression);
    Thunk thunk = new Thunk(callTarget, callerInfo.getFrame());
    return thunkExecutorNode.executeThunk(thunk, state, getTailStatus());
  }
}<|MERGE_RESOLUTION|>--- conflicted
+++ resolved
@@ -3,6 +3,7 @@
 import com.oracle.truffle.api.RootCallTarget;
 import com.oracle.truffle.api.Truffle;
 import com.oracle.truffle.api.dsl.Cached;
+import com.oracle.truffle.api.dsl.ReportPolymorphism;
 import com.oracle.truffle.api.dsl.Specialization;
 import com.oracle.truffle.api.nodes.NodeInfo;
 import org.enso.compiler.context.InlineContext;
@@ -12,15 +13,18 @@
 import org.enso.interpreter.node.ClosureRootNode;
 import org.enso.interpreter.node.ExpressionNode;
 import org.enso.interpreter.node.callable.thunk.ThunkExecutorNode;
+import org.enso.interpreter.node.expression.builtin.text.util.ToJavaStringNode;
 import org.enso.interpreter.runtime.Context;
 import org.enso.interpreter.runtime.callable.CallerInfo;
 import org.enso.interpreter.runtime.callable.argument.Thunk;
+import org.enso.interpreter.runtime.data.text.Text;
 import org.enso.interpreter.runtime.scope.LocalScope;
 import org.enso.interpreter.runtime.scope.ModuleScope;
 import org.enso.interpreter.runtime.state.Stateful;
 
 /** Node running Enso expressions passed to it as strings. */
 @NodeInfo(shortName = "Eval", description = "Evaluates code passed to it as string")
+@ReportPolymorphism
 public abstract class EvalNode extends BaseNode {
   private final boolean shouldCaptureResultScope;
 
@@ -54,17 +58,11 @@
    * @param expression the string containing expression to evaluate
    * @return the result of evaluating {@code expression} in the {@code callerInfo} context
    */
-  public abstract Stateful execute(CallerInfo callerInfo, Object state, String expression);
+  public abstract Stateful execute(CallerInfo callerInfo, Object state, Text expression);
 
   RootCallTarget parseExpression(LocalScope scope, ModuleScope moduleScope, String expression) {
     LocalScope localScope = scope.createChild();
-<<<<<<< HEAD
-    InlineContext inlineContext =
-        InlineContext.fromJava(
-            localScope, moduleScope, isTail());
-=======
     InlineContext inlineContext = InlineContext.fromJava(localScope, moduleScope, getTailStatus());
->>>>>>> a0f87b36
     ExpressionNode expr =
         lookupContextReference(Language.class)
             .get()
@@ -85,8 +83,7 @@
             moduleScope,
             expr,
             null,
-            "<dynamic_eval>",
-            null);
+            "<eval>");
     return Truffle.getRuntime().createCallTarget(framedNode);
   }
 
@@ -100,11 +97,13 @@
   Stateful doCached(
       CallerInfo callerInfo,
       Object state,
-      String expression,
-      @Cached("expression") String cachedExpression,
+      Text expression,
+      @Cached("expression") Text cachedExpression,
+      @Cached("build()") ToJavaStringNode toJavaStringNode,
+      @Cached("toJavaStringNode.execute(expression)") String expressionStr,
       @Cached("callerInfo") CallerInfo cachedCallerInfo,
       @Cached(
-              "parseExpression(callerInfo.getLocalScope(), callerInfo.getModuleScope(), expression)")
+              "parseExpression(callerInfo.getLocalScope(), callerInfo.getModuleScope(), expressionStr)")
           RootCallTarget cachedCallTarget,
       @Cached("build()") ThunkExecutorNode thunkExecutorNode) {
     Thunk thunk = new Thunk(cachedCallTarget, callerInfo.getFrame());
@@ -115,10 +114,14 @@
   Stateful doUncached(
       CallerInfo callerInfo,
       Object state,
-      String expression,
-      @Cached("build()") ThunkExecutorNode thunkExecutorNode) {
+      Text expression,
+      @Cached("build()") ThunkExecutorNode thunkExecutorNode,
+      @Cached("build()") ToJavaStringNode toJavaStringNode) {
     RootCallTarget callTarget =
-        parseExpression(callerInfo.getLocalScope(), callerInfo.getModuleScope(), expression);
+        parseExpression(
+            callerInfo.getLocalScope(),
+            callerInfo.getModuleScope(),
+            toJavaStringNode.execute(expression));
     Thunk thunk = new Thunk(callTarget, callerInfo.getFrame());
     return thunkExecutorNode.executeThunk(thunk, state, getTailStatus());
   }
