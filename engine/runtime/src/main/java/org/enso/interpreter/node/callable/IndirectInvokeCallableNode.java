--- conflicted
+++ resolved
@@ -6,11 +6,7 @@
 import com.oracle.truffle.api.dsl.Specialization;
 import com.oracle.truffle.api.frame.MaterializedFrame;
 import com.oracle.truffle.api.nodes.Node;
-<<<<<<< HEAD
-import org.enso.interpreter.node.callable.InvokeCallableNode;
-=======
 import org.enso.interpreter.node.BaseNode;
->>>>>>> af1aab35
 import org.enso.interpreter.node.callable.dispatch.IndirectInvokeFunctionNode;
 import org.enso.interpreter.node.callable.thunk.ThunkExecutorNode;
 import org.enso.interpreter.runtime.callable.UnresolvedSymbol;
@@ -51,7 +47,7 @@
       CallArgumentInfo[] schema,
       InvokeCallableNode.DefaultsExecutionMode defaultsExecutionMode,
       InvokeCallableNode.ArgumentsExecutionMode argumentsExecutionMode,
-      boolean isTail);
+      BaseNode.TailStatus isTail);
 
   @Specialization
   Stateful invokeFunction(
@@ -62,7 +58,7 @@
       CallArgumentInfo[] schema,
       InvokeCallableNode.DefaultsExecutionMode defaultsExecutionMode,
       InvokeCallableNode.ArgumentsExecutionMode argumentsExecutionMode,
-      boolean isTail,
+      BaseNode.TailStatus isTail,
       @Cached IndirectInvokeFunctionNode invokeFunctionNode) {
     return invokeFunctionNode.execute(
         function,
@@ -84,7 +80,7 @@
       CallArgumentInfo[] schema,
       InvokeCallableNode.DefaultsExecutionMode defaultsExecutionMode,
       InvokeCallableNode.ArgumentsExecutionMode argumentsExecutionMode,
-      boolean isTail,
+      BaseNode.TailStatus isTail,
       @Cached IndirectInvokeFunctionNode invokeFunctionNode) {
     return invokeFunction(
         constructor.getConstructorFunction(),
@@ -133,23 +129,17 @@
       CallArgumentInfo[] schema,
       InvokeCallableNode.DefaultsExecutionMode defaultsExecutionMode,
       InvokeCallableNode.ArgumentsExecutionMode argumentsExecutionMode,
-<<<<<<< HEAD
-      boolean isTail,
-      @Cached IndirectInvokeFunctionNode invokeFunctionNode,
-      @Cached ThunkExecutorNode thisExecutor,
-      @Cached MethodResolverNode methodResolverNode) {
-=======
       BaseNode.TailStatus isTail,
       @Cached IndirectInvokeMethodNode invokeMethodNode,
       @Cached ThunkExecutorNode thisExecutor) {
->>>>>>> af1aab35
     Integer thisArg = InvokeCallableNode.thisArgumentPosition(schema);
     boolean canApplyThis = thisArg != null;
     int thisArgumentPosition = thisArg == null ? 0 : thisArg;
     if (canApplyThis) {
       Object selfArgument = arguments[thisArgumentPosition];
       if (argumentsExecutionMode.shouldExecute()) {
-        Stateful selfResult = thisExecutor.executeThunk((Thunk) selfArgument, state, false);
+        Stateful selfResult =
+            thisExecutor.executeThunk(selfArgument, state, BaseNode.TailStatus.NOT_TAIL);
         selfArgument = selfResult.getValue();
         state = selfResult.getState();
         arguments[thisArgumentPosition] = selfArgument;
@@ -178,7 +168,7 @@
       CallArgumentInfo[] schema,
       InvokeCallableNode.DefaultsExecutionMode defaultsExecutionMode,
       InvokeCallableNode.ArgumentsExecutionMode argumentsExecutionMode,
-      boolean isTail) {
+      BaseNode.TailStatus isTail) {
     throw new NotInvokableException(callable, this);
   }
 }