package org.enso.interpreter.runtime.type;

import com.oracle.truffle.api.dsl.TypeSystem;
import com.oracle.truffle.api.interop.ArityException;
import com.oracle.truffle.api.interop.UnsupportedTypeException;
import org.enso.interpreter.runtime.callable.argument.Thunk;
import org.enso.interpreter.runtime.callable.atom.Atom;
import org.enso.interpreter.runtime.callable.atom.AtomConstructor;
import org.enso.interpreter.runtime.callable.function.Function;
<<<<<<< HEAD
import org.enso.interpreter.runtime.data.Vector;
import org.enso.interpreter.runtime.error.RuntimeError;

import java.util.Optional;
=======
import org.enso.interpreter.runtime.data.Array;
import org.enso.interpreter.runtime.data.ManagedResource;
import org.enso.interpreter.runtime.data.Ref;
import org.enso.interpreter.runtime.data.text.Text;
import org.enso.interpreter.runtime.error.DataflowError;
import org.enso.interpreter.runtime.error.PanicSentinel;
import org.enso.interpreter.runtime.number.EnsoBigInteger;
import org.enso.interpreter.runtime.scope.ModuleScope;
>>>>>>> af1aab35

/**
 * This class defines the interpreter-level type system for Enso.
 *
 * <p>While the language has support for rich types, the interpreter only cares about a small set of
 * primitive-level types in order to make execution fast. All higher-level types can be desugared in
 * terms of the more limited set of types expressed here.
 *
 * <p>By declaring the primitive types here, the interpreter obtains automatically generated
 * utilities for working with them.
 */
@TypeSystem({
  long.class,
  boolean.class,
  String.class,
  Function.class,
  Atom.class,
  AtomConstructor.class,
  Thunk.class,
<<<<<<< HEAD
  RuntimeError.class,
  Vector.class
=======
  DataflowError.class,
  UnresolvedSymbol.class,
  Array.class,
  EnsoBigInteger.class,
  ManagedResource.class,
  ModuleScope.class,
  Ref.class,
  PanicSentinel.class
>>>>>>> af1aab35
})
public class Types {

  /**
   * A simple pair type
   *
   * @param <A> the type of the first element
   * @param <B> the type of the second element
   */
  public static class Pair<A, B> {
    private A first;
    private B second;

    private Pair(A first, B second) {
      this.first = first;
      this.second = second;
    }

    /**
     * Gets the first element.
     *
     * @return the first element.
     */
    public A getFirst() {
      return first;
    }

    /**
     * Gets the second element.
     *
     * @return the second element.
     */
    public B getSecond() {
      return second;
    }
  }

  /**
   * Asserts that the arguments array is empty.
   *
   * @param arguments the arguments array.
   * @throws ArityException if the array is not empty.
   */
  public static void extractArguments(Object[] arguments) throws ArityException {
    if (arguments.length != 0) {
      throw ArityException.create(0, arguments.length);
    }
  }

  /**
   * Return a type of the given object as a string.
   *
   * @param value an object of interest.
   * @return the string representation of object's type.
   */
<<<<<<< HEAD
  public static Optional<String> getName(Object value) {
    if (TypesGen.isLong(value)) {
      return Optional.of("Number");
    } else if (TypesGen.isString(value)) {
      return Optional.of("Text");
    } else if (TypesGen.isFunction(value)) {
      return Optional.of("Function");
    } else if (TypesGen.isAtom(value)) {
      return Optional.of(TypesGen.asAtom(value).getConstructor().getName());
    } else if (TypesGen.isAtomConstructor(value)) {
      return Optional.of(TypesGen.asAtomConstructor(value).getName());
    } else if (TypesGen.isThunk(value)) {
      return Optional.of("Thunk");
    } else if (TypesGen.isRuntimeError(value)) {
      return Optional.of("Error " + TypesGen.asRuntimeError(value).getPayload().toString());
=======
  public static String getName(Object value) {
    if (TypesGen.isLong(value) || TypesGen.isEnsoBigInteger(value)) {
      return Constants.INTEGER;
    } else if (TypesGen.isDouble(value)) {
      return Constants.DECIMAL;
    } else if (TypesGen.isBoolean(value)) {
      return Constants.BOOLEAN;
    } else if (TypesGen.isText(value)) {
      return Constants.TEXT;
    } else if (TypesGen.isFunction(value)) {
      return Constants.FUNCTION;
    } else if (TypesGen.isAtom(value)) {
      return TypesGen.asAtom(value).getConstructor().getQualifiedName().toString();
    } else if (TypesGen.isAtomConstructor(value)) {
      return TypesGen.asAtomConstructor(value).getQualifiedName().toString();
    } else if (TypesGen.isThunk(value)) {
      return Constants.THUNK;
    } else if (TypesGen.isDataflowError(value)) {
      return Constants.ERROR;
    } else if (TypesGen.isArray(value)) {
      return Constants.ARRAY;
    } else if (TypesGen.isRef(value)) {
      return Constants.REF;
    } else if (TypesGen.isPanicSentinel(value)) {
      return Constants.PANIC;
>>>>>>> af1aab35
    } else {
      return Optional.empty();
    }
  }

  /**
   * Asserts that the arguments array has exactly one element of a given type and extracts it.
   *
   * @param arguments the arguments array
   * @param cls the class of the only element
   * @param <A> the type of the only element
   * @return the only element of the array
   * @throws ArityException if the array does not have exactly one element
   * @throws UnsupportedTypeException if the only element is not an instance of {@code cls}
   */
  @SuppressWarnings("unchecked")
  public static <A> A extractArguments(Object[] arguments, Class<A> cls)
      throws ArityException, UnsupportedTypeException {
    if (arguments.length != 1) {
      throw ArityException.create(1, arguments.length);
    }
    if (!(cls.isInstance(arguments[0]))) {
      throw UnsupportedTypeException.create(
          arguments, "The argument must be a " + cls.getSimpleName() + ".");
    }
    return (A) arguments[0];
  }

  /**
   * Asserts that the arguments array has exactly two elements of given types and extracts them.
   *
   * @param arguments the arguments array
   * @param cls1 the class of the first element
   * @param cls2 the class of the second element
   * @param <A> the type of the first element
   * @param <B> the type of the second element
   * @return the pair of elements of the array
   * @throws ArityException if the array does not have exactly two elements
   * @throws UnsupportedTypeException if the elements are not instances of the proper classes
   */
  @SuppressWarnings("unchecked")
  public static <A, B> Pair<A, B> extractArguments(Object[] arguments, Class<A> cls1, Class<B> cls2)
      throws ArityException, UnsupportedTypeException {
    if (arguments.length != 2) {
      throw ArityException.create(2, arguments.length);
    }
    if (!(cls1.isInstance(arguments[0]))) {
      throw UnsupportedTypeException.create(
          arguments, "The first argument must be a " + cls1.getSimpleName() + ".");
    }
    if (!(cls2.isInstance(arguments[1]))) {
      throw UnsupportedTypeException.create(
          arguments, "The second argument must be a " + cls2.getSimpleName() + ".");
    }
    return new Pair<>((A) arguments[0], (B) arguments[1]);
  }
}<|MERGE_RESOLUTION|>--- conflicted
+++ resolved
@@ -3,16 +3,11 @@
 import com.oracle.truffle.api.dsl.TypeSystem;
 import com.oracle.truffle.api.interop.ArityException;
 import com.oracle.truffle.api.interop.UnsupportedTypeException;
+import org.enso.interpreter.runtime.callable.UnresolvedSymbol;
 import org.enso.interpreter.runtime.callable.argument.Thunk;
 import org.enso.interpreter.runtime.callable.atom.Atom;
 import org.enso.interpreter.runtime.callable.atom.AtomConstructor;
 import org.enso.interpreter.runtime.callable.function.Function;
-<<<<<<< HEAD
-import org.enso.interpreter.runtime.data.Vector;
-import org.enso.interpreter.runtime.error.RuntimeError;
-
-import java.util.Optional;
-=======
 import org.enso.interpreter.runtime.data.Array;
 import org.enso.interpreter.runtime.data.ManagedResource;
 import org.enso.interpreter.runtime.data.Ref;
@@ -21,7 +16,6 @@
 import org.enso.interpreter.runtime.error.PanicSentinel;
 import org.enso.interpreter.runtime.number.EnsoBigInteger;
 import org.enso.interpreter.runtime.scope.ModuleScope;
->>>>>>> af1aab35
 
 /**
  * This class defines the interpreter-level type system for Enso.
@@ -36,15 +30,12 @@
 @TypeSystem({
   long.class,
   boolean.class,
-  String.class,
+  double.class,
+  Text.class,
   Function.class,
   Atom.class,
   AtomConstructor.class,
   Thunk.class,
-<<<<<<< HEAD
-  RuntimeError.class,
-  Vector.class
-=======
   DataflowError.class,
   UnresolvedSymbol.class,
   Array.class,
@@ -53,7 +44,6 @@
   ModuleScope.class,
   Ref.class,
   PanicSentinel.class
->>>>>>> af1aab35
 })
 public class Types {
 
@@ -109,23 +99,6 @@
    * @param value an object of interest.
    * @return the string representation of object's type.
    */
-<<<<<<< HEAD
-  public static Optional<String> getName(Object value) {
-    if (TypesGen.isLong(value)) {
-      return Optional.of("Number");
-    } else if (TypesGen.isString(value)) {
-      return Optional.of("Text");
-    } else if (TypesGen.isFunction(value)) {
-      return Optional.of("Function");
-    } else if (TypesGen.isAtom(value)) {
-      return Optional.of(TypesGen.asAtom(value).getConstructor().getName());
-    } else if (TypesGen.isAtomConstructor(value)) {
-      return Optional.of(TypesGen.asAtomConstructor(value).getName());
-    } else if (TypesGen.isThunk(value)) {
-      return Optional.of("Thunk");
-    } else if (TypesGen.isRuntimeError(value)) {
-      return Optional.of("Error " + TypesGen.asRuntimeError(value).getPayload().toString());
-=======
   public static String getName(Object value) {
     if (TypesGen.isLong(value) || TypesGen.isEnsoBigInteger(value)) {
       return Constants.INTEGER;
@@ -151,9 +124,8 @@
       return Constants.REF;
     } else if (TypesGen.isPanicSentinel(value)) {
       return Constants.PANIC;
->>>>>>> af1aab35
     } else {
-      return Optional.empty();
+      return null;
     }
   }
 
