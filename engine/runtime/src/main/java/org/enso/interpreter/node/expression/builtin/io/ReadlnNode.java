--- conflicted
+++ resolved
@@ -4,16 +4,13 @@
 import com.oracle.truffle.api.dsl.CachedContext;
 import com.oracle.truffle.api.dsl.Specialization;
 import com.oracle.truffle.api.nodes.Node;
+
 import java.io.IOException;
 import org.enso.interpreter.Language;
 import org.enso.interpreter.dsl.BuiltinMethod;
 import org.enso.interpreter.runtime.Context;
-<<<<<<< HEAD
-import org.enso.interpreter.runtime.error.RuntimeError;
-=======
 import org.enso.interpreter.runtime.data.text.Text;
 import org.enso.interpreter.runtime.error.PanicException;
->>>>>>> af1aab35
 
 @BuiltinMethod(type = "IO", name = "readln", description = "Reads a line from standard in.")
 public abstract class ReadlnNode extends Node {
@@ -25,11 +22,11 @@
 
   @Specialization
   @TruffleBoundary
-  Object doRead(Object _this, @CachedContext(Language.class) Context ctx) {
+  Text doRead(Object _this, @CachedContext(Language.class) Context ctx) {
     try {
-      return ctx.getIn().readLine();
+      return Text.create(ctx.getInReader().readLine());
     } catch (IOException e) {
-      return new RuntimeError("Empty input stream.");
+      throw new PanicException("Empty input stream", this);
     }
   }
 }