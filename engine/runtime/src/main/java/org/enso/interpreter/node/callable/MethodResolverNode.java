package org.enso.interpreter.node.callable;

import com.oracle.truffle.api.CompilerDirectives;
import com.oracle.truffle.api.TruffleLanguage;
import com.oracle.truffle.api.dsl.Cached;
import com.oracle.truffle.api.dsl.CachedContext;
import com.oracle.truffle.api.dsl.GenerateUncached;
import com.oracle.truffle.api.dsl.Specialization;
import com.oracle.truffle.api.nodes.Node;
import com.oracle.truffle.api.nodes.NodeInfo;
import org.enso.interpreter.Language;
import org.enso.interpreter.runtime.builtin.Bool;
import org.enso.interpreter.runtime.builtin.Builtins;
import org.enso.interpreter.runtime.Context;
import org.enso.interpreter.runtime.callable.UnresolvedSymbol;
import org.enso.interpreter.runtime.callable.atom.Atom;
import org.enso.interpreter.runtime.callable.atom.AtomConstructor;
import org.enso.interpreter.runtime.callable.function.Function;
import org.enso.interpreter.runtime.error.MethodDoesNotExistException;
import org.enso.interpreter.runtime.error.RuntimeError;

/**
 * A node performing lookups of method definitions.
 *
 * <p>Uses a polymorphic inline cache to ensure the best performance.
 *
 * <p>The dispatch algorithm works by matching the kind of value the method is requested for and
 * delegating to the proper lookup method of {@link UnresolvedSymbol}.
 */
@NodeInfo(shortName = "MethodResolver", description = "Resolves method calls to concrete targets")
@GenerateUncached
public abstract class MethodResolverNode extends Node {

  MethodResolverNode() {}

  /**
   * Creates an instance of this node.
   *
   * @return a method resolver node
   */
  public static MethodResolverNode build() {
    return MethodResolverNodeGen.create();
  }

  /**
   * Entry point for this node.
   *
   * @param symbol Method name to resolve.
   * @param self Object for which to resolve the method.
   * @return Resolved method.
   */
  public abstract Function execute(UnresolvedSymbol symbol, Object self);

  @Specialization(guards = "isValidAtomCache(symbol, cachedSymbol, atom, cachedConstructor)")
  Function resolveAtom(
      UnresolvedSymbol symbol,
      Atom atom,
      @Cached(value = "symbol", allowUncached = true) UnresolvedSymbol cachedSymbol,
      @Cached(value = "atom.getConstructor()", allowUncached = true)
          AtomConstructor cachedConstructor,
      @Cached(value = "resolveMethodOnAtom(cachedConstructor, cachedSymbol)", allowUncached = true)
          Function function) {
    return function;
  }

  @Specialization(guards = {"cachedSymbol == symbol", "atomConstructor == cachedConstructor"})
  Function resolveAtomConstructor(
      UnresolvedSymbol symbol,
      AtomConstructor atomConstructor,
      @Cached(value = "symbol", allowUncached = true) UnresolvedSymbol cachedSymbol,
      @Cached(value = "atomConstructor", allowUncached = true) AtomConstructor cachedConstructor,
      @Cached(value = "resolveMethodOnAtom(cachedConstructor, cachedSymbol)", allowUncached = true)
          Function function) {
    return function;
  }

  @Specialization(guards = "cachedSymbol == symbol")
  Function resolveNumber(
      UnresolvedSymbol symbol,
      long self,
      @Cached(value = "symbol", allowUncached = true) UnresolvedSymbol cachedSymbol,
      @Cached(value = "resolveMethodOnNumber(cachedSymbol)", allowUncached = true)
          Function function) {
    return function;
  }

  @Specialization(guards = {"cachedSymbol == symbol", "function != null"})
  Function resolveBoolean(
      UnresolvedSymbol symbol,
      boolean self,
      @Cached(value = "symbol", allowUncached = true) UnresolvedSymbol cachedSymbol,
      @CachedContext(Language.class) TruffleLanguage.ContextReference<Context> contextReference,
      @Cached(
              value = "resolveMethodOnPrimBoolean(cachedSymbol, contextReference.get())",
              allowUncached = true)
          Function function) {
    return function;
  }

  @Specialization(
      guards = {"cachedSymbol == symbol", "self"},
      replaces = "resolveBoolean")
  Function resolveTrue(
      UnresolvedSymbol symbol,
      boolean self,
      @Cached(value = "symbol", allowUncached = true) UnresolvedSymbol cachedSymbol,
      @CachedContext(Language.class) TruffleLanguage.ContextReference<Context> contextReference,
      @Cached(
              value = "resolveMethodOnBool(true, cachedSymbol, contextReference.get())",
              allowUncached = true)
          Function function) {
    return function;
  }

  @Specialization(
      guards = {"cachedSymbol == symbol", "!self"},
      replaces = "resolveBoolean")
  Function resolveFalse(
      UnresolvedSymbol symbol,
      boolean self,
      @Cached(value = "symbol", allowUncached = true) UnresolvedSymbol cachedSymbol,
      @CachedContext(Language.class) TruffleLanguage.ContextReference<Context> contextReference,
      @Cached(
              value = "resolveMethodOnBool(false, cachedSymbol, contextReference.get())",
              allowUncached = true)
          Function function) {
    return function;
  }

  @Specialization(guards = "cachedSymbol == symbol")
  Function resolveString(
      UnresolvedSymbol symbol,
      String self,
      @Cached(value = "symbol", allowUncached = true) UnresolvedSymbol cachedSymbol,
      @Cached(value = "resolveMethodOnString(cachedSymbol)", allowUncached = true)
          Function function) {
    return function;
  }

  @Specialization(guards = "cachedSymbol == symbol")
  Function resolveFunction(
      UnresolvedSymbol symbol,
      Function self,
      @Cached(value = "symbol", allowUncached = true) UnresolvedSymbol cachedSymbol,
      @Cached(value = "resolveMethodOnFunction(cachedSymbol)", allowUncached = true)
          Function function) {
    return function;
  }

  @Specialization(guards = "cachedSymbol == symbol")
  Function resolveError(
      UnresolvedSymbol symbol,
      RuntimeError self,
      @Cached(value = "symbol", allowUncached = true) UnresolvedSymbol cachedSymbol,
      @Cached(value = "resolveMethodOnError(cachedSymbol)", allowUncached = true)
          Function function) {
    return function;
  }

  @Specialization(guards = {"cachedSymbol == symbol", "ctx.getEnvironment().isHostObject(target)"})
  Function resolveHost(
      UnresolvedSymbol symbol,
      Object target,
      @Cached(value = "symbol", allowUncached = true) UnresolvedSymbol cachedSymbol,
      @CachedContext(Language.class) Context ctx,
      @Cached(value = "buildHostResolver(cachedSymbol, ctx)", allowUncached = true)
          Function function) {
    return function;
  }

  private Function ensureMethodExists(Function function, Object target, UnresolvedSymbol symbol) {
    if (function == null) {
      throw new MethodDoesNotExistException(target, symbol.getName(), this);
    }
    return function;
  }

  Function resolveMethodOnAtom(AtomConstructor cons, UnresolvedSymbol symbol) {
    return ensureMethodExists(symbol.resolveFor(cons, getBuiltins().any()), cons, symbol);
  }

  Function resolveMethodOnNumber(UnresolvedSymbol symbol) {
    return ensureMethodExists(
        symbol.resolveFor(getBuiltins().number(), getBuiltins().any()), "Number", symbol);
  }

  @CompilerDirectives.TruffleBoundary
  Function resolveMethodOnPrimBoolean(UnresolvedSymbol symbol, Context context) {
    Bool bool = context.getBuiltins().bool();
    if (symbol.resolveFor(bool.getFalse()) != null) {
      return null;
    }
    if (symbol.resolveFor(bool.getTrue()) != null) {
      return null;
    }
    return ensureMethodExists(
        symbol.resolveFor(bool.getBool(), context.getBuiltins().any()), "Boolean", symbol);
  }

  @CompilerDirectives.TruffleBoundary
  Function resolveMethodOnBool(boolean self, UnresolvedSymbol symbol, Context context) {
    Bool bool = context.getBuiltins().bool();
    AtomConstructor cons = self ? bool.getTrue() : bool.getFalse();
    String label = self ? "True" : "False";
    return ensureMethodExists(
        symbol.resolveFor(cons, bool.getBool(), context.getBuiltins().any()), label, symbol);
  }

  Function resolveMethodOnString(UnresolvedSymbol symbol) {
    return ensureMethodExists(
        symbol.resolveFor(getBuiltins().text(), getBuiltins().any()), "Text", symbol);
  }

  Function resolveMethodOnFunction(UnresolvedSymbol symbol) {
    return ensureMethodExists(
        symbol.resolveFor(getBuiltins().function(), getBuiltins().any()), "Function", symbol);
  }

<<<<<<< HEAD
  Function resolveMethodOnError(UnresolvedSymbol symbol) {
    return ensureMethodExists(symbol.resolveFor(getBuiltins().any()), "Error", symbol);
=======
  @CompilerDirectives.TruffleBoundary
  Function resolveMethodOnArray(Context context, UnresolvedSymbol symbol) {
    return symbol.resolveFor(
        context.getBuiltins().mutable().array(), context.getBuiltins().any());
>>>>>>> 322a967c
  }

  Function buildHostResolver(UnresolvedSymbol symbol, Context context) {
    if (symbol.getName().equals("new")) {
      return context.getBuiltins().getConstructorDispatch();
    } else {
      return context.getBuiltins().buildPolyglotMethodDispatch(symbol.getName());
    }
  }

  static boolean isValidAtomCache(
      UnresolvedSymbol symbol,
      UnresolvedSymbol cachedSymbol,
      Atom atom,
      AtomConstructor cachedConstructor) {
    return (symbol == cachedSymbol) && (atom.getConstructor() == cachedConstructor);
  }

  private Builtins getBuiltins() {
    return lookupContextReference(Language.class).get().getBuiltins();
  }
}<|MERGE_RESOLUTION|>--- conflicted
+++ resolved
@@ -1,23 +1,24 @@
 package org.enso.interpreter.node.callable;
 
 import com.oracle.truffle.api.CompilerDirectives;
-import com.oracle.truffle.api.TruffleLanguage;
-import com.oracle.truffle.api.dsl.Cached;
-import com.oracle.truffle.api.dsl.CachedContext;
-import com.oracle.truffle.api.dsl.GenerateUncached;
-import com.oracle.truffle.api.dsl.Specialization;
+import com.oracle.truffle.api.dsl.*;
+import com.oracle.truffle.api.interop.InteropLibrary;
+import com.oracle.truffle.api.library.CachedLibrary;
 import com.oracle.truffle.api.nodes.Node;
 import com.oracle.truffle.api.nodes.NodeInfo;
 import org.enso.interpreter.Language;
+import org.enso.interpreter.runtime.Context;
 import org.enso.interpreter.runtime.builtin.Bool;
-import org.enso.interpreter.runtime.builtin.Builtins;
-import org.enso.interpreter.runtime.Context;
+import org.enso.interpreter.runtime.builtin.Number;
 import org.enso.interpreter.runtime.callable.UnresolvedSymbol;
 import org.enso.interpreter.runtime.callable.atom.Atom;
 import org.enso.interpreter.runtime.callable.atom.AtomConstructor;
 import org.enso.interpreter.runtime.callable.function.Function;
-import org.enso.interpreter.runtime.error.MethodDoesNotExistException;
+import org.enso.interpreter.runtime.data.Array;
+import org.enso.interpreter.runtime.data.text.Text;
+import org.enso.interpreter.runtime.error.PanicException;
 import org.enso.interpreter.runtime.error.RuntimeError;
+import org.enso.interpreter.runtime.number.EnsoBigInteger;
 
 /**
  * A node performing lookups of method definitions.
@@ -29,9 +30,9 @@
  */
 @NodeInfo(shortName = "MethodResolver", description = "Resolves method calls to concrete targets")
 @GenerateUncached
+@ReportPolymorphism
 public abstract class MethodResolverNode extends Node {
-
-  MethodResolverNode() {}
+  static final int CACHE_SIZE = 10;
 
   /**
    * Creates an instance of this node.
@@ -51,141 +52,342 @@
    */
   public abstract Function execute(UnresolvedSymbol symbol, Object self);
 
-  @Specialization(guards = "isValidAtomCache(symbol, cachedSymbol, atom, cachedConstructor)")
+  @Specialization(
+      guards = {
+        "!context.isCachingDisabled()",
+        "symbol == cachedSymbol",
+        "_this.getConstructor() == cachedConstructor",
+        "function != null"
+      },
+      limit = "CACHE_SIZE")
+  Function resolveAtomCached(
+      UnresolvedSymbol symbol,
+      Atom _this,
+      @CachedContext(Language.class) Context context,
+      @Cached("symbol") UnresolvedSymbol cachedSymbol,
+      @Cached("_this.getConstructor()") AtomConstructor cachedConstructor,
+      @Cached("resolveMethodOnAtom(context, cachedConstructor, cachedSymbol)") Function function) {
+    return function;
+  }
+
+  @Specialization(replaces = "resolveAtomCached")
   Function resolveAtom(
-      UnresolvedSymbol symbol,
-      Atom atom,
-      @Cached(value = "symbol", allowUncached = true) UnresolvedSymbol cachedSymbol,
-      @Cached(value = "atom.getConstructor()", allowUncached = true)
-          AtomConstructor cachedConstructor,
-      @Cached(value = "resolveMethodOnAtom(cachedConstructor, cachedSymbol)", allowUncached = true)
-          Function function) {
-    return function;
-  }
-
-  @Specialization(guards = {"cachedSymbol == symbol", "atomConstructor == cachedConstructor"})
+      UnresolvedSymbol symbol, Atom atom, @CachedContext(Language.class) Context context) {
+    Function function = resolveMethodOnAtom(context, atom.getConstructor(), symbol);
+    return throwIfNull(context, function, atom, symbol);
+  }
+
+  @Specialization(
+      guards = {
+        "!context.isCachingDisabled()",
+        "cachedSymbol == symbol",
+        "_this == cachedConstructor",
+        "function != null"
+      },
+      limit = "CACHE_SIZE")
+  Function resolveAtomConstructorCached(
+      UnresolvedSymbol symbol,
+      AtomConstructor _this,
+      @CachedContext(Language.class) Context context,
+      @Cached("symbol") UnresolvedSymbol cachedSymbol,
+      @Cached("_this") AtomConstructor cachedConstructor,
+      @Cached("resolveMethodOnAtom(context, cachedConstructor, cachedSymbol)") Function function) {
+    return function;
+  }
+
+  @Specialization(replaces = "resolveAtomConstructorCached")
   Function resolveAtomConstructor(
       UnresolvedSymbol symbol,
-      AtomConstructor atomConstructor,
-      @Cached(value = "symbol", allowUncached = true) UnresolvedSymbol cachedSymbol,
-      @Cached(value = "atomConstructor", allowUncached = true) AtomConstructor cachedConstructor,
-      @Cached(value = "resolveMethodOnAtom(cachedConstructor, cachedSymbol)", allowUncached = true)
-          Function function) {
-    return function;
-  }
-
-  @Specialization(guards = "cachedSymbol == symbol")
-  Function resolveNumber(
-      UnresolvedSymbol symbol,
-      long self,
-      @Cached(value = "symbol", allowUncached = true) UnresolvedSymbol cachedSymbol,
-      @Cached(value = "resolveMethodOnNumber(cachedSymbol)", allowUncached = true)
-          Function function) {
-    return function;
-  }
-
-  @Specialization(guards = {"cachedSymbol == symbol", "function != null"})
+      AtomConstructor _this,
+      @CachedContext(Language.class) Context context) {
+    Function function = resolveMethodOnAtom(context, _this, symbol);
+    return throwIfNull(context, function, _this, symbol);
+  }
+
+  @Specialization(
+      guards = {"!context.isCachingDisabled()", "cachedSymbol == symbol", "function != null"},
+      limit = "CACHE_SIZE")
+  Function resolveBigIntegerCached(
+      UnresolvedSymbol symbol,
+      EnsoBigInteger _this,
+      @CachedContext(Language.class) Context context,
+      @Cached("symbol") UnresolvedSymbol cachedSymbol,
+      @Cached("resolveMethodOnBigInteger(context, cachedSymbol)") Function function) {
+    return function;
+  }
+
+  @Specialization(replaces = "resolveBigIntegerCached")
+  Function resolveBigInteger(
+      UnresolvedSymbol symbol,
+      EnsoBigInteger _this,
+      @CachedContext(Language.class) Context context) {
+    Function function = resolveMethodOnBigInteger(context, symbol);
+    return throwIfNull(context, function, _this, symbol);
+  }
+
+  @Specialization(
+      guards = {"!context.isCachingDisabled()", "cachedSymbol == symbol", "function != null"},
+      limit = "CACHE_SIZE")
+  Function resolveLongCached(
+      UnresolvedSymbol symbol,
+      long _this,
+      @CachedContext(Language.class) Context context,
+      @Cached("symbol") UnresolvedSymbol cachedSymbol,
+      @Cached("resolveMethodOnLong(context, cachedSymbol)") Function function) {
+    return function;
+  }
+
+  @Specialization(replaces = "resolveLongCached")
+  Function resolveLong(
+      UnresolvedSymbol symbol, long _this, @CachedContext(Language.class) Context context) {
+    Function function = resolveMethodOnLong(context, symbol);
+    return throwIfNull(context, function, _this, symbol);
+  }
+
+  @Specialization(
+      guards = {"!context.isCachingDisabled()", "cachedSymbol == symbol", "function != null"},
+      limit = "CACHE_SIZE")
+  Function resolveDoubleCached(
+      UnresolvedSymbol symbol,
+      double _this,
+      @CachedContext(Language.class) Context context,
+      @Cached("symbol") UnresolvedSymbol cachedSymbol,
+      @Cached("resolveMethodOnDouble(context, cachedSymbol)") Function function) {
+    return function;
+  }
+
+  @Specialization(replaces = "resolveDoubleCached")
+  Function resolveDouble(
+      UnresolvedSymbol symbol, double _this, @CachedContext(Language.class) Context context) {
+    Function function = resolveMethodOnDouble(context, symbol);
+    return throwIfNull(context, function, _this, symbol);
+  }
+
+  @Specialization(
+      guards = {"!context.isCachingDisabled()", "cachedSymbol == symbol", "function != null"},
+      limit = "CACHE_SIZE")
+  Function resolveBooleanCached(
+      UnresolvedSymbol symbol,
+      boolean _this,
+      @CachedContext(Language.class) Context context,
+      @Cached("symbol") UnresolvedSymbol cachedSymbol,
+      @Cached("resolveMethodOnPrimBoolean(context, cachedSymbol)") Function function) {
+    return function;
+  }
+
+  @Specialization(
+      guards = {
+        "!context.isCachingDisabled()",
+        "cachedSymbol == symbol",
+        "_this",
+        "function != null"
+      },
+      limit = "CACHE_SIZE",
+      replaces = "resolveBooleanCached")
+  Function resolveTrueCached(
+      UnresolvedSymbol symbol,
+      boolean _this,
+      @CachedContext(Language.class) Context context,
+      @Cached("symbol") UnresolvedSymbol cachedSymbol,
+      @Cached("resolveMethodOnBool(context, true, cachedSymbol)") Function function) {
+    return function;
+  }
+
+  @Specialization(
+      guards = {
+        "!context.isCachingDisabled()",
+        "cachedSymbol == symbol",
+        "!_this",
+        "function != null"
+      },
+      limit = "CACHE_SIZE",
+      replaces = "resolveBooleanCached")
+  Function resolveFalseCached(
+      UnresolvedSymbol symbol,
+      boolean _this,
+      @Cached("symbol") UnresolvedSymbol cachedSymbol,
+      @CachedContext(Language.class) Context context,
+      @Cached("resolveMethodOnBool(context, false, cachedSymbol)") Function function) {
+    return function;
+  }
+
+  @Specialization(replaces = {"resolveTrueCached", "resolveFalseCached"})
   Function resolveBoolean(
-      UnresolvedSymbol symbol,
-      boolean self,
-      @Cached(value = "symbol", allowUncached = true) UnresolvedSymbol cachedSymbol,
-      @CachedContext(Language.class) TruffleLanguage.ContextReference<Context> contextReference,
-      @Cached(
-              value = "resolveMethodOnPrimBoolean(cachedSymbol, contextReference.get())",
-              allowUncached = true)
-          Function function) {
-    return function;
-  }
-
-  @Specialization(
-      guards = {"cachedSymbol == symbol", "self"},
-      replaces = "resolveBoolean")
-  Function resolveTrue(
-      UnresolvedSymbol symbol,
-      boolean self,
-      @Cached(value = "symbol", allowUncached = true) UnresolvedSymbol cachedSymbol,
-      @CachedContext(Language.class) TruffleLanguage.ContextReference<Context> contextReference,
-      @Cached(
-              value = "resolveMethodOnBool(true, cachedSymbol, contextReference.get())",
-              allowUncached = true)
-          Function function) {
-    return function;
-  }
-
-  @Specialization(
-      guards = {"cachedSymbol == symbol", "!self"},
-      replaces = "resolveBoolean")
-  Function resolveFalse(
-      UnresolvedSymbol symbol,
-      boolean self,
-      @Cached(value = "symbol", allowUncached = true) UnresolvedSymbol cachedSymbol,
-      @CachedContext(Language.class) TruffleLanguage.ContextReference<Context> contextReference,
-      @Cached(
-              value = "resolveMethodOnBool(false, cachedSymbol, contextReference.get())",
-              allowUncached = true)
-          Function function) {
-    return function;
-  }
-
-  @Specialization(guards = "cachedSymbol == symbol")
+      UnresolvedSymbol symbol, boolean _this, @CachedContext(Language.class) Context context) {
+    Function function = resolveMethodOnBool(context, _this, symbol);
+    return throwIfNull(context, function, _this, symbol);
+  }
+
+  @Specialization(
+      guards = {"!context.isCachingDisabled()", "cachedSymbol == symbol", "function != null"},
+      limit = "CACHE_SIZE")
+  Function resolveStringCached(
+      UnresolvedSymbol symbol,
+      Text _this,
+      @CachedContext(Language.class) Context context,
+      @Cached("symbol") UnresolvedSymbol cachedSymbol,
+      @Cached("resolveMethodOnString(context, cachedSymbol)") Function function) {
+    return function;
+  }
+
+  @Specialization(replaces = "resolveStringCached")
   Function resolveString(
-      UnresolvedSymbol symbol,
-      String self,
-      @Cached(value = "symbol", allowUncached = true) UnresolvedSymbol cachedSymbol,
-      @Cached(value = "resolveMethodOnString(cachedSymbol)", allowUncached = true)
-          Function function) {
-    return function;
-  }
-
-  @Specialization(guards = "cachedSymbol == symbol")
+      UnresolvedSymbol symbol, Text _this, @CachedContext(Language.class) Context context) {
+    Function function = resolveMethodOnString(context, symbol);
+    return throwIfNull(context, function, _this, symbol);
+  }
+
+  @Specialization(
+      guards = {"!context.isCachingDisabled()", "cachedSymbol == symbol", "function != null"},
+      limit = "CACHE_SIZE")
+  Function resolveFunctionCached(
+      UnresolvedSymbol symbol,
+      Function _this,
+      @CachedContext(Language.class) Context context,
+      @Cached("symbol") UnresolvedSymbol cachedSymbol,
+      @Cached("resolveMethodOnFunction(context, cachedSymbol)") Function function) {
+    return function;
+  }
+
+  @Specialization(replaces = "resolveFunctionCached")
   Function resolveFunction(
-      UnresolvedSymbol symbol,
-      Function self,
-      @Cached(value = "symbol", allowUncached = true) UnresolvedSymbol cachedSymbol,
-      @Cached(value = "resolveMethodOnFunction(cachedSymbol)", allowUncached = true)
-          Function function) {
-    return function;
-  }
-
-  @Specialization(guards = "cachedSymbol == symbol")
+      UnresolvedSymbol symbol, Function _this, @CachedContext(Language.class) Context context) {
+    Function function = resolveMethodOnFunction(context, symbol);
+    return throwIfNull(context, function, _this, symbol);
+  }
+
+  @Specialization(
+      guards = {"!context.isCachingDisabled()", "cachedSymbol == symbol", "function != null"},
+      limit = "CACHE_SIZE")
+  Function resolveErrorCached(
+      UnresolvedSymbol symbol,
+      RuntimeError _this,
+      @CachedContext(Language.class) Context context,
+      @Cached("symbol") UnresolvedSymbol cachedSymbol,
+      @Cached("resolveMethodOnError(context, cachedSymbol)") Function function) {
+    return function;
+  }
+
+  @Specialization(replaces = "resolveErrorCached")
   Function resolveError(
-      UnresolvedSymbol symbol,
-      RuntimeError self,
-      @Cached(value = "symbol", allowUncached = true) UnresolvedSymbol cachedSymbol,
-      @Cached(value = "resolveMethodOnError(cachedSymbol)", allowUncached = true)
-          Function function) {
-    return function;
-  }
-
-  @Specialization(guards = {"cachedSymbol == symbol", "ctx.getEnvironment().isHostObject(target)"})
+      UnresolvedSymbol symbol, RuntimeError _this, @CachedContext(Language.class) Context context) {
+    Function function = resolveMethodOnError(context, symbol);
+    return throwIfNull(context, function, _this, symbol);
+  }
+
+  @Specialization(
+      guards = {"!context.isCachingDisabled()", "cachedSymbol == symbol", "function != null"},
+      limit = "CACHE_SIZE")
+  Function resolveArrayCached(
+      UnresolvedSymbol symbol,
+      Array _this,
+      @CachedContext(Language.class) Context context,
+      @Cached("symbol") UnresolvedSymbol cachedSymbol,
+      @Cached("resolveMethodOnArray(context, cachedSymbol)") Function function) {
+    return function;
+  }
+
+  @Specialization(replaces = "resolveArrayCached")
+  Function resolveArray(
+      UnresolvedSymbol symbol, Array _this, @CachedContext(Language.class) Context context) {
+    Function function = resolveMethodOnArray(context, symbol);
+    return throwIfNull(context, function, _this, symbol);
+  }
+
+  @Specialization(
+      guards = {
+        "!context.isCachingDisabled()",
+        "symbol == cachedSymbol",
+        "isPolyglotArrayMethod(cachedSymbol)",
+        "arrays.hasArrayElements(_this)"
+      },
+      limit = "CACHE_SIZE")
+  Function resolvePolyglotArrayCached(
+      UnresolvedSymbol symbol,
+      Object _this,
+      @CachedContext(Language.class) Context context,
+      @CachedLibrary("_this") InteropLibrary arrays,
+      @Cached("symbol") UnresolvedSymbol cachedSymbol,
+      @Cached("resolveMethodOnPolyglotArray(context, cachedSymbol)") Function function) {
+    return function;
+  }
+
+  @Specialization(
+      guards = {"isPolyglotArrayMethod(symbol)", "arrays.hasArrayElements(_this)"},
+      replaces = "resolvePolyglotArrayCached")
+  Function resolvePolyglotArray(
+      UnresolvedSymbol symbol,
+      Object _this,
+      @CachedContext(Language.class) Context context,
+      @CachedLibrary(limit = "CACHE_SIZE") InteropLibrary arrays) {
+    return resolveMethodOnPolyglotArray(context, symbol);
+  }
+
+  @Specialization(
+      guards = {
+        "!context.isCachingDisabled()",
+        "cachedSymbol == symbol",
+        "context.getEnvironment().isHostObject(_this)"
+      },
+      limit = "CACHE_SIZE")
+  Function resolveHostCached(
+      UnresolvedSymbol symbol,
+      Object _this,
+      @Cached("symbol") UnresolvedSymbol cachedSymbol,
+      @CachedContext(Language.class) Context context,
+      @Cached("buildHostResolver(context, cachedSymbol)") Function function) {
+    return function;
+  }
+
+  @Specialization(
+      guards = "context.getEnvironment().isHostObject(_this)",
+      replaces = "resolveHostCached")
   Function resolveHost(
-      UnresolvedSymbol symbol,
-      Object target,
-      @Cached(value = "symbol", allowUncached = true) UnresolvedSymbol cachedSymbol,
-      @CachedContext(Language.class) Context ctx,
-      @Cached(value = "buildHostResolver(cachedSymbol, ctx)", allowUncached = true)
-          Function function) {
-    return function;
-  }
-
-  private Function ensureMethodExists(Function function, Object target, UnresolvedSymbol symbol) {
-    if (function == null) {
-      throw new MethodDoesNotExistException(target, symbol.getName(), this);
-    }
-    return function;
-  }
-
-  Function resolveMethodOnAtom(AtomConstructor cons, UnresolvedSymbol symbol) {
-    return ensureMethodExists(symbol.resolveFor(cons, getBuiltins().any()), cons, symbol);
-  }
-
-  Function resolveMethodOnNumber(UnresolvedSymbol symbol) {
-    return ensureMethodExists(
-        symbol.resolveFor(getBuiltins().number(), getBuiltins().any()), "Number", symbol);
-  }
-
-  @CompilerDirectives.TruffleBoundary
-  Function resolveMethodOnPrimBoolean(UnresolvedSymbol symbol, Context context) {
+      UnresolvedSymbol symbol, Object _this, @CachedContext(Language.class) Context context) {
+    return buildHostResolver(context, symbol);
+  }
+
+  @Fallback
+  Function resolveUnknown(UnresolvedSymbol symbol, Object _this) {
+    CompilerDirectives.transferToInterpreter();
+    Context context = lookupContextReference(Language.class).get();
+    throw new PanicException(
+        context.getBuiltins().error().makeNoSuchMethodError(_this, symbol), this);
+  }
+
+  @CompilerDirectives.TruffleBoundary
+  Function resolveMethodOnAtom(Context context, AtomConstructor cons, UnresolvedSymbol symbol) {
+    return symbol.resolveFor(cons, context.getBuiltins().any());
+  }
+
+  @CompilerDirectives.TruffleBoundary
+  Function resolveMethodOnLong(Context context, UnresolvedSymbol symbol) {
+    Number number = context.getBuiltins().number();
+    return symbol.resolveFor(
+        number.getSmallInteger(),
+        number.getInteger(),
+        number.getNumber(),
+        context.getBuiltins().any());
+  }
+
+  @CompilerDirectives.TruffleBoundary
+  Function resolveMethodOnBigInteger(Context context, UnresolvedSymbol symbol) {
+    Number number = context.getBuiltins().number();
+    return symbol.resolveFor(
+        number.getBigInteger(),
+        number.getInteger(),
+        number.getNumber(),
+        context.getBuiltins().any());
+  }
+
+  @CompilerDirectives.TruffleBoundary
+  Function resolveMethodOnDouble(Context context, UnresolvedSymbol symbol) {
+    Number number = context.getBuiltins().number();
+    return symbol.resolveFor(number.getDecimal(), number.getNumber(), context.getBuiltins().any());
+  }
+
+  @CompilerDirectives.TruffleBoundary
+  Function resolveMethodOnPrimBoolean(Context context, UnresolvedSymbol symbol) {
     Bool bool = context.getBuiltins().bool();
     if (symbol.resolveFor(bool.getFalse()) != null) {
       return null;
@@ -193,57 +395,71 @@
     if (symbol.resolveFor(bool.getTrue()) != null) {
       return null;
     }
-    return ensureMethodExists(
-        symbol.resolveFor(bool.getBool(), context.getBuiltins().any()), "Boolean", symbol);
-  }
-
-  @CompilerDirectives.TruffleBoundary
-  Function resolveMethodOnBool(boolean self, UnresolvedSymbol symbol, Context context) {
+    return symbol.resolveFor(bool.getBool(), context.getBuiltins().any());
+  }
+
+  @CompilerDirectives.TruffleBoundary
+  Function resolveMethodOnBool(Context context, boolean self, UnresolvedSymbol symbol) {
     Bool bool = context.getBuiltins().bool();
     AtomConstructor cons = self ? bool.getTrue() : bool.getFalse();
-    String label = self ? "True" : "False";
-    return ensureMethodExists(
-        symbol.resolveFor(cons, bool.getBool(), context.getBuiltins().any()), label, symbol);
-  }
-
-  Function resolveMethodOnString(UnresolvedSymbol symbol) {
-    return ensureMethodExists(
-        symbol.resolveFor(getBuiltins().text(), getBuiltins().any()), "Text", symbol);
-  }
-
-  Function resolveMethodOnFunction(UnresolvedSymbol symbol) {
-    return ensureMethodExists(
-        symbol.resolveFor(getBuiltins().function(), getBuiltins().any()), "Function", symbol);
-  }
-
-<<<<<<< HEAD
-  Function resolveMethodOnError(UnresolvedSymbol symbol) {
-    return ensureMethodExists(symbol.resolveFor(getBuiltins().any()), "Error", symbol);
-=======
+    return symbol.resolveFor(cons, bool.getBool(), context.getBuiltins().any());
+  }
+
+  @CompilerDirectives.TruffleBoundary
+  Function resolveMethodOnString(Context context, UnresolvedSymbol symbol) {
+    return symbol.resolveFor(context.getBuiltins().text().getText(), context.getBuiltins().any());
+  }
+
+  @CompilerDirectives.TruffleBoundary
+  Function resolveMethodOnFunction(Context context, UnresolvedSymbol symbol) {
+    return symbol.resolveFor(context.getBuiltins().function(), context.getBuiltins().any());
+  }
+
+  @CompilerDirectives.TruffleBoundary
+  Function resolveMethodOnError(Context context, UnresolvedSymbol symbol) {
+    return symbol.resolveFor(context.getBuiltins().any());
+  }
+
   @CompilerDirectives.TruffleBoundary
   Function resolveMethodOnArray(Context context, UnresolvedSymbol symbol) {
     return symbol.resolveFor(
         context.getBuiltins().mutable().array(), context.getBuiltins().any());
->>>>>>> 322a967c
-  }
-
-  Function buildHostResolver(UnresolvedSymbol symbol, Context context) {
+  }
+
+  @CompilerDirectives.TruffleBoundary
+  Function buildHostResolver(Context context, UnresolvedSymbol symbol) {
     if (symbol.getName().equals("new")) {
-      return context.getBuiltins().getConstructorDispatch();
+      return context.getBuiltins().polyglot().getConstructorDispatch();
+    } else if (symbol.getName().equals("to_text")) {
+      return context.getBuiltins().polyglot().getPolyglotToTextFunction();
+    } else if (symbol.getName().equals("catch")) {
+      return symbol.resolveFor(context.getBuiltins().any());
+    } else if (symbol.getName().equals("==")) {
+      return symbol.resolveFor(context.getBuiltins().any());
     } else {
-      return context.getBuiltins().buildPolyglotMethodDispatch(symbol.getName());
+      return context.getBuiltins().polyglot().buildPolyglotMethodDispatch(symbol);
     }
   }
 
-  static boolean isValidAtomCache(
-      UnresolvedSymbol symbol,
-      UnresolvedSymbol cachedSymbol,
-      Atom atom,
-      AtomConstructor cachedConstructor) {
-    return (symbol == cachedSymbol) && (atom.getConstructor() == cachedConstructor);
-  }
-
-  private Builtins getBuiltins() {
-    return lookupContextReference(Language.class).get().getBuiltins();
+  static boolean isPolyglotArrayMethod(UnresolvedSymbol symbol) {
+    return symbol.getName().equals("at") || symbol.getName().equals("length");
+  }
+
+  Function resolveMethodOnPolyglotArray(Context context, UnresolvedSymbol symbol) {
+    if (symbol.getName().equals("length")) {
+      return context.getBuiltins().polyglot().getPolyglotArrayLengthFunction();
+    } else {
+      return context.getBuiltins().polyglot().getPolyglotArrayAtFunction();
+    }
+  }
+
+  private Function throwIfNull(
+      Context context, Function function, Object _this, UnresolvedSymbol sym) {
+    if (function == null) {
+      CompilerDirectives.transferToInterpreter();
+      throw new PanicException(
+          context.getBuiltins().error().makeNoSuchMethodError(_this, sym), this);
+    }
+    return function;
   }
 }