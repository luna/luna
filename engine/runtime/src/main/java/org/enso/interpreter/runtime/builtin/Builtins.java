--- conflicted
+++ resolved
@@ -1,13 +1,5 @@
 package org.enso.interpreter.runtime.builtin;
 
-<<<<<<< HEAD
-import com.oracle.truffle.api.RootCallTarget;
-import com.oracle.truffle.api.Truffle;
-import org.enso.interpreter.Language;
-import org.enso.interpreter.node.expression.builtin.debug.DebugBreakpointMethodGen;
-import org.enso.interpreter.node.expression.builtin.debug.DebugEvalMethodGen;
-import org.enso.interpreter.node.expression.builtin.error.*;
-=======
 import java.io.IOException;
 import java.nio.charset.StandardCharsets;
 import java.util.Objects;
@@ -25,41 +17,30 @@
 import org.enso.interpreter.node.expression.builtin.error.RecoverPanicMethodGen;
 import org.enso.interpreter.node.expression.builtin.error.ThrowErrorMethodGen;
 import org.enso.interpreter.node.expression.builtin.error.ThrowPanicMethodGen;
->>>>>>> af1aab35
 import org.enso.interpreter.node.expression.builtin.function.ApplicationOperatorMethodGen;
 import org.enso.interpreter.node.expression.builtin.function.ExplicitCallFunctionMethodGen;
-import org.enso.interpreter.node.expression.builtin.interop.generic.*;
-import org.enso.interpreter.node.expression.builtin.interop.syntax.MethodDispatchNode;
-import org.enso.interpreter.node.expression.builtin.interop.syntax.ConstructorDispatchNode;
+import org.enso.interpreter.node.expression.builtin.interop.java.AddToClassPathMethodGen;
+import org.enso.interpreter.node.expression.builtin.interop.java.LookupClassMethodGen;
 import org.enso.interpreter.node.expression.builtin.io.*;
-import org.enso.interpreter.node.expression.builtin.number.*;
 import org.enso.interpreter.node.expression.builtin.runtime.GCMethodGen;
 import org.enso.interpreter.node.expression.builtin.runtime.NoInlineMethodGen;
-import org.enso.interpreter.node.expression.builtin.state.*;
-import org.enso.interpreter.node.expression.builtin.system.ExitMethodGen;
-import org.enso.interpreter.node.expression.builtin.system.NanoTimeMethodGen;
-import org.enso.interpreter.node.expression.builtin.interop.java.*;
-import org.enso.interpreter.node.expression.builtin.text.*;
+import org.enso.interpreter.node.expression.builtin.state.GetStateMethodGen;
+import org.enso.interpreter.node.expression.builtin.state.PutStateMethodGen;
+import org.enso.interpreter.node.expression.builtin.state.RunStateMethodGen;
+import org.enso.interpreter.node.expression.builtin.text.AnyToTextMethodGen;
 import org.enso.interpreter.node.expression.builtin.thread.WithInterruptHandlerMethodGen;
 import org.enso.interpreter.node.expression.builtin.unsafe.SetAtomFieldMethodGen;
 import org.enso.interpreter.runtime.Context;
 import org.enso.interpreter.runtime.Module;
 import org.enso.interpreter.runtime.callable.argument.ArgumentDefinition;
-import org.enso.interpreter.runtime.callable.argument.CallArgumentInfo;
 import org.enso.interpreter.runtime.callable.atom.AtomConstructor;
-import org.enso.interpreter.runtime.callable.function.Function;
-import org.enso.interpreter.runtime.callable.function.FunctionSchema;
 import org.enso.interpreter.runtime.scope.ModuleScope;
 import org.enso.pkg.QualifiedName;
 
 /** Container class for static predefined atoms, methods, and their containing scope. */
 public class Builtins {
-<<<<<<< HEAD
-  public static final String MODULE_NAME = "Builtins";
-=======
   public static final String SOURCE_NAME = "Builtins.enso";
   public static final String MODULE_NAME = "Builtins.Main";
->>>>>>> af1aab35
 
   /** Container for method names needed outside this class. */
   public static class MethodNames {
@@ -68,16 +49,7 @@
     }
   }
 
-  private final Module module;
-  private final ModuleScope scope;
-  private final AtomConstructor unit;
   private final AtomConstructor any;
-<<<<<<< HEAD
-  private final AtomConstructor number;
-  private final AtomConstructor function;
-  private final AtomConstructor text;
-  private final AtomConstructor debug;
-=======
   private final AtomConstructor debug;
   private final AtomConstructor projectDescription;
   private final AtomConstructor function;
@@ -85,13 +57,17 @@
 
   private final Bool bool;
   private final DataflowError dataflowError;
->>>>>>> af1aab35
   private final Error error;
-  private final Bool bool;
-
-  private final RootCallTarget interopDispatchRoot;
-  private final FunctionSchema interopDispatchSchema;
-  private final Function newInstanceFunction;
+  private final Meta meta;
+  private final Module module;
+  private final ModuleScope scope;
+  private final Mutable mutable;
+  private final Number number;
+  private final Ordering ordering;
+  private final Polyglot polyglot;
+  private final Resource resource;
+  private final System system;
+  private final Text text;
 
   /**
    * Creates an instance with builtin methods installed.
@@ -100,20 +76,11 @@
    */
   public Builtins(Context context) {
     Language language = context.getLanguage();
-<<<<<<< HEAD
-=======
     module = Module.empty(QualifiedName.fromString(MODULE_NAME));
     scope = module.compileScope(context);
->>>>>>> af1aab35
-
-    module = Module.empty(QualifiedName.simpleName(MODULE_NAME));
-    scope = module.parseScope(context);
-    unit = new AtomConstructor("Unit", scope).initializeFields();
+
     any = new AtomConstructor("Any", scope).initializeFields();
-    number = new AtomConstructor("Number", scope).initializeFields();
     bool = new Bool(language, scope);
-<<<<<<< HEAD
-=======
     debug = new AtomConstructor("Debug", scope).initializeFields();
     dataflowError = new DataflowError(language, scope);
     projectDescription =
@@ -121,11 +88,17 @@
             .initializeFields(
                 new ArgumentDefinition(
                     0, "prim_root_file", ArgumentDefinition.ExecutionMode.EXECUTE));
->>>>>>> af1aab35
     error = new Error(language, scope);
     function = new AtomConstructor("Function", scope).initializeFields();
-    text = new AtomConstructor("Text", scope).initializeFields();
-    debug = new AtomConstructor("Debug", scope).initializeFields();
+    meta = new Meta(language, scope);
+    mutable = new Mutable(language, scope);
+    nothing = new AtomConstructor("Nothing", scope).initializeFields();
+    number = new Number(language, scope);
+    ordering = new Ordering(language, scope);
+    polyglot = new Polyglot(language, scope);
+    resource = new Resource(language, scope);
+    system = new System(language, scope);
+    text = new Text(language, scope);
 
     AtomConstructor nil = new AtomConstructor("Nil", scope).initializeFields();
     AtomConstructor cons =
@@ -134,7 +107,7 @@
                 new ArgumentDefinition(0, "head", ArgumentDefinition.ExecutionMode.EXECUTE),
                 new ArgumentDefinition(1, "tail", ArgumentDefinition.ExecutionMode.EXECUTE));
     AtomConstructor io = new AtomConstructor("IO", scope).initializeFields();
-    AtomConstructor system = new AtomConstructor("System", scope).initializeFields();
+    AtomConstructor primIo = new AtomConstructor("Prim_Io", scope).initializeFields();
     AtomConstructor runtime = new AtomConstructor("Runtime", scope).initializeFields();
     AtomConstructor panic = new AtomConstructor("Panic", scope).initializeFields();
     AtomConstructor state = new AtomConstructor("State", scope).initializeFields();
@@ -143,39 +116,32 @@
     AtomConstructor thread = new AtomConstructor("Thread", scope).initializeFields();
 
     AtomConstructor unsafe = new AtomConstructor("Unsafe", scope).initializeFields();
-
-    scope.registerConstructor(unit);
+    scope.registerConstructor(nothing);
     scope.registerConstructor(any);
-    scope.registerConstructor(number);
     scope.registerConstructor(function);
-    scope.registerConstructor(text);
 
     scope.registerConstructor(cons);
     scope.registerConstructor(nil);
     scope.registerConstructor(io);
+    scope.registerConstructor(primIo);
     scope.registerConstructor(panic);
     scope.registerConstructor(state);
     scope.registerConstructor(debug);
-<<<<<<< HEAD
-    scope.registerConstructor(system);
-=======
     scope.registerConstructor(projectDescription);
->>>>>>> af1aab35
     scope.registerConstructor(runtime);
 
     scope.registerConstructor(java);
     scope.registerConstructor(thread);
 
     scope.registerConstructor(unsafe);
-
-    createPolyglot(language);
 
     scope.registerMethod(io, "println", PrintlnMethodGen.makeFunction(language));
     scope.registerMethod(io, "print_err", PrintErrMethodGen.makeFunction(language));
     scope.registerMethod(io, "readln", ReadlnMethodGen.makeFunction(language));
-
-    scope.registerMethod(system, "nano_time", NanoTimeMethodGen.makeFunction(language));
-    scope.registerMethod(system, "exit", ExitMethodGen.makeFunction(language));
+    scope.registerMethod(primIo, "get_file", GetFileMethodGen.makeFunction(language));
+    scope.registerMethod(primIo, "get_cwd", GetCwdMethodGen.makeFunction(language));
+    scope.registerMethod(primIo, "get_user_home", GetUserHomeMethodGen.makeFunction(language));
+
     scope.registerMethod(runtime, "no_inline", NoInlineMethodGen.makeFunction(language));
     scope.registerMethod(runtime, "gc", GCMethodGen.makeFunction(language));
 
@@ -183,14 +149,6 @@
     scope.registerMethod(panic, "recover", RecoverPanicMethodGen.makeFunction(language));
     scope.registerMethod(any, "catch_primitive", CatchAnyMethodGen.makeFunction(language));
 
-    scope.registerMethod(number, "+", AddMethodGen.makeFunction(language));
-    scope.registerMethod(number, "-", SubtractMethodGen.makeFunction(language));
-    scope.registerMethod(number, "*", MultiplyMethodGen.makeFunction(language));
-    scope.registerMethod(number, "/", DivideMethodGen.makeFunction(language));
-    scope.registerMethod(number, "%", ModMethodGen.makeFunction(language));
-    scope.registerMethod(number, "negate", NegateMethodGen.makeFunction(language));
-    scope.registerMethod(number, "==", EqualsMethodGen.makeFunction(language));
-
     scope.registerMethod(state, "get", GetStateMethodGen.makeFunction(language));
     scope.registerMethod(state, "put", PutStateMethodGen.makeFunction(language));
     scope.registerMethod(state, "run", RunStateMethodGen.makeFunction(language));
@@ -200,9 +158,7 @@
 
     scope.registerMethod(function, "call", ExplicitCallFunctionMethodGen.makeFunction(language));
 
-    scope.registerMethod(text, "+", ConcatMethodGen.makeFunction(language));
     scope.registerMethod(any, "to_text", AnyToTextMethodGen.makeFunction(language));
-    scope.registerMethod(any, "json_serialize", JsonSerializeMethodGen.makeFunction(language));
 
     scope.registerMethod(java, "add_to_class_path", AddToClassPathMethodGen.makeFunction(language));
     scope.registerMethod(java, "lookup_class", LookupClassMethodGen.makeFunction(language));
@@ -213,34 +169,6 @@
     scope.registerMethod(unsafe, "set_atom_field", SetAtomFieldMethodGen.makeFunction(language));
   }
 
-<<<<<<< HEAD
-    interopDispatchRoot = Truffle.getRuntime().createCallTarget(MethodDispatchNode.build(language));
-    interopDispatchSchema =
-        new FunctionSchema(
-            FunctionSchema.CallStrategy.ALWAYS_DIRECT,
-            FunctionSchema.CallerFrameAccess.NONE,
-            new ArgumentDefinition[] {
-              new ArgumentDefinition(1, "this", ArgumentDefinition.ExecutionMode.EXECUTE),
-              new ArgumentDefinition(2, "method_name", ArgumentDefinition.ExecutionMode.EXECUTE),
-              new ArgumentDefinition(3, "arguments", ArgumentDefinition.ExecutionMode.EXECUTE)
-            },
-            new boolean[] {false, true, false},
-            new CallArgumentInfo[0]);
-    newInstanceFunction = ConstructorDispatchNode.makeFunction(language);
-  }
-
-  private void createPolyglot(Language language) {
-    AtomConstructor polyglot = new AtomConstructor("Polyglot", scope).initializeFields();
-    scope.registerConstructor(polyglot);
-    scope.registerMethod(polyglot, "execute", ExecuteMethodGen.makeFunction(language));
-    scope.registerMethod(polyglot, "invoke", InvokeMethodGen.makeFunction(language));
-    scope.registerMethod(polyglot, "new", InstantiateMethodGen.makeFunction(language));
-    scope.registerMethod(polyglot, "get_member", GetMemberMethodGen.makeFunction(language));
-    scope.registerMethod(polyglot, "get_members", GetMembersMethodGen.makeFunction(language));
-    scope.registerMethod(polyglot, "get_array_size", GetArraySizeMethodGen.makeFunction(language));
-    scope.registerMethod(
-        polyglot, "get_array_element", GetArrayElementMethodGen.makeFunction(language));
-=======
   /** @return {@code true} if the IR has been initialized, otherwise {@code false} */
   public boolean isIrInitialized() {
     return this.module.getIr() != null;
@@ -265,24 +193,23 @@
     } catch (IOException e) {
       throw new CompilerError("Fatal, unable to read Builtins source file.");
     }
->>>>>>> af1aab35
-  }
-
-  /**
-   * Returns the {@code Unit} atom constructor.
-   *
-   * @return the {@code Unit} atom constructor
-   */
-  public AtomConstructor unit() {
-    return unit;
-  }
-
-  /**
-   * Returns the {@code Text} atom constructor.
-   *
-   * @return the {@code Text} atom constructor
-   */
-  public AtomConstructor text() {
+  }
+
+  /**
+   * Returns the {@code Nothing} atom constructor.
+   *
+   * @return the {@code Nothing} atom constructor
+   */
+  public AtomConstructor nothing() {
+    return nothing;
+  }
+
+  /**
+   * Returns the {@code Text} part of builtins.
+   *
+   * @return the {@code Text} part of builtins.
+   */
+  public Text text() {
     return text;
   }
 
@@ -296,11 +223,11 @@
   }
 
   /**
-   * Returns the {@code Number} atom constructor.
-   *
-   * @return the {@code Number} atom constructor
-   */
-  public AtomConstructor number() {
+   * Returns the number-related entities.
+   *
+   * @return the number-related part of builtins.
+   */
+  public Number number() {
     return number;
   }
 
@@ -332,8 +259,6 @@
     return debug;
   }
 
-<<<<<<< HEAD
-=======
   /** @return the {@code Enso_Project} atom constructor */
   public AtomConstructor getProjectDescription() {
     return projectDescription;
@@ -364,7 +289,6 @@
     return dataflowError;
   }
 
->>>>>>> af1aab35
   /**
    * Returns the builtin module scope.
    *
@@ -377,20 +301,4 @@
   public Module getModule() {
     return module;
   }
-
-  /**
-   * Builds a function dispatching to a polyglot method call.
-   *
-   * @param method the name of the method this function will dispatch to.
-   * @return a function calling {@code method} with given arguments.
-   */
-  public Function buildPolyglotMethodDispatch(String method) {
-    Object[] preAppliedArr = new Object[] {null, method, null};
-    return new Function(interopDispatchRoot, null, interopDispatchSchema, preAppliedArr, null);
-  }
-
-  /** @return a function executing a constructor with given arguments. */
-  public Function getConstructorDispatch() {
-    return newInstanceFunction;
-  }
 }