package org.enso.interpreter.runtime.callable.atom;

import com.oracle.truffle.api.CompilerDirectives;
import com.oracle.truffle.api.CompilerDirectives.CompilationFinal;
<<<<<<< HEAD
import com.oracle.truffle.api.interop.InteropLibrary;
import com.oracle.truffle.api.interop.TruffleObject;
import com.oracle.truffle.api.library.ExportLibrary;
import com.oracle.truffle.api.library.ExportMessage;
=======
import com.oracle.truffle.api.dsl.Bind;
import com.oracle.truffle.api.dsl.Cached;
import com.oracle.truffle.api.dsl.CachedContext;
import com.oracle.truffle.api.dsl.Specialization;
import com.oracle.truffle.api.interop.*;
import com.oracle.truffle.api.library.CachedLibrary;
import com.oracle.truffle.api.library.ExportLibrary;
import com.oracle.truffle.api.library.ExportMessage;
import com.oracle.truffle.api.nodes.UnexpectedResultException;
import org.enso.interpreter.Language;
import org.enso.interpreter.node.expression.builtin.text.util.ToJavaStringNode;
import org.enso.interpreter.runtime.Context;
import org.enso.interpreter.runtime.callable.UnresolvedSymbol;
import org.enso.interpreter.runtime.callable.function.Function;
import org.enso.interpreter.runtime.data.Array;
import org.enso.interpreter.runtime.data.text.Text;
import org.enso.interpreter.runtime.type.TypesGen;

>>>>>>> ab2c5ed0
import java.util.Arrays;
import java.util.List;
import java.util.stream.Collectors;

/** A runtime representation of an Atom in Enso. */
@ExportLibrary(InteropLibrary.class)
public class Atom implements TruffleObject {
  private final AtomConstructor constructor;
  private final Object[] fields;

  /**
   * Creates a new Atom for a given constructor.
   *
   * @param constructor the Atom's constructor
   * @param fields the Atom's fields
   */
  public Atom(AtomConstructor constructor, Object... fields) {
    this.constructor = constructor;
    this.fields = fields;
  }

  /**
   * Gets the Atom's constructor.
   *
   * @return the constructor for this Atom
   */
  public AtomConstructor getConstructor() {
    return constructor;
  }

  /**
   * Gets the fields from the Atom.
   *
   * @return this Atom's fields
   */
  public Object[] getFields() {
    return fields;
  }

  private String toString(boolean shouldParen) {
    StringBuilder builder = new StringBuilder();
    boolean parensNeeded = shouldParen && fields.length > 0;
    if (parensNeeded) {
      builder.append("(");
    }
    builder.append(getConstructor().getName());
    if (fields.length > 0) {
      builder.append(" ");
    }
    List<String> fieldStrings =
        Arrays.stream(fields)
            .map(
                obj -> {
                  if (obj instanceof Atom) {
                    return ((Atom) obj).toString(true);
                  } else {
                    return obj.toString();
                  }
                })
            .collect(Collectors.toList());
    builder.append(String.join(" ", fieldStrings));
    if (parensNeeded) {
      builder.append(")");
    }
    return builder.toString();
  }

  /**
   * Creates a textual representation of this Atom, useful for debugging.
   *
   * @return a textual representation of this Atom.
   */
  @Override
  @CompilerDirectives.TruffleBoundary
  public String toString() {
    return toString(false);
  }

  /**
   * Displays a human-readable string representation of this atom.
   *
   * @param allowSideEffects whether or not to allow side effects in displaying the string
   * @return a string representation of this atom
   */
  @ExportMessage
  public Object toDisplayString(boolean allowSideEffects) {
    return this.toString();
  }

  @ExportMessage
  boolean isNull(@CachedContext(Language.class) Context ctx) {
    return this.getConstructor() == ctx.getBuiltins().nothing();
  }
}<|MERGE_RESOLUTION|>--- conflicted
+++ resolved
@@ -2,12 +2,6 @@
 
 import com.oracle.truffle.api.CompilerDirectives;
 import com.oracle.truffle.api.CompilerDirectives.CompilationFinal;
-<<<<<<< HEAD
-import com.oracle.truffle.api.interop.InteropLibrary;
-import com.oracle.truffle.api.interop.TruffleObject;
-import com.oracle.truffle.api.library.ExportLibrary;
-import com.oracle.truffle.api.library.ExportMessage;
-=======
 import com.oracle.truffle.api.dsl.Bind;
 import com.oracle.truffle.api.dsl.Cached;
 import com.oracle.truffle.api.dsl.CachedContext;
@@ -26,9 +20,9 @@
 import org.enso.interpreter.runtime.data.text.Text;
 import org.enso.interpreter.runtime.type.TypesGen;
 
->>>>>>> ab2c5ed0
 import java.util.Arrays;
 import java.util.List;
+import java.util.Map;
 import java.util.stream.Collectors;
 
 /** A runtime representation of an Atom in Enso. */
@@ -105,15 +99,77 @@
     return toString(false);
   }
 
-  /**
-   * Displays a human-readable string representation of this atom.
-   *
-   * @param allowSideEffects whether or not to allow side effects in displaying the string
-   * @return a string representation of this atom
-   */
   @ExportMessage
-  public Object toDisplayString(boolean allowSideEffects) {
-    return this.toString();
+  public boolean hasMembers() {
+    return true;
+  }
+
+  @ExportMessage
+  @CompilerDirectives.TruffleBoundary
+  public Array getMembers(boolean includeInternal) {
+    Map<String, Function> members = constructor.getDefinitionScope().getMethods().get(constructor);
+    if (members == null) {
+      return new Array(0);
+    }
+    Object[] mems = members.keySet().toArray();
+    return new Array(mems);
+  }
+
+  @ExportMessage
+  @CompilerDirectives.TruffleBoundary
+  public boolean isMemberInvocable(String member) {
+    Map<String, ?> members = constructor.getDefinitionScope().getMethods().get(constructor);
+    return members != null && members.containsKey(member);
+  }
+
+  @ExportMessage
+  static class InvokeMember {
+
+    static UnresolvedSymbol buildSym(AtomConstructor cons, String name) {
+      return UnresolvedSymbol.build(name, cons.getDefinitionScope());
+    }
+
+    @Specialization(
+        guards = {"receiver.getConstructor() == cachedConstructor", "member.equals(cachedMember)"})
+    static Object doCached(
+        Atom receiver,
+        String member,
+        Object[] arguments,
+        @Cached(value = "receiver.getConstructor()") AtomConstructor cachedConstructor,
+        @Cached(value = "member") String cachedMember,
+        @Cached(value = "buildSym(cachedConstructor, cachedMember)") UnresolvedSymbol cachedSym,
+        @CachedLibrary("cachedSym") InteropLibrary symbols)
+        throws UnsupportedMessageException, ArityException, UnsupportedTypeException {
+      Object[] args = new Object[arguments.length + 1];
+      args[0] = receiver;
+      System.arraycopy(arguments, 0, args, 1, arguments.length);
+      return symbols.execute(cachedSym, args);
+    }
+
+    @Specialization(replaces = "doCached")
+    static Object doUncached(
+        Atom receiver,
+        String member,
+        Object[] arguments,
+        @CachedLibrary(limit = "1") InteropLibrary symbols)
+        throws UnsupportedMessageException, ArityException, UnsupportedTypeException {
+      UnresolvedSymbol symbol = buildSym(receiver.getConstructor(), member);
+      return doCached(
+          receiver, member, arguments, receiver.getConstructor(), member, symbol, symbols);
+    }
+  }
+
+  @ExportMessage
+  Text toDisplayString(boolean allowSideEffects, @CachedLibrary("this") InteropLibrary atoms) {
+    try {
+      return TypesGen.expectText(atoms.invokeMember(this, "to_text"));
+    } catch (UnsupportedMessageException
+        | ArityException
+        | UnknownIdentifierException
+        | UnsupportedTypeException
+        | UnexpectedResultException e) {
+      return Text.create(this.toString());
+    }
   }
 
   @ExportMessage
