package org.enso.interpreter.node.expression.builtin.interop.syntax;

import com.oracle.truffle.api.frame.VirtualFrame;
import com.oracle.truffle.api.interop.ArityException;
import com.oracle.truffle.api.interop.InteropLibrary;
import com.oracle.truffle.api.interop.UnsupportedMessageException;
import com.oracle.truffle.api.interop.UnsupportedTypeException;
import com.oracle.truffle.api.nodes.NodeInfo;
import com.oracle.truffle.api.nodes.UnexpectedResultException;
import com.oracle.truffle.api.profiles.BranchProfile;
import org.enso.interpreter.Constants;
import org.enso.interpreter.Language;
import org.enso.interpreter.node.expression.builtin.BuiltinRootNode;
import org.enso.interpreter.runtime.callable.argument.ArgumentDefinition;
import org.enso.interpreter.runtime.callable.function.Function;
import org.enso.interpreter.runtime.error.PanicException;
import org.enso.interpreter.runtime.state.Stateful;
import org.enso.interpreter.runtime.type.TypesGen;

@NodeInfo(shortName = "<new>", description = "Instantiates a polyglot constructor.")
public class ConstructorDispatchNode extends BuiltinRootNode {

  private ConstructorDispatchNode(Language language) {
    super(language);
  }

  private @Child InteropLibrary library =
      InteropLibrary.getFactory().createDispatched(Constants.CacheSizes.BUILTIN_INTEROP_DISPATCH);
  private @Child HostValueToEnsoNode hostValueToEnsoNode = HostValueToEnsoNode.build();
  private final BranchProfile err = BranchProfile.create();

  /**
   * Creates a function wrapping this node.
   *
   * @param language the current language instance
   * @return a function wrapping this node
   */
  public static Function makeFunction(Language language) {
    return Function.fromBuiltinRootNode(
        new ConstructorDispatchNode(language),
        new ArgumentDefinition(0, "this", ArgumentDefinition.ExecutionMode.EXECUTE),
        new ArgumentDefinition(1, "arguments", ArgumentDefinition.ExecutionMode.EXECUTE));
  }

  /**
   * Executes the node.
   *
   * @param frame current execution frame.
   * @return the result of converting input into a string.
   */
  @Override
  public Stateful execute(VirtualFrame frame) {
    Object[] args = Function.ArgumentsHelper.getPositionalArguments(frame.getArguments());
    Object cons = args[0];
    Object state = Function.ArgumentsHelper.getState(frame.getArguments());
    try {
<<<<<<< HEAD
      Object[] arguments = TypesGen.expectVector(args[1]).getItems();
      Object res = library.instantiate(cons, arguments);
=======
      Object[] arguments = TypesGen.expectArray(args[1]).getItems();
      Object res = hostValueToEnsoNode.execute(library.instantiate(cons, arguments));
>>>>>>> a0f87b36
      return new Stateful(state, res);
    } catch (UnsupportedMessageException
        | ArityException
        | UnsupportedTypeException
        | UnexpectedResultException e) {
      err.enter();
      throw new PanicException(e.getMessage(), this);
    }
  }

  /**
   * Returns a language-specific name for this node.
   *
   * @return the name of this node
   */
  @Override
  public String getName() {
    return "<new>";
  }
}<|MERGE_RESOLUTION|>--- conflicted
+++ resolved
@@ -54,13 +54,8 @@
     Object cons = args[0];
     Object state = Function.ArgumentsHelper.getState(frame.getArguments());
     try {
-<<<<<<< HEAD
-      Object[] arguments = TypesGen.expectVector(args[1]).getItems();
-      Object res = library.instantiate(cons, arguments);
-=======
       Object[] arguments = TypesGen.expectArray(args[1]).getItems();
       Object res = hostValueToEnsoNode.execute(library.instantiate(cons, arguments));
->>>>>>> a0f87b36
       return new Stateful(state, res);
     } catch (UnsupportedMessageException
         | ArityException
