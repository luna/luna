name: "CodeQL"

# CodeQL is temporarily disabled because it seems that it is unable to discover
# code compiled with SBT.
on:
  push:
    branches-ignore:
      - "**"
  #    branches:
  #      - main
  #      - "release/*"
  pull_request:
    branches-ignore:
      - "**"
#    branches:
#      - "*"

env:
<<<<<<< HEAD
  # Please ensure that this is in sync with graalAPIVersion in build.sbt
  graalVersion: 20.1.0
  javaVersion: java11
  # Please ensure that this is in sync with project/build.properties
  sbtVersion: 1.3.13
=======
  # Please ensure that this is in sync with graalVersion in build.sbt
  graalVersion: 20.2.0
  # Please ensure that this is in sync with javaVersion in build.sbt
  javaVersion: 11
  # Please ensure that this is in sync with project/build.properties
  sbtVersion: 1.4.1
  # Please ensure that this is in sync with rustVersion in build.sbt
  rustToolchain: nightly-2019-11-04
>>>>>>> a0f87b36

jobs:
  vuln-scan:
    name: Vulnerability Scan
    runs-on: ubuntu-latest

    steps:
      - name: Checkout repository
        uses: actions/checkout@v2
        with:
          # We must fetch at least the immediate parents so that if this is
          # a pull request then we can checkout the head.
          fetch-depth: 2

      # If this run was triggered by a pull request event, then checkout
      # the head of the pull request instead of the merge commit.
      - run: git checkout HEAD^2
        if: ${{ github.event_name == 'pull_request' }}

      # Initializes the CodeQL tools for scanning.
      - name: Initialize CodeQL
        uses: github/codeql-action/init@v1
        with:
          languages: java

      # Set Up Environment
<<<<<<< HEAD
=======
      - name: Install Rust
        uses: actions-rs/toolchain@v1.0.6
        with:
          toolchain: ${{ env.rustToolchain }}
          override: true
>>>>>>> a0f87b36
      - name: Setup conda
        uses: s-weigand/setup-conda@v1.0.5
        with:
          update-conda: false
          conda-channels: anaconda, conda-forge
      - name: Install FlatBuffers Compiler
        run: conda install --freeze-installed flatbuffers=1.12.0
      - name: Setup GraalVM Environment
        uses: ayltai/setup-graalvm@v1
        with:
          graalvm-version: ${{ env.graalVersion }}
          java-version: ${{ env.javaVersion }}
      - name: Set Up SBT
        run: |
          curl --retry 4 --retry-connrefused -fsSL -o sbt.tgz https://piccolo.link/sbt-${{env.sbtVersion}}.tgz
          tar -xzf sbt.tgz
          echo $GITHUB_WORKSPACE/sbt/bin/ >> $GITHUB_PATH

      # Caches
      - name: Cache SBT
        uses: actions/cache@v2
        with:
          path: |
            ~/.sbt
            ~/.ivy2/cache
            ~/.cache
          key: ${{ runner.os }}-sbt-${{ hashFiles('**build.sbt') }}
          restore-keys: ${{ runner.os }}-sbt-

      # Build
      - name: Bootstrap Enso project
        run: sbt --no-colors bootstrap
      - name: Build Enso
        run: sbt --no-colors compile

      # Analyse the Code
      - name: Perform CodeQL Analysis
        uses: github/codeql-action/analyze@v1<|MERGE_RESOLUTION|>--- conflicted
+++ resolved
@@ -16,13 +16,6 @@
 #      - "*"
 
 env:
-<<<<<<< HEAD
-  # Please ensure that this is in sync with graalAPIVersion in build.sbt
-  graalVersion: 20.1.0
-  javaVersion: java11
-  # Please ensure that this is in sync with project/build.properties
-  sbtVersion: 1.3.13
-=======
   # Please ensure that this is in sync with graalVersion in build.sbt
   graalVersion: 20.2.0
   # Please ensure that this is in sync with javaVersion in build.sbt
@@ -31,7 +24,6 @@
   sbtVersion: 1.4.1
   # Please ensure that this is in sync with rustVersion in build.sbt
   rustToolchain: nightly-2019-11-04
->>>>>>> a0f87b36
 
 jobs:
   vuln-scan:
@@ -58,14 +50,11 @@
           languages: java
 
       # Set Up Environment
-<<<<<<< HEAD
-=======
       - name: Install Rust
         uses: actions-rs/toolchain@v1.0.6
         with:
           toolchain: ${{ env.rustToolchain }}
           override: true
->>>>>>> a0f87b36
       - name: Setup conda
         uses: s-weigand/setup-conda@v1.0.5
         with:
@@ -80,7 +69,7 @@
           java-version: ${{ env.javaVersion }}
       - name: Set Up SBT
         run: |
-          curl --retry 4 --retry-connrefused -fsSL -o sbt.tgz https://piccolo.link/sbt-${{env.sbtVersion}}.tgz
+          curl --retry 4 --retry-connrefused -fsSL -o sbt.tgz https://github.com/sbt/sbt/releases/download/v${{env.sbtVersion}}/sbt-${{env.sbtVersion}}.tgz
           tar -xzf sbt.tgz
           echo $GITHUB_WORKSPACE/sbt/bin/ >> $GITHUB_PATH
 
