name: Engine CI

on:
  push:
    branches: [main, "release/*"]
  pull_request:
    branches: ["*"]

env:
  # Please ensure that this is in sync with graalVersion in build.sbt
  graalVersion: 20.1.0
  # Please ensure that this is in sync with javaVersion in build.sbt
  javaVersion: java11
  # Please ensure that this is in sync with project/build.properties
  sbtVersion: 1.3.13
  excludedPaths: |
    .github/PULL_REQUEST_TEMPLATE.md
    .github/CODEOWNERS
    .github/ISSUE_TEMPLATE/*
    /doc/*
    .gitignore
    .scalafmt.conf
    CODE_OF_CONDUCT.md
    CONTRIBUTING.md
    LICENSE
    README.md

jobs:
  # This job is responsible for testing the codebase
  test:
    name: Test Engine
    runs-on: ${{ matrix.os }}
    timeout-minutes: 30
    strategy:
      matrix:
        os: [macOS-latest, ubuntu-latest, windows-latest]
      fail-fast: false
    steps:
      - uses: actions/checkout@v2
      - name: Setup conda
        uses: s-weigand/setup-conda@v1
        with:
          update-conda: false
          conda-channels: anaconda, conda-forge
      - name: Setup Conda Environment on Windows
        if: runner.os == 'Windows'
        run: |
          conda create --name enso
          conda init powershell
      - name: Activate Conda Environment on Windows
        if: runner.os == 'Windows'
        run: conda activate enso
      - name: Install FlatBuffers Compiler
        run: conda install --freeze-installed flatbuffers=1.12.0
      - name: Setup GraalVM Environment
        uses: DeLaGuardo/setup-graalvm@2.0
        with:
          graalvm-version: ${{ env.graalVersion }}.${{ env.javaVersion }}
      - name: Set Up SBT
        run: |
          curl --retry 4 --retry-connrefused -fsSL -o sbt.tgz https://piccolo.link/sbt-${{env.sbtVersion}}.tgz
          tar -xzf sbt.tgz
          echo ::add-path::$GITHUB_WORKSPACE/sbt/bin/

      # Caches
      - name: Cache SBT
        uses: actions/cache@v2
        with:
          path: |
            ~/.sbt
            ~/.ivy2/cache
            ~/.cache
          key: ${{ runner.os }}-sbt-${{ hashFiles('**build.sbt') }}
          restore-keys: ${{ runner.os }}-sbt-

      # Build
      - name: Bootstrap Enso project
        run: sbt --no-colors bootstrap
      - name: Build Enso
        run: sbt --no-colors compile

      # Tests
      - name: Setup Tests on Windows
        if: runner.os == 'Windows'
        run: |
          echo '::set-env name=CI_TEST_TIMEFACTOR::2'
          echo '::set-env name=CI_TEST_FLAKY_ENABLE::true'
      - name: Test Enso
        run: sbt --no-colors test
      - name: Check Runtime Benchmark Compilation
        run: sbt -no-colors runtime/Benchmark/compile
      - name: Check Language Server Benchmark Compilation
        run: sbt -no-colors language-server/Benchmark/compile
      - name: Check Searcher Benchmark Compilation
        run: sbt -no-colors searcher/Benchmark/compile
      - name: Build the Uberjar
        run: sbt -no-colors runner/assembly
      - name: Test the Uberjar
        run: ./runner.jar --run tools/ci/Test.enso
      - name: Test the Repl in the Uberjar
        shell: bash
<<<<<<< HEAD
        run:
          cat tools/ci/artifact-test/repl/ReplTest.in | ./enso.jar --repl | diff
          -q tools/ci/artifact-test/repl/ReplTest.out - && echo "Test
          successful"
=======
        run: cat tools/ci/artifact-test/repl/ReplTest.in | ./runner.jar --repl | diff -q tools/ci/artifact-test/repl/ReplTest.out - && echo "Test successful"
>>>>>>> 1a38f7c3

  # This job is responsible for building the artifacts
  build:
    name: Build Engine
    runs-on: ubuntu-latest
    timeout-minutes: 30
    steps:
      - name: Checkout (PR)
        uses: actions/checkout@v2
        if: github.event_name == 'pull_request'
        with:
          ref: ${{ github.event.pull_request.head.sha }}
      - name: Checkout (Branch)
        uses: actions/checkout@v2
        if: github.event_name != 'pull_request'
      - name: Setup conda
        uses: s-weigand/setup-conda@v1
        with:
          update-conda: true
          conda-channels: anaconda, conda-forge
      - name: Install FlatBuffers Compiler
        run: conda install flatbuffers=1.12.0
      - name: Setup GraalVM Environment
        uses: DeLaGuardo/setup-graalvm@2.0
        with:
          graalvm-version: ${{ env.graalVersion }}.${{ env.javaVersion }}
      - name: Set Up SBT
        run: |
          curl -fSL -o sbt.tgz https://piccolo.link/sbt-${{env.sbtVersion}}.tgz
          tar -xzf sbt.tgz
          echo ::add-path::$GITHUB_WORKSPACE/sbt/bin/

      # Caches
      - name: Cache SBT
        uses: actions/cache@v2
        with:
          path: |
            ~/.sbt
            ~/.ivy2/cache
            ~/.cache
          key: ${{ runner.os }}-sbt-${{ hashFiles('**build.sbt') }}
          restore-keys: ${{ runner.os }}-sbt-

      # Build Artifacts
      - name: Bootstrap the project
        run: sbt --no-colors bootstrap
      - name: Build the Runtime Uberjar
        run: sbt --no-colors runtime/assembly
      - name: Build the Runner Uberjar
        run: sbt --no-colors runner/assembly
      - name: Build the Project Manager Uberjar
        run: sbt --no-colors project-manager/assembly
      - name: Build the Manifest
        run: |
          cp distribution/manifest.template.yaml manifest.yaml
          echo "graal-vm-version: $graalVersion" >> manifest.yaml
          echo "graal-java-version: $javaVersion" >> manifest.yaml
      - name: Prepare Distribution
        run: |
          DIST_VERSION=$(./runner.jar --version --json | jq -r '.version')
          DIST_ROOT=enso-engine-$DIST_VERSION
          DIST_DIR=$DIST_ROOT/enso-$DIST_VERSION
          mkdir -p $DIST_DIR
          mkdir $DIST_DIR/component
          cp runtime.jar $DIST_DIR/component
          mv runner.jar $DIST_DIR/component
          mv project-manager.jar $DIST_DIR/component
          cp -r distribution/std-lib $DIST_DIR/std-lib
          cp -r distribution/bin $DIST_DIR/bin
          chmod +x $DIST_DIR/bin/enso
          chmod +x $DIST_DIR/bin/project-manager
          cp manifest.yaml $DIST_DIR
          echo ::set-env name=DIST_ROOT::$DIST_ROOT
          echo ::set-env name=DIST_DIR::$DIST_DIR
      - name: Build the Parser JS Bundle
        run: sbt -no-colors syntaxJS/fullOptJS

      # Publish
      - name: Publish the Distribution Artifact
        uses: actions/upload-artifact@v1.0.0
        with:
          name: ${{ env.DIST_ROOT }}
          path: ${{ env.DIST_ROOT }}
      - name: Prepare the FlatBuffers Schemas for Upload
        run: |
          mkdir fbs-upload
          cp -r "engine/language-server/src/main/schema" fbs-upload/fbs-schema/
          zip -r -m -ll "fbs-upload/fbs-schema.zip" "fbs-upload/fbs-schema/"
      - name: Publish the FlatBuffers Schemas
        uses: actions/upload-artifact@v1.0.0
        with:
          name: Engine Protocol FlatBuffers Schemas
          path: ./fbs-upload/fbs-schema.zip
      - name: Prepare Parser JS Bundle for Upload
        run: |
          mkdir parser-upload
          cp ./target/scala-parser.js parser-upload
      - name: Publish the Parser JS Bundle
        uses: actions/upload-artifact@v1.0.0
        with:
          name: Parser JS Bundle
          path: ./target/scala-parser.js
      - name: Publish the Manifest
        uses: actions/upload-artifact@v2
        with:
          name: manifest
          path: manifest.yaml
      - name: Prepare AWS Session
        run: |
          aws configure --profile s3-upload <<-EOF > /dev/null 2>&1
          ${{ secrets.ARTEFACT_S3_ACCESS_KEY_ID }}
          ${{ secrets.ARTEFACT_S3_SECRET_ACCESS_KEY }}
          us-west-2
          text
          EOF
      - name: Upload Parser JS Bundle to S3
        run: |
          aws s3 sync ./parser-upload s3://packages-luna/parser-js/nightly/`git rev-parse HEAD` --profile s3-upload --acl public-read --delete
      - name: Upload FlatBuffers Schemas to S3
        run: |
          aws s3 sync ./fbs-upload s3://packages-luna/fbs-schema/nightly/`git rev-parse HEAD` --profile s3-upload --acl public-read --delete
      - name: Upload Distribution to S3
        run: |
          aws s3 sync ${{ env.DIST_DIR }} s3://packages-luna/project-manager/nightly/`git rev-parse HEAD` --profile s3-upload --acl public-read --delete
      - name: Teardown AWS Session
        run: |
          aws configure --profile s3-upload <<-EOF > /dev/null 2>&1
          null
          null
          null
          text
          EOF

  build-launcher:
    name: Build Launcher
    runs-on: ${{ matrix.os }}
    timeout-minutes: 30
    strategy:
      matrix:
        os: [macOS-latest, ubuntu-latest, windows-latest]
      fail-fast: false
    steps:
      - name: Checkout (PR)
        uses: actions/checkout@v2
        if: github.event_name == 'pull_request'
        with:
          ref: ${{ github.event.pull_request.head.sha }}
      - name: Checkout (Branch)
        uses: actions/checkout@v2
        if: github.event_name != 'pull_request'
      - name: Enable Developer Command Prompt (Windows)
        uses: ilammy/msvc-dev-cmd@v1.3.0
      - name: Setup GraalVM Environment
        uses: DeLaGuardo/setup-graalvm@2.0
        with:
          graalvm-version: ${{ env.graalVersion }}.${{ env.javaVersion }}
      - name: Set Up Native Image (Windows)
        if: runner.os == 'Windows'
        run: gu.cmd -N install -n native-image
      - name: Set Up Native Image (non-Windows)
        if: runner.os != 'Windows'
        run: gu -N install -n native-image
      - name: Set Up SBT
        run: |
          curl -fSL -o sbt.tgz https://piccolo.link/sbt-${{env.sbtVersion}}.tgz
          tar -xzf sbt.tgz
          echo ::add-path::$GITHUB_WORKSPACE/sbt/bin/

      # Caches
      - name: Cache SBT
        uses: actions/cache@v2
        with:
          path: |
            ~/.sbt
            ~/.ivy2/cache
            ~/.cache
          key: ${{ runner.os }}-sbt-${{ hashFiles('**build.sbt') }}
          restore-keys: ${{ runner.os }}-sbt-

      # Build Artifacts
      #- name: Bootstrap the project # As long as launcher doesn't depend on
      #                              # runtime, bootstrap is not mandatory.
      #  run: sbt --no-colors bootstrap
      - name: Build Launcher Native Image
        run: sbt --no-colors launcher/buildNativeImage

      # Publish
      - name: Prepare distribution directory name (Unix)
        if: runner.os != 'Windows'
        shell: bash
        run: |
          chmod +x enso
          DIST_VERSION=$(./enso version --json | jq -r '.version')
          DIST_ROOT=enso-launcher-$DIST_VERSION-$(echo ${{ runner.os }} | awk '{print tolower($0)}')-amd64
          DIST_DIR=$DIST_ROOT/enso
          echo ::set-env name=DIST_VERSION::$DIST_VERSION
          echo ::set-env name=DIST_DIR::$DIST_DIR
          echo ::set-env name=DIST_ROOT::$DIST_ROOT
      - name: Prepare distribution directory name (Windows)
        if: runner.os == 'Windows'
        shell: bash
        run: |
          DIST_VERSION=$(./enso.exe version --json | jq -r '.version')
          DIST_ROOT=enso-launcher-$DIST_VERSION-$(echo ${{ runner.os }} | awk '{print tolower($0)}')-amd64
          DIST_DIR=$DIST_ROOT/enso
          echo ::set-env name=DIST_VERSION::$DIST_VERSION
          echo ::set-env name=DIST_DIR::$DIST_DIR
          echo ::set-env name=DIST_ROOT::$DIST_ROOT

      - name: Prepare Launcher distribution (common)
        shell: bash
        run: |
          mkdir -p ${{ env.DIST_DIR }}
          mkdir ${{ env.DIST_DIR }}/bin
          mkdir ${{ env.DIST_DIR }}/dist
          mkdir ${{ env.DIST_DIR }}/runtime
          cp distribution/launcher/README.md ${{ env.DIST_DIR }}
          cp distribution/launcher/NOTICE ${{ env.DIST_DIR }}
          cp -r distribution/launcher/components-licences ${{ env.DIST_DIR }}

      - name: Prepare Launcher distribution (Unix)
        if: runner.os != 'Windows'
        run: |
          cp enso ${{ env.DIST_DIR }}/bin/

      - name: Prepare Launcher distribution (Windows)
        if: runner.os == 'Windows'
        shell: bash
        run: |
          cp enso.exe ${{ env.DIST_DIR }}/bin/

      # The way artifacts are uploaded currently does not preserve the
      # executable bits for Unix. However putting artifacts into a ZIP would
      # create a twice nested ZIP file. For now, users downloading artifacts
      # from the CI builds have to set the bit themselves.
      - name: Publish the Launcher Binary
        uses: actions/upload-artifact@v2
        with:
          name: ${{ env.DIST_ROOT }}
          path: ${{ env.DIST_ROOT }}<|MERGE_RESOLUTION|>--- conflicted
+++ resolved
@@ -99,14 +99,10 @@
         run: ./runner.jar --run tools/ci/Test.enso
       - name: Test the Repl in the Uberjar
         shell: bash
-<<<<<<< HEAD
         run:
-          cat tools/ci/artifact-test/repl/ReplTest.in | ./enso.jar --repl | diff
-          -q tools/ci/artifact-test/repl/ReplTest.out - && echo "Test
+          cat tools/ci/artifact-test/repl/ReplTest.in | ./runner.jar --repl |
+          diff -q tools/ci/artifact-test/repl/ReplTest.out - && echo "Test
           successful"
-=======
-        run: cat tools/ci/artifact-test/repl/ReplTest.in | ./runner.jar --repl | diff -q tools/ci/artifact-test/repl/ReplTest.out - && echo "Test successful"
->>>>>>> 1a38f7c3
 
   # This job is responsible for building the artifacts
   build:
