--- conflicted
+++ resolved
@@ -37,12 +37,9 @@
     Time_Spec.spec
     File_Spec.spec
     Meta_Spec.spec
-<<<<<<< HEAD
+    Map_Spec.spec
+    Json_Spec.spec
     Uri_Spec.spec
     Header_Spec.spec
     Request_Spec.spec
-    Http_Spec.spec
-=======
-    Map_Spec.spec
-    Json_Spec.spec
->>>>>>> c0de753d
+    Http_Spec.spec