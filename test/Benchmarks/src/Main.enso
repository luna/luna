import Base.Bench_Utils
import Base.List

type Counter
type Sum

sum_tco = sum_to ->
    summator = acc -> current ->
<<<<<<< HEAD
        if current == 0 then acc else summator acc+current current-1
=======
        if current == 0 then acc else
            @Tail_Call summator acc+current current-1
    res = summator 0 sum_to
    res

sum_tco_decimal = sum_to ->
    s = sum_to.to_decimal
    summator = acc -> current ->
        if current >= s then acc else
            @Tail_Call summator acc+current current+1.0
    res = summator 0.0 0.0
    res

sum_tco_eval = sumTo ->
    summator = acc -> current ->
        if current == 0 then acc else
            Debug.eval "@Tail_Call summator (acc + current) (current - 1)"

    res = summator 0 sumTo
    res

sum_tco_java = sum_to ->
    summator = acc -> current ->
        if current == 0 then acc else
            @Tail_Call summator (Long.sum acc current) (current - 1)
>>>>>>> af1aab35
    res = summator 0 sum_to
    res

sum_co_state_body =
    n = State.get Counter
    acc = State.get Sum
    State.put Counter n-1
    State.put Sum     acc+n
    if n == 0 then acc else here.sum_co_state_body

sum_co_state n =
    res = State.run Counter n (State.run Sum 0 here.sum_co_state_body)
    res

sum_state_body n =
    acc = State.get Number
    State.put Number (acc + n)
    if n == 0 then State.get Number else here.sum_state_body (n - 1)

sum_state = sum_to ->
    res = State.run Number 0 (here.sum_state_body sum_to)
    res

main =
    hundred_mil = 100000000
    IO.println "Measuring SumTCO"
    Bench_Utils.measure (here.sum_tco hundred_mil) "sum_tco" 100 10
    IO.println "Measuring State"
    Bench_Utils.measure (here.sum_state hundred_mil) "sum_state" 100 10
    IO.println "Measuring Co-State"
    Bench_Utils.measure (here.sum_co_state hundred_mil) "sum_co_state" 100 10
    IO.println "Bye."<|MERGE_RESOLUTION|>--- conflicted
+++ resolved
@@ -1,14 +1,13 @@
-import Base.Bench_Utils
-import Base.List
+import Test.Bench
+from Base import all
+
+polyglot java import java.lang.Long
 
 type Counter
 type Sum
 
 sum_tco = sum_to ->
     summator = acc -> current ->
-<<<<<<< HEAD
-        if current == 0 then acc else summator acc+current current-1
-=======
         if current == 0 then acc else
             @Tail_Call summator acc+current current-1
     res = summator 0 sum_to
@@ -34,7 +33,6 @@
     summator = acc -> current ->
         if current == 0 then acc else
             @Tail_Call summator (Long.sum acc current) (current - 1)
->>>>>>> af1aab35
     res = summator 0 sum_to
     res
 
@@ -43,7 +41,8 @@
     acc = State.get Sum
     State.put Counter n-1
     State.put Sum     acc+n
-    if n == 0 then acc else here.sum_co_state_body
+    if n == 0 then acc else
+        @Tail_Call here.sum_co_state_body
 
 sum_co_state n =
     res = State.run Counter n (State.run Sum 0 here.sum_co_state_body)
@@ -52,18 +51,35 @@
 sum_state_body n =
     acc = State.get Number
     State.put Number (acc + n)
-    if n == 0 then State.get Number else here.sum_state_body (n - 1)
+    if n == 0 then State.get Number else
+        @Tail_Call here.sum_state_body (n - 1)
 
 sum_state = sum_to ->
     res = State.run Number 0 (here.sum_state_body sum_to)
     res
 
+sum_co_1 n acc = if n == 0 then acc else @Tail_Call here.sum_co_2 n-1 acc+n
+
+sum_co_2 n acc = if n == 0 then acc else here.sum_co_1 n-1 acc+n
+
+sum_co n =
+    res = here.sum_co_2 n 0
+    res
+
 main =
     hundred_mil = 100000000
+    IO.println "Measuring Sum TCO Corecursive"
+    Bench.measure (here.sum_co hundred_mil) "sum_tco_corecursive" 100 10
+    IO.println "Measuring Sum TCO Decimal"
+    Bench.measure (here.sum_tco_decimal hundred_mil) "sum_tco_float" 100 10
     IO.println "Measuring SumTCO"
-    Bench_Utils.measure (here.sum_tco hundred_mil) "sum_tco" 100 10
+    Bench.measure (here.sum_tco hundred_mil) "sum_tco" 100 10
+    IO.println "Measuring SumTCO Java"
+    Bench.measure (here.sum_tco_java hundred_mil) "sum_tco_java" 100 10
+    IO.println "Measuring SumTCO Eval"
+    Bench.measure (here.sum_tco_eval hundred_mil) "sum_tco_eval" 100 10
     IO.println "Measuring State"
-    Bench_Utils.measure (here.sum_state hundred_mil) "sum_state" 100 10
+    Bench.measure (here.sum_state hundred_mil) "sum_state" 100 10
     IO.println "Measuring Co-State"
-    Bench_Utils.measure (here.sum_co_state hundred_mil) "sum_co_state" 100 10
+    Bench.measure (here.sum_co_state hundred_mil) "sum_co_state" 100 10
     IO.println "Bye."