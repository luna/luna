<<<<<<< HEAD
[submodule "toolchain/HaskellBooster"]
	path = toolchain/HaskellBooster
	url = https://github.com/wdanilo/HaskellBooster.git
[submodule "toolchain/scripts"]
	path = toolchain/scripts
	url = https://bitbucket.org/NewByteOrder/workflow.git
	branch = master
=======
[submodule "scripts"]
	path = scripts
	url = git@bitbucket.org:NewByteOrder/workflow.git
	branch = master
[submodule "tools/HaskellBooster"]
	path = tools/HaskellBooster
	url = https://github.com/wdanilo/HaskellBooster.git
>>>>>>> e8fe9f7b
<|MERGE_RESOLUTION|>--- conflicted
+++ resolved
@@ -1,4 +1,3 @@
-<<<<<<< HEAD
 [submodule "toolchain/HaskellBooster"]
 	path = toolchain/HaskellBooster
 	url = https://github.com/wdanilo/HaskellBooster.git
@@ -6,12 +5,6 @@
 	path = toolchain/scripts
 	url = https://bitbucket.org/NewByteOrder/workflow.git
 	branch = master
-=======
-[submodule "scripts"]
-	path = scripts
-	url = git@bitbucket.org:NewByteOrder/workflow.git
-	branch = master
 [submodule "tools/HaskellBooster"]
 	path = tools/HaskellBooster
-	url = https://github.com/wdanilo/HaskellBooster.git
->>>>>>> e8fe9f7b
+	url = https://github.com/wdanilo/HaskellBooster.git