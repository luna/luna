native class Int:
    def +  that: primIntAdd      self that
    def *  that: primIntMultiply self that
    def -  that: primIntSubtract self that
    def /  that: primIntDivide   self that
    def %  that: primIntModulo   self that
    def >  that: primIntGt       self that
    def <  that: primIntLt       self that
    def == that: primIntEquals   self that
    def equals that: primIntEquals self that

    def negate: primIntNegate self
    def toReal: primIntToReal self
    def toText: primIntToText self

    def shortRep: self.toText
    def toJSON: JSONNumber self.toReal

    def miliseconds: primIntMiliseconds self
    def seconds: self*1000 . miliseconds
    def minutes: self*60 . seconds

    def pred: self - 1
    def succ: self + 1

    def upto i: if self < i then Prepend self (self+1 . upto i) else (if self == i then [self] else [])

native class Real:
    def +  that: primRealAdd      self that
    def *  that: primRealMultiply self that
    def -  that: primRealSubtract self that
    def /  that: primRealDivide   self that
    def >  that: primRealGt       self that
    def <  that: primRealLt       self that
    def == that: primRealEquals   self that
    def equals that: primRealEquals self that

    def negate:     primRealNegate self
    def toText:     primRealToText self
    def round prec: primRealRound  self prec

    def sin: primRealSin self
    def cos: primRealCos self
    def tan: primRealTan self

    def shortRep: self.toText
    def toJSON: JSONNumber self

def pi: 3.14159265359

native class Text:
    def +  that: primTextConcat self that
    def >  that: primTextGt     self that
    def <  that: primTextLt     self that
    def == that: primTextEquals self that
    def equals that: primTextEquals self that

    def isEmpty: primTextIsEmpty self
    def length:  primTextLength self

    def hasPrefix  p: primTextHasPrefix self p
    def isPrefixOf t: t.hasPrefix p

    def characters: primTextCharacters self
    def words:      primTextWords      self
    def lines:      primTextLines      self

    def lowercase: primTextLowercase self
    def uppercase: primTextUppercase self
    def reverse:   primTextReverse   self

    def escapeJSON: primTextEscapeJSON self
    def shortRep:   primTextShortRep   self
    def toBinary:   primTextToBinary   self
    def toText:     self
    def toJSON:     JSONString self

native class Binary:
    def +  that: primBinaryConcat self that
    def == that: primBinaryEquals self that
    def equals that: primBinaryEquals self that

    def length: primBinaryLength self
    def toText: primBinaryToText self

    def shortRep: "Binary<" + self.length.toText + ">"
    def toBinary: self


class Complex:
    real      :: Real
    imaginary :: Real

    def shortRep: self.real.shortRep + " + " + self.imaginary.shortRep + "i"

    def + that:
        r = self.real.+ that.real
        i = self.imaginary.+ that.imaginary
        Complex r i

    def * that:
        r = self.real.* that.real      - self.imaginary.* that.imaginary
        i = self.real.* that.imaginary + self.imaginary.* that.real
        Complex r i

    def modulus: self.real*self.real + self.imaginary*self.imaginary

class Bool:
    True
    False

    def toText: case self of
        True:  "True"
        False: "False"

    def toJSON: JSONBool self

    def shortRep: self . toText

    def and that: case self of
        True: case that of
            True: True
            False: False
        False: False

    def or that: case self of
        True: True
        False: case that of
            True:  True
            False: False

    def equals that: case self of
        True: case that of
            True:  True
            False: False
        False: case that of
            True:  False
            False: True

    def not: case self of
        True:  False
        False: True

def if_then_else pred ifTrue ifFalse: case pred of
    True:  ifTrue
    False: ifFalse

def switch: if_then_else

def id a: a

def const a b: a

def when p f: if p then f else None

def unless p f: if p then None else f

def seq a b:
    a
    b

class None:
    None

    def toText: "None"

    def shortRep: self.toText

    def toJSON: JSONNull

class Tuple2 a b:
    Tuple2 a b

    def shortRep: "(" + a.shortRep + ", " + b.shortRep + ")"

    def toJSON: case self of
        Tuple2 a b: JSONArray (Prepend a.toJSON (Prepend b.toJSON Empty))

    def first: case self of
        Tuple2 a b: a

    def second: case self of
        Tuple2 a b: b

    def map f: Tuple2 (f self.first) (f self.second)

    def toText: case self of
        Tuple2 a b: "Tuple2 " + a.toText + " " + b.toText

    def shortRep: case self of
        Tuple2 a b: "(" + a.shortRep + ", " + b.shortRep + ")"

    def equals that:
        self.first.equals that.first . and (self.second.equals that.second)

class Tuple3 a b c:
    Tuple3 a b c

    def toJSON: case self of
        Tuple3 a b c: JSONArray (Prepend a.toJSON (Prepend b.toJSON (Prepend c.toJSON Empty)))

    def first: case self of
        Tuple3 a b c: a

    def second: case self of
        Tuple3 a b c: b

    def third: case self of
        Tuple3 a b c: c

    def map f: Tuple3 (f self.first) (f self.second) (f self.third)

    def toText: case self of
        Tuple3 a b c: "Tuple3 " + a.toText + " " + b.toText + " " + c.toText

    def shortRep: case self of
        Tuple3 a b c: "(" + a.shortRep + ", " + b.shortRep + ", " + c.shortRep + ")"

    def equals that: case that of
        Tuple3 a b c: self.first.equals a . and (self.second.equals b) . and (self.third.equals c)
        other:        False

class Tuple4 a b c d:
    Tuple4 a b c d

    def toJSON: case self of
        Tuple4 a b c d: JSONArray (Prepend a.toJSON (Prepend b.toJSON (Prepend c.toJSON (Prepend d.toJSON Empty))))

    def first: case self of
        Tuple4 a b c d: a

    def second: case self of
        Tuple4 a b c d: b

    def third: case self of
        Tuple4 a b c d: c

    def fourth: case self of
        Tuple4 a b c d: d

    def map f: Tuple4 (f self.first) (f self.second) (f self.third) (f self.fourth)

    def toText: case self of
        Tuple4 a b c d: "Tuple4 " + a.toText + " " + b.toText + " " + c.toText + " " + d.toText

    def shortRep: case self of
        Tuple4 a b c d: "(" + a.shortRep + ", " + b.shortRep + ", " + c.shortRep + ", " + d.shortRep + ")"

    def equals that: case that of
        Tuple4 a b c d: self.first.equals a . and (self.second.equals b) . and (self.third.equals c) . and (self.fourth.equals d)
        other:        False

class Maybe a:
    Nothing
    Just a

    def toJSON: case (self) of
        Just a: a.toJSON
        Nothing: JSONNull

    def toList: case (self) of
        Just a: Prepend a Empty
        Nothing: Empty

    def fromJust: case self of
        Just a:  a
        Nothing: errorStr "Maybe.fromJust: Nothing"

    def fromMaybe defVal: case self of
        Just a: a
        Nothing: defVal

    def maybe defVal f: case self of
        Just a: f a
        Nothing: defVal

    def isJust: case self of
        Just a: True
        Nothing: False

    def isNothing: case self of
        Nothing: True
        Just a: False

    def map f: case self of
        Nothing: Nothing
        Just a: Just (f a)

    def each f: case self of
        Nothing: Nothing
        Just a:
            x = f a
            Just x

    def join: case self of
        Nothing: Nothing
        Just a: a

    def toText: case self of
        Just a: "Just " + a.toText
        Nothing: "Nothing"

    def shortRep: case self of
        Just a: "Just " + a.shortRep
        Nothing: "Nothing"

    def toText: self.shortRep

    def equals that: case self of
        Just a: case that of
            Just b:  a.equals b
            Nothing: False
        Nothing: case that of
            Nothing: True
            other:   False

class Either a b:
    Left  a
    Right b

    def toJSON: case self of
        Left  a: a.toJSON
        Right b: b.toJSON

    def either lf rf: case self of
        Left  a: lf a
        Right b: rf b

    def isLeft: case self of
        Left  _: True
        Right _: False

    def isRight: case self of
        Left  _: False
        Right _: True

    def left: case self of
        Left  a: a
        Right _: errorStr "Either.left: Right"

    def right: case self of
        Left  _: errorStr "Either.right: Left"
        Right b: b

    def toText: case self of
        Left  a: "Left " + a.toText
        Right b: "Right " + b.toText

    def shortRep: case self of
        Left  a: "Left " + a.shortRep
        Right b: "Right " + b.shortRep

    def equals that: case self of
        Left  a: if that.isLeft  then a.equals that.left  else False
        Right b: if that.isRight then b.equals that.right else False

class List a:
    Empty
    Prepend a (List a)

    def head: case (self) of
        Empty: Nothing
        Prepend x xs: Just x

    def prepend a: Prepend a self

    def isEmpty: case self of
        Empty: True
        Prepend x xs: False

    def map f: case (self) of
        Empty: Empty
        Prepend x xs: Prepend (f x) (xs.map f)

    def sequence: case (self) of
        Empty: None
        Prepend x xs: seq x xs.sequence

    def each f: case (self) of
        Empty: Empty
        Prepend x xs:
            fst  = f x
            rest = xs . each f
            Prepend fst rest

    def take i: case (self) of
        Empty: Empty
        Prepend x xs: switch (0.equals i) Empty (Prepend x (xs.take i.pred))

    def drop i: case (self) of
        Empty: Empty
        Prepend x xs: if 0.equals i then self else xs . drop i.pred

    def at n: case (self) of
        Empty:        errorStr "List.at: index out of range"
        Prepend x xs: if 0.equals n then x else xs . at n.pred

    def fold a f: case (self) of
        Empty: a
        Prepend x xs: f x (xs.fold a f)

    def + that: case (self) of
        Empty: that
        Prepend x xs: Prepend x (xs.+ that)

    def length: case (self) of
        Empty: 0
        Prepend x xs: xs.length.succ

    def shortRep: "List<" + self.length.shortRep + ">"

    def toText: self.shortRep

    def prependAll it: case (self) of
        Empty: Empty
        Prepend x xs: xs . prependAll it . prepend x . prepend it

    def intersperse sep: case (self) of
        Empty: Empty
        Prepend x xs: xs . prependAll sep . prepend x

    def toJSON: JSONArray (self . map (x: x.toJSON))

    def filter f: case (self) of
         Empty: Empty
         Prepend x xs: switch (f x) (Prepend x (xs.filter f)) (xs.filter f)

    def _merge that: case Tuple2 self that of
        Tuple2 (Prepend x xs) (Prepend y ys): if y < x then self . _merge ys . prepend y else xs . _merge that . prepend x
        Tuple2 x Empty: x
        Tuple2 Empty y: y

    def sort:
        halfLen = self.length / 2
        case 0.equals halfLen of
            True: self
            False:
                fstHalf = self . take halfLen . sort
                sndHalf = self . drop halfLen . sort
                fstHalf._merge sndHalf

    def _prefixes i: Prepend (self.take i) (self._prefixes i.succ)

    def prefixes: self._prefixes 1

    def zipWith f that: case Tuple2 self that of
        Tuple2 (Prepend x xs) (Prepend y ys): Prepend (f x y) (xs.zipWith f ys)
        Tuple2 x y: Empty

    def zip l: self . zipWith Tuple2 l

    def _all f: case self of
        Empty: True
        Prepend x xs: if f x then xs . _all f else False

    def _any f: case self of
        Empty: False
        Prepend x xs: if f x then True else xs . _any f

    def equals that: case Tuple2 self that of
        Tuple2 Empty Empty: True
        Tuple2 (Prepend x xs) (Prepend y ys): if x.equals y then xs.equals ys else False
        other: False

    def sum:
        self.fold 0.0 (x: y: x.toReal . + y.toReal)

    def average:
        self.sum . / (self.length.toReal)

    def collect: case self of
        Empty: Empty
        Prepend (Just x) xs: Prepend x xs.collect
        Prepend Nothing xs:  xs.collect

<<<<<<< HEAD
    def makeString sep: self.fold "" (x: y: x.toText + sep + y.toText)
=======
    def makeText sep: self . each .toText . intersperse sep . fold '' (+)
>>>>>>> 88a016f0

    def concat: case self of
        Empty: Empty
        Prepend Empty r: r.concat
        Prepend (Prepend x xs) ys: Prepend x (Prepend xs ys).concat

class Map k v:
    Map
    Tip
    Bin Int k v (Map k v) (Map k v)

    def empty: Tip

    def isEmpty: case self of
        Tip: True
        Bin s k v l r: False

    def size: case self of
        Tip: 0
        Bin s k v l r: s

    def toList: case self of
        Tip: Empty
        Bin s k v l r:
            l.toList + Empty.prepend (Tuple2 k v) + r.toList

    def map f: case self of
        Tip: Tip
        Bin s k v l r: Bin s k (f v) (l . map f) (r . map f)

    def toJSON: JSONObject (self . map (x : x.toJSON))

    def lookup k: case self of
        Tip: Nothing
        Bin s kx x l r:
            if kx.equals k then Just x else (if kx < k then r.lookup k else l.lookup k)

    def insert k v: case self of
        Tip: Bin 1 k v Tip Tip
        Bin s kx x l r:
            case kx.equals k of
                True: Bin s kx v l r
                False: case kx < k of
                    True:
                        newR = r.insert k v
                        Bin (l.size + newR.size) kx x l newR
                    False:
                        newL = l.insert k v
                        Bin (newL.size + r.size) kx x newL r

    def equals that: case Tuple2 self that of
        Tuple2 Tip Tip: True
        Tuple2 (Bin s1 k1 v1 l1 r1) (Bin s2 k2 v2 l2 r2):
            if s1.equals s2 . and (k1.equals k2) . and (v1.equals v2) then l1.equals l2 . and (r1.equals r2) else False
        other: False

class JSON:
    JSON
    JSONNumber Real
    JSONString Text
    JSONBool   Bool
    JSONArray  (List JSON)
    JSONObject (Map Text JSON)
    JSONNull

    def safeParse data: primParseJSON (data.toText)

    def parse data: case JSON.safeParse data of
       Just json: json
       Nothing:   errorStr "Unable to parse data to JSON"

    def toJSON: self

    def toText: case self of
        JSONNumber d: d.shortRep
        JSONString s: s.escapeJSON
        JSONArray  l: "[" + (l . map (x : x.toText) . intersperse "," . fold "" (+)) + "]"
        JSONBool   b: case b of
            True:  "true"
            False: "false"
        JSONNull: "null"
        JSONObject m: "{" + (m . toList . map ((Tuple2 k v): k.escapeJSON + ": " + v.toText) . intersperse "," . fold "" (+)) + "}"

    def fromObject: case self of
        JSONObject m: m

    def fromText: case self of
        JSONString t: t

    def render: self.toText

    def shortRep: self.render

    def lookup key: case self of
        JSONObject m: m.lookup key
        other: Nothing

    def toReal: case self of
        JSONNumber a: a
        other:        errorStr "Unable to convert to a number"

    def toList: case self of
        JSONArray a: a
        other:       errorStr "Unable to convert to a list"

    def toBinary: self.render.toBinary

    def lookupReal key: case self . lookup key of
        Just val: val . toReal
        Nothing:  errorStr ("Key not found: " + key)

    def lookupText key: case self . lookup key of
        Just (JSONString val): val
        Nothing:  errorStr ("Key not found: " + key)

    def at n: case self of
        JSONArray a: a.at n
        other:       errorStr "Object not indexable"

    def map f: case self of
        JSONArray a:  a.map f
        JSONObject o: o.map f
        other:        errorStr "Cannot map over a non-iterable object"

    def filter f: case self of
        JSONArray a:  a.filter f
        JSONObject o: errorStr "Cannot use filter on JSONObject"
        other:        errorStr "Cannot filter a non-iterable object"

    def each f: case self of
        JSONArray a: a.each f
        other:       errorStr "Cannot call each on a non-iterable object"

    def sum: case self of
        JSONArray a: a.sum
        other:       errorStr "Cannot compute sum of a non-iterable object"

    def average: case self of
        JSONArray a: a.average
        other:       errorStr "Cannot compute average of a non-iterable object"

class MsgPack:
    MPNull
    MPBool   Bool
    MPInt    Int
    MPReal   Real
    MPString Text
    MPBinary Binary
    MPArray  (List MsgPack)
    MPMap    (List (Tuple2 MsgPack MsgPack))

    def toText: case self of
        MPNull:     "MPNull"
        MPBool b:   "MPBool " + b.shortRep
        MPInt i:    "MPInt " + i.shortRep
        MPReal r:   "MPReal" + r.shortRep
        MPString s: "MPString " + s
        MPBinary b: "MPBinary " + b.shortRep
        MPArray a:  "MPArray " + a.shortRep
        MPMap m:    "MPMap " + m.shortRep

    def toJSON: case self of
        MPNil:      JSONNull
        MPBool b:   JSONBool b
        MPInt i:    JSONNumber i.toReal
        MPReal r:   JSONNumber r
        MPString s: JSONString s
        MPBinary b: JSONString b.toText
        MPArray a:  a.toJSON
        MPMap   m:  m.toJSON

    def toBinary: encodeMsgPack self

    def equals that: case self of
        MPNil: case that of
            MPNil:       True
            other:       False
        MPBool b: case that of
            MPBool b1:   b.equals b1
            other:       False
        MPInt i: case that of
            MPInt i1:    i.equals i1
            other:       False
        MPReal r: case that of
            MPReal r1:   r.equals r1
            other:       False
        MPString s: case that of
            MPString s1: s.equals s1
            other:       False
        MPBinary b:      False
        MPArray a: case that of
            MPArray a1:  a.equals a1
            other:       False
        MPMap m: case that of
            MPMap m1:    m.equals m1
            other:       False

    def shortRep: self.toText

    def toReal: case self of
        MPInt i:  i.toReal
        MPReal r: r
        other:    errorStr "Unable to convert to a number"

    def toList: case self of
        MPArray a: a
        other:     errorStr "Unable to convert to a list"

    def _lookup_list_key key pairList: case pairList of
        Empty: Nothing
        Prepend x xs: case x of
            Tuple2 a b: if a.equals key then Just b else self._lookup_list_key key xs

    def lookup key: case self of
        MPMap m: self._lookup_list_key key m
        other:   Nothing

    def hasKey key: case self.lookup key of
        Just v:  True
        Nothing: False

    def hasText key: self.hasKey (MPString key)

    def safeLookupText key: self.lookup (MPString key)

    def lookupText key: case self.safeLookupText key of
        Just val: val
        Nothing:  errorStr ("Key not found: " + key)

    def at n: case self of
        MPArray a: a.at n
        other:     errorStr "Object not indexable"

    def sum: case self of
        MPArray a: a.sum
        other:     errorStr "Cannot compute sum of a non-iterable object"

    def average: case self of
        MPArray a: a.average
        other:     errorStr "Cannot compute average of a non-iterable object"

    def map f: case self of
        MPArray a: a.map f
        other:     errorStr "Cannot map over a non-iterable object"

    def filter f: case self of
        MPArray a: a.filter f
        other:     errorStr "Cannot filter a non-iterable object"

    def each f: case self of
        MPArray a: a.each f
        other:     errorStr "Cannot call each on a non-iterable object"

def newMVar:
    primNewMVar

def fork:
    primFork

class MVar:
    BogusConstructorForParser

    def take:  primTakeMVar self
    def read:  primReadMVar self
    def put v: primPutMVar  self v

class Stream a:
    head :: a
    tail :: Stream a

    def isStream: True

    def each f: case self of
        Stream elt s:
            f elt
            s.each f

    def foldFrom a f: case self of
        Stream elt s:
            new = f elt a
            Stream new (s.foldFrom new f)

    def fold f: case self of
        Stream elt s: s.foldFrom elt f

    def map f: case self of
        Stream elt s: Stream (f elt) (s.map f)

    def nipOff n: case self of
        Stream elt s:
            case (n == 0) of
                True: (Empty, Stream elt s)
                False:
                    (elems, stream) = s.nipOff (n - 1)
                    (Prepend elt elems, stream)

    def nipOffWhile f: case self of
        Stream elt s:
            case (f elt) of
                False: (Empty, Stream elt s)
                True:
                    (elems, stream) = s.nipOffWhile f
                    (Prepend elt elems, stream)

    def take n: self.nipOff n . first

    def drop n: self.nipOff n . second

    def takeWhile f: self.nipOffWhile f . first

    def dropWhile f: self.nipOffWhile f . second

    def average:
        folder = el: (Tuple2 count sum): Tuple2 count.succ (sum + el)
        self . foldFrom (Tuple2 0 0.0) folder . map ((Tuple2 count sum): sum./ count.toReal)

    def eval:
        self.each id

def streamFrom act:
    var = newMVar
    head = act
    fork (var.put (streamFrom act))
    Stream head var.read

def delayAsync time act:
    var = newMVar
    fork (seq (sleep time) (var.put act))
    var

def every timeInterval act:
    time    = timeInterval.toMicroseconds
    current = act
    future  = delayAsync time (every timeInterval act)
    Stream current future.read

def everyWithState timeInterval stateAct stateTrans state:
    time = timeInterval.toMicroseconds
    newState = stateTrans state
    current = stateAct state
    future = delayAsync time (everyWithState timeInterval stateAct stateTrans newState)
    Stream current future.read

def print x: putStr x.toText<|MERGE_RESOLUTION|>--- conflicted
+++ resolved
@@ -473,11 +473,7 @@
         Prepend (Just x) xs: Prepend x xs.collect
         Prepend Nothing xs:  xs.collect
 
-<<<<<<< HEAD
-    def makeString sep: self.fold "" (x: y: x.toText + sep + y.toText)
-=======
     def makeText sep: self . each .toText . intersperse sep . fold '' (+)
->>>>>>> 88a016f0
 
     def concat: case self of
         Empty: Empty
