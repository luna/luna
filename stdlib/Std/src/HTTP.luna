--- conflicted
+++ resolved
@@ -11,20 +11,13 @@
     OPTIONS
 
     def toText: case self of
-<<<<<<< HEAD
-        POST:   "POST"
-        GET:    "GET"
-        HEAD:   "HEAD"
-        PUT:    "PUT"
-        DELETE: "DELETE"
-=======
         POST:    "POST"
         GET:     "GET"
+        HEAD:    "HEAD"
         PUT:     "PUT"
         PATCH:   "PATCH"
         DELETE:  "DELETE"
         OPTIONS: "OPTIONS"
->>>>>>> 4082dea5
 
 ## Helper class for passing parameters in the body of an Http request
 class HttpSimpleBody:
