{-# LANGUAGE OverloadedStrings #-}
{-# LANGUAGE OverloadedLists   #-}

module Luna.Builtin.Std where

import           Control.Concurrent
import           Control.DeepSeq                              (rnf)
import qualified Control.Exception                            as Exception
import           Control.Monad.Except
import           Control.Monad.Trans.State                    (evalStateT, get)

import qualified Data.Aeson                                   as Aeson
import           Data.ByteString.Char8                        (pack)
import qualified Data.ByteString                              as StrictByteString
import           Data.ByteString.Lazy                         (ByteString)
import qualified Data.ByteString.Lazy                         as ByteString
import qualified Data.CaseInsensitive                         as CI
import           Data.Foldable                                (toList)
import qualified Data.HashMap.Lazy                            as HM
import           Data.IORef
import           Data.Int                                     (Int64)
import           Data.Map                                     (Map)
import qualified Data.Map                                     as Map
import qualified Data.Map.Base                                as IMap
import qualified Data.MessagePack                             as MsgPack
import           Data.Scientific                              (toRealFloat)
import           Data.Set                                     (Set)
import qualified Data.Set                                     as Set
import           Data.Time                                    (DiffTime)
import qualified Data.Time                                    as Time
import           Data.Text.Lazy                               (Text)
import qualified Data.Text                                    as AnyText
import qualified Data.Text.Lazy                               as Text
import qualified Data.Text.Lazy.Encoding                      as Text
import qualified Data.Text.Encoding                           as T
import           Data.TypeDesc
import           Data.UUID                                    (UUID)
import qualified Data.UUID.V4                                 as UUID

import           Foreign.C                                    (ePIPE, Errno (Errno))

import           GHC.IO.Exception                             (IOErrorType (ResourceVanished), IOException (..))
import           GHC.IO.Handle                                (Handle)
import qualified GHC.IO.Handle                                as Handle

import           Luna.Builtin.Data.Class                      (Class (..))
import           Luna.Builtin.Data.Function                   as Function
import           Luna.Builtin.Data.LunaEff                    (LunaEff, performIO, runError, runIO, throw)
import           Luna.Builtin.Data.LunaValue                  (constructor, Constructor (..), fields, force', LunaData (..), LunaValue, Object (..), tag)
import           Luna.Builtin.Data.Module                     as Module
import           Luna.Builtin.Prim
import           Luna.IR                                      hiding (Function)
import           Luna.Pass.Data.ExprRoots
import           Luna.Pass.Data.UniqueNameGen
import           Luna.Pass.Evaluation.Interpreter
import           Luna.Pass.Inference.Data.MergeQueue          (MergeQueue(..))
import           Luna.Pass.Inference.Data.SimplifierQueue     (SimplifierQueue(..))
import           Luna.Pass.Inference.Data.Unifications        (Unifications(..))
import           Luna.Pass.Resolution.Data.CurrentTarget
import           Luna.Pass.Resolution.Data.UnresolvedAccs     (getAccs, UnresolvedAccs)
import qualified Luna.Pass.Transform.Desugaring.RemoveGrouped as RemoveGrouped
import           Luna.Pass.Typechecking.Typecheck
import qualified Luna.Pass.UnitCompilation.ClassProcessing    as ClassProcessing
import           Luna.Prelude                                 as P hiding (cons, Constructor, nothing, Text, toList)
import           Luna.Test.IR.Runner
import           Luna.Test.Utils

import qualified Network.HTTP.Client                          as HTTP
import qualified Network.HTTP.Client.TLS                      as HTTP
import qualified Network.HTTP.Simple                          as HTTP
import qualified Network.HTTP.Types                           as HTTP
import qualified Network.HTTP.Types.Header                    as HTTP
import qualified Web.Authenticate.OAuth                       as OAuth

import           OCI.IR.Combinators
import           OCI.IR.Name.Qualified
import           OCI.Pass                                     (SubPass)
import qualified OCI.Pass                                     as Pass

import           System.Exit                                  (ExitCode (ExitFailure, ExitSuccess))
import           System.Process                               (CreateProcess, ProcessHandle, StdStream (CreatePipe, Inherit, NoStream, UseHandle))
import qualified System.Process                               as Process


stdlibImports :: [QualName]
stdlibImports = [ ["Std", "Base"] , ["Std", "HTTP"], ["Std", "System"], ["Std", "Time"], ["Std", "Geo"] ]

data LTp = LVar Name | LCons Name [LTp]

varNamesFromType :: LTp -> Set Name
varNamesFromType (LVar n)    = Set.singleton n
varNamesFromType (LCons n s) = varNamesFromTypes s

varNamesFromTypes :: [LTp] -> Set Name
varNamesFromTypes = Set.unions . fmap varNamesFromType

int :: Integer -> Int
int = fromIntegral

integer :: Int -> Integer
integer = fromIntegral

mkType :: (MonadRef m, MonadPassManager m) => Map Name (Expr Draft) -> LTp -> SubPass TestPass m (Expr Draft, Expr Draft)
mkType vars (LVar n)         = do
    let v = fromJust $ Map.lookup n vars
    mv  <- var "a"
    mon <- monadic v mv
    return (generalize mon, generalize mv)
mkType vars (LCons n fs) = do
    fields <- fmap fst <$> mapM (mkType vars) fs
    mv     <- var "a"
    cs     <- cons n fields
    mon    <- monadic cs mv
    return (generalize mon, generalize mv)

typeRepForIO :: LunaValue -> [LTp] -> LTp -> IO Function
typeRepForIO val args out = do
    res <- runPM False $ do
        runRegs
        Pass.eval' @TestPass $ do
            let varNames = Set.toList $ varNamesFromTypes $ out : args
            vars <- fmap generalize <$> mapM var varNames
            let varMap = Map.fromList $ zip varNames vars
            fieldTypes <- mapM (mkType varMap) args
            (outType, outM) <- mkType varMap out
            pure       <- cons_ @Draft "Pure"
            io         <- cons_ @Draft "IO"
            let lamInPure o i = do
                    l  <- lam i o
                    lm <- monadic l pure
                    return $ generalize lm
            funType <- foldM lamInPure outType $ fst <$> reverse fieldTypes
            monads  <- scanM (fmap generalize .: unify) (unsafeGeneralize io) (snd <$> fieldTypes)
            let lastMonad = head $ reverse monads
            replace lastMonad outM
            res <- compile $ generalize funType
            return $ Function res val $ Assumptions def (tail monads) def def
    case res of
        Right r -> return r
        Left e  -> error $ show e

compileFunction :: Imports -> SubPass TestPass (PMStack IO) SomeExpr -> IO Function
compileFunction imps pass = do
    Right res <- runPM False $ do
        runRegs
        root   <- Pass.eval' pass
        trans  <- typecheck TgtNone imps [unsafeGeneralize root]
        let newRoot = fromJust $ Map.lookup (unsafeGeneralize root) trans
        val              <- Pass.eval' $ interpret imps newRoot
        Just (unifies :: Unifications)    <- unsafeCoerce <$> unsafeGetAttr (getTypeDesc @Unifications)
        Just (merges  :: MergeQueue)      <- unsafeCoerce <$> unsafeGetAttr (getTypeDesc @MergeQueue)
        Just (apps    :: SimplifierQueue) <- unsafeCoerce <$> unsafeGetAttr (getTypeDesc @SimplifierQueue)
        Just (accs    :: UnresolvedAccs)  <- unsafeCoerce <$> unsafeGetAttr (getTypeDesc @UnresolvedAccs)
        rooted <- Pass.eval' @TestPass $ do
            tp <- getLayer @Type root >>= source
            let whiteList = Set.unions [Set.singleton (generalize tp), Set.fromList (generalize <$> unwrap unifies), Set.fromList (generalize <$> unwrap merges), Set.fromList (generalize <$> unwrap apps), Set.fromList (generalize <$> getAccs accs)]
            deepDeleteWithWhitelist root whiteList
            compile tp
        return $ Function rooted (evalStateT val def) $ Assumptions (unwrap unifies) (unwrap merges) (unwrap apps) (getAccs accs)
    return res

mkMonadProofFun' :: (MonadRef m, MonadPassManager m) => Maybe (Expr Draft) -> Expr Draft -> SubPass TestPass m ([Expr Unify], Expr Draft)
mkMonadProofFun' mon root = matchExpr root $ \case
    Lam i o -> do
        i'     <- source i
        newVar <- var "__mon"
        newArg <- monadic i' newVar
        (newMon, res) <- case mon of
            Just x  -> do
                m <- unify x newVar
                return (generalize m, [generalize m])
            Nothing -> return (generalize newVar, [])
        (r', newOut) <- mkMonadProofFun' (Just newMon) =<< source o
        newLam <- lam newArg newOut
        resultExpr <- fmap generalize  $ monadic newLam =<< cons_ @Draft "Pure"
        return (res ++ r', resultExpr)
    _ -> fmap ([],) $ fmap generalize $ monadic root $ fromJust mon

mkMonadProofFun :: (MonadRef m, MonadPassManager m) => Expr Draft -> SubPass TestPass m (Assumptions, SomeExpr)
mkMonadProofFun tp = do
    (merges, transTp) <- mkMonadProofFun' Nothing tp
    deleteSubtree tp
    return (Assumptions def merges def def, generalize transTp)

withExceptions :: IO a -> LunaEff a
withExceptions a = do
    res <- performIO $ catchAll (Right <$> a) (return . Left . show)
    case res of
        Left a  -> throw a
        Right r -> return r

oneArgFun tArg1 tRes = runGraph $ do
    t1  <- cons_ @Draft tArg1
    t2  <- cons_ @Draft tRes
    l   <- lam t1 t2
    (assu, r) <- mkMonadProofFun $ generalize l
    cmp <- compile r
    return (assu, cmp)

twoArgFun tArg1 tArg2 tRes = runGraph $ do
    t1   <- cons_ @Draft tArg1
    t2   <- cons_ @Draft tArg2
    t3   <- cons_ @Draft tRes
    l1   <- lam t2 t3
    l2   <- lam t1 l1
    (assu, r) <- mkMonadProofFun $ generalize l2
    cmp <- compile r
    return (assu, cmp)


doubleClass :: Imports -> IO Class
doubleClass imps = do
    Right (boxed3DoublesAssumptions, boxed3Doubles) <- twoArgFun "Real" "Real" "Real"
    Right (boxed2DoublesAssumptions, boxed2Doubles) <- oneArgFun "Real" "Real"
    Right (double2BoolAssumptions, double2Bool)     <- twoArgFun "Real" "Real" "Bool"
    Right (double2TextAssumptions, double2text)     <- oneArgFun "Real" "Text"
    Right (double2JSONAssumptions, double2JSON)     <- oneArgFun "Real" "JSON"
    Right (double2DoubleAssumptions, double2Double) <- oneArgFun "Real" "Real"

    let plusVal     = toLunaValue tmpImps ((+)  :: Double -> Double -> Double)
        timeVal     = toLunaValue tmpImps ((*)  :: Double -> Double -> Double)
        minusVal    = toLunaValue tmpImps ((-)  :: Double -> Double -> Double)
        divVal      = toLunaValue tmpImps ((/)  :: Double -> Double -> Double)
        eqVal       = toLunaValue tmpImps ((==) :: Double -> Double -> Bool)
        ltVal       = toLunaValue tmpImps ((<)  :: Double -> Double -> Bool)
        gtVal       = toLunaValue tmpImps ((>)  :: Double -> Double -> Bool)
        showVal     = toLunaValue tmpImps (convert . show :: Double -> Text)
        toJSVal     = toLunaValue tmpImps (Aeson.toJSON :: Double -> Aeson.Value)
        toRealVal   = toLunaValue tmpImps (id   :: Double -> Double)
        tmpImps     = imps & importedClasses . at "Real" ?~ klass
        klass       = Class Map.empty $ fmap Right $ Map.fromList [ ("+",        Function boxed3Doubles plusVal   boxed3DoublesAssumptions)
                                                                  , ("*",        Function boxed3Doubles timeVal   boxed3DoublesAssumptions)
                                                                  , ("-",        Function boxed3Doubles minusVal  boxed3DoublesAssumptions)
                                                                  , ("/",        Function boxed3Doubles divVal    boxed3DoublesAssumptions)
                                                                  , ("equals",   Function double2Bool   eqVal     double2BoolAssumptions)
                                                                  , ("shortRep", Function double2text   showVal   double2TextAssumptions)
                                                                  , ("toText",   Function double2text   showVal   double2TextAssumptions)
                                                                  , ("toJSON",   Function double2JSON   toJSVal   double2JSONAssumptions)
                                                                  , ("toReal",   Function double2Double toRealVal double2DoubleAssumptions)
                                                                  ]
    return klass

intClass :: Imports -> IO Class
intClass imps = do
    Right (ints2BoolAssumptions, ints2Bool)   <- twoArgFun "Int" "Int" "Bool"
    Right (boxed3IntsAssumptions, boxed3Ints) <- twoArgFun "Int" "Int" "Int"
    Right (boxed2IntsAssumptions, boxed2Ints) <- oneArgFun "Int" "Int"
    Right (int2TextAssumptions, int2text)     <- oneArgFun "Int" "Text"
    Right (int2RealAssumptions, int2Real)     <- oneArgFun "Int" "Real"
    Right (int2JSONAssumptions, int2JSON)     <- oneArgFun "Int" "JSON"
    Right (int2TIAssumptions, int2TI)         <- oneArgFun "Int" "TimeInterval"

    let plusVal        = toLunaValue tmpImps ((+)  :: Integer -> Integer -> Integer)
        timeVal        = toLunaValue tmpImps ((*)  :: Integer -> Integer -> Integer)
        minusVal       = toLunaValue tmpImps ((-)  :: Integer -> Integer -> Integer)
        divVal         = toLunaValue tmpImps (div  :: Integer -> Integer -> Integer)
        eqVal          = toLunaValue tmpImps ((==) :: Integer -> Integer -> Bool)
        gtVal          = toLunaValue tmpImps ((>)  :: Integer -> Integer -> Bool)
        ltVal          = toLunaValue tmpImps ((<)  :: Integer -> Integer -> Bool)
        modVal         = toLunaValue tmpImps (mod  :: Integer -> Integer -> Integer)
        predVal        = toLunaValue tmpImps (pred :: Integer -> Integer)
        succVal        = toLunaValue tmpImps (succ :: Integer -> Integer)
        showVal        = toLunaValue tmpImps (convert . show :: Integer -> Text)
        toJSVal        = toLunaValue tmpImps (Aeson.toJSON   :: Integer -> Aeson.Value)
        toRealVal      = toLunaValue tmpImps (fromIntegral   :: Integer -> Double)
        secondsVal     = toLunaValue tmpImps (realToFrac            ::  Integer -> Time.DiffTime)
        minutesVal     = toLunaValue tmpImps ((* 60)   . realToFrac :: Integer -> Time.DiffTime)
        milisecondsVal = toLunaValue tmpImps ((/ 1000) . realToFrac :: Integer -> Time.DiffTime)
        tmpImps        = imps & importedClasses . at "Int" ?~ klass
        klass          = Class Map.empty $ fmap Right $ Map.fromList [ ("+",           Function boxed3Ints plusVal        boxed3IntsAssumptions)
                                                                     , ("*",           Function boxed3Ints timeVal        boxed3IntsAssumptions)
                                                                     , ("-",           Function boxed3Ints minusVal       boxed3IntsAssumptions)
                                                                     , ("div",         Function boxed3Ints divVal         boxed3IntsAssumptions)
                                                                     , ("%",           Function boxed3Ints modVal         boxed3IntsAssumptions)
                                                                     , ("pred",        Function boxed2Ints predVal        boxed2IntsAssumptions)
                                                                     , ("succ",        Function boxed2Ints succVal        boxed2IntsAssumptions)
                                                                     , ("seconds",     Function int2TI     secondsVal     int2TIAssumptions)
                                                                     , ("minutes",     Function int2TI     minutesVal     int2TIAssumptions)
                                                                     , ("miliseconds", Function int2TI     milisecondsVal int2TIAssumptions)
                                                                     , ("shortRep",    Function int2text   showVal        int2TextAssumptions)
                                                                     , ("toText",      Function int2text   showVal        int2TextAssumptions)
                                                                     , ("toJSON",      Function int2JSON   toJSVal        int2JSONAssumptions)
                                                                     , ("toReal",      Function int2Real   toRealVal      int2RealAssumptions)
                                                                     , ("equals",      Function ints2Bool  eqVal          ints2BoolAssumptions)
                                                                     , (">",           Function ints2Bool  gtVal          ints2BoolAssumptions)
                                                                     , ("<",           Function ints2Bool  ltVal          ints2BoolAssumptions)
                                                                     ]
    return klass

binaryClass :: Imports -> IO Class
binaryClass imps = do
    Right (toTextAssu, toTextIr) <- oneArgFun "Binary" "Text"
    Right (idAssu, idIr)         <- oneArgFun "Binary" "Binary"
    Right (eqAssu, eqIr)         <- twoArgFun "Binary" "Binary" "Bool"
    Right (plusAssu, plusIr)     <- twoArgFun "Binary" "Binary" "Binary"
    let toTextVal  = toLunaValue tmpImps Text.decodeUtf8
        idVal      = toLunaValue tmpImps (id   :: ByteString -> ByteString)
        eqVal      = toLunaValue tmpImps ((==) :: ByteString -> ByteString -> Bool)
        plusVal    = toLunaValue tmpImps ((<>) :: ByteString -> ByteString -> ByteString)
        bStrLen    = Text.pack . show . ByteString.length :: ByteString -> Text
        toShortRep = toLunaValue tmpImps $ \bs -> "Binary<" <> bStrLen bs <> ">"
        tmpImps    = imps & importedClasses . at "Binary" ?~ klass
        klass      = Class Map.empty $ fmap Right $ Map.fromList [ ("toText",   Function toTextIr toTextVal  toTextAssu)
                                                                 , ("toBinary", Function idIr     idVal      idAssu)
                                                                 , ("equals",   Function eqIr     eqVal      eqAssu)
                                                                 , ("+",        Function plusIr   plusVal    plusAssu)
                                                                 , ("shortRep", Function toTextIr toShortRep toTextAssu)
                                                                 ]
    return klass

stringClass :: Imports -> IO Class
stringClass imps = do
    Right (plusAssu, plusIr)           <- twoArgFun "Text" "Text" "Text"
    Right (eqAssu, eqIr)               <- twoArgFun "Text" "Text" "Bool"
    Right (textAssu, textIr)           <- oneArgFun "Text" "Text"
    Right (isEmptyAssu, isEmptyIr)     <- oneArgFun "Text" "Bool"
    Right (lengthAssu, lengthIr)       <- oneArgFun "Text" "Int"
    Right (toJSONAssu, toJSONIr)       <- oneArgFun "Text" "JSON"
    Right (toBinaryAssu, toBinaryIr)   <- oneArgFun "Text" "Binary"
    Right (text2TimeAssu, text2TimeIr) <- oneArgFun "Text" "Time"
    Right (wordsAssu, wordsIr)         <- runGraph $ do
        tText <- cons_ @Draft "Text"
        tList   <- cons "List" [tText]
        l       <- lam tText tList
        (assu, r) <- mkMonadProofFun $ generalize l
        cmp <- compile r
        return (assu, cmp)
    let plusVal       = toLunaValue tmpImps ((<>) :: Text -> Text -> Text)
        shortRepVal   = toLunaValue tmpImps (Text.take 100 :: Text -> Text)
        idVal         = toLunaValue tmpImps (id :: Text -> Text)
        eqVal         = toLunaValue tmpImps ((==) :: Text -> Text -> Bool)
        gtVal         = toLunaValue tmpImps ((>)  :: Text -> Text -> Bool)
        ltVal         = toLunaValue tmpImps ((<)  :: Text -> Text -> Bool)
        isEmptyVal    = toLunaValue tmpImps (Text.null :: Text -> Bool)
        lengthVal     = toLunaValue tmpImps (fromIntegral . Text.length :: Text -> Integer)
        isPrefixOfVal = toLunaValue tmpImps Text.isPrefixOf
        hasPrefixVal  = toLunaValue tmpImps (flip Text.isPrefixOf)
        wordsVal      = toLunaValue tmpImps Text.words
        linesVal      = toLunaValue tmpImps Text.lines
        lowercaseVal  = toLunaValue tmpImps Text.toLower
        uppercaseVal  = toLunaValue tmpImps Text.toUpper
        reverseVal    = toLunaValue tmpImps Text.reverse
        charsVal      = toLunaValue tmpImps (Text.chunksOf 1)
        toJSONVal     = toLunaValue tmpImps (Aeson.toJSON :: Text -> Aeson.Value)
        toBinaryVal   = toLunaValue tmpImps (Text.encodeUtf8 :: Text -> ByteString)
        escapeJSONVal = toLunaValue tmpImps (Text.decodeUtf8 . Aeson.encode :: Text -> Text)
        tmpImps       = imps & importedClasses . at "Text" ?~ klass
        klass         = Class Map.empty $ fmap Right $ Map.fromList [ ("+",          Function plusIr     plusVal       plusAssu)
                                                                    , ("equals",     Function eqIr       eqVal         eqAssu)
                                                                    , ("isEmpty",    Function isEmptyIr  isEmptyVal    isEmptyAssu)
                                                                    , ("length",     Function lengthIr   lengthVal     lengthAssu)
                                                                    , (">",          Function eqIr       gtVal         eqAssu)
                                                                    , ("<",          Function eqIr       ltVal         eqAssu)
                                                                    , ("isPrefixOf", Function eqIr       isPrefixOfVal eqAssu)
                                                                    , ("hasPrefix",  Function eqIr       hasPrefixVal  eqAssu)
                                                                    , ("words",      Function wordsIr    wordsVal      wordsAssu)
                                                                    , ("lines",      Function wordsIr    linesVal      wordsAssu)
                                                                    , ("characters", Function wordsIr    charsVal      wordsAssu)
                                                                    , ("lowercase",  Function textIr     lowercaseVal  textAssu)
                                                                    , ("uppercase",  Function textIr     uppercaseVal  textAssu)
                                                                    , ("reverse",    Function textIr     reverseVal    textAssu)
                                                                    , ("shortRep",   Function textIr     shortRepVal   textAssu)
                                                                    , ("toText",     Function textIr     idVal         textAssu)
                                                                    , ("escapeJSON", Function textIr     escapeJSONVal textAssu)
                                                                    , ("toJSON",     Function toJSONIr   toJSONVal     toJSONAssu)
                                                                    , ("toBinary",   Function toBinaryIr toBinaryVal   toBinaryAssu)
                                                                    ]
    return klass

preludeArithOp op = compileFunction def $ do
    a     <- var "a"
    b     <- var "b"
    acpl  <- acc a op
    apb   <- app acpl b
    l1    <- lam b apb
    l2    <- lam a l1
    tpA   <- var "a"
    monA  <- var "monA"
    monB  <- var "monB"
    monC  <- var "monC"
    montA <- monadic tpA monA
    montB <- monadic tpA monB
    montC <- monadic tpA monC
    tl1   <- lam montA montB
    pure  <- cons_ @Draft "Pure"
    tl1M  <- monadic tl1 pure
    tl2   <- lam montC tl1M
    tl2M  <- monadic tl2 pure
    reconnectLayer' @UserType (Just tl2M) l2
    return $ generalize l2

preludeCmpOp importBoxes op = compileFunction importBoxes $ do
    a    <- var "a"
    b    <- var "b"
    acpl <- acc a op
    apb  <- app acpl b
    l1   <- lam b apb
    l2   <- lam a l1
    tpA  <- var "a"
    bool' <- cons_ @Draft "Bool"
    monA <- var "monA"
    monB <- var "monB"
    monC <- var "monC"
    montA <- monadic tpA monA
    montB <- monadic bool' monB
    montC <- monadic tpA monC
    tl1   <- lam montA montB
    pure  <- cons_ @Draft "Pure"
    tl1M  <- monadic tl1 pure
    tl2   <- lam montC tl1M
    tl2M  <- monadic tl2 pure
    reconnectLayer' @UserType (Just tl2M) l2
    return $ generalize l2

prelude :: Imports -> IO Imports
prelude imps = mdo
    minus <- preludeArithOp "-"
    times <- preludeArithOp "*"
    mod   <- preludeArithOp "%"
    plus  <- preludeArithOp "+"
    gt    <- preludeCmpOp importBoxes ">"
    lt    <- preludeCmpOp importBoxes "<"
    eq    <- preludeCmpOp importBoxes "equals"
    let funMap = Map.fromList [("+", plus), ("-", minus), ("*", times), (">", gt), ("<", lt), ("==", eq), ("%", mod)]
    string <- stringClass importBoxes
    int    <- intClass    importBoxes
    double <- doubleClass importBoxes
    binary <- binaryClass importBoxes
    let importBoxes = unionImports imps $ Imports (Map.fromList [("Int", int), ("Text", string), ("Real", double), ("Binary", binary)]) (Right <$> funMap)
    return importBoxes


stdlib :: Imports -> IO Imports
stdlib = prelude

newtype GCState = GCState (Map UUID (IO ()))
makeWrapped ''GCState

instance Default GCState where
    def = GCState def

cleanupGC :: GCState -> IO GCState
cleanupGC st = sequence (unwrap st) >> return def

systemStd :: Imports -> IO (IO (), Imports)
systemStd imps = do
    std     <- stdlib imps

    gcState <- newMVar $ GCState Map.empty

    let registerGC :: IO () -> IO UUID
        registerGC act = do
            uuid <- UUID.nextRandom
            modifyMVar_ gcState $ return . (wrapped . at uuid ?~ act)
            return uuid

        deregisterGC :: UUID -> IO ()
        deregisterGC uuid = modifyMVar_ gcState $ return . (wrapped . at uuid .~ Nothing)

        cleanup :: IO ()
        cleanup = modifyMVar_ gcState cleanupGC

    let putStr :: Text -> LunaEff ()
        putStr = performIO . putStrLn . convert
    Right printLn <- runGraph $ do
        mA     <- var "a"
        io     <- cons_ @Draft "IO"
        comm   <- unify mA io
        tpInt  <- cons_ @Draft "Text"
        tpIntM <- monadic tpInt mA
        tpNo   <- cons_ @Draft "None"
        tpNoM  <- monadic tpNo comm
        intl   <- lam tpIntM tpNoM
        pure   <- cons_ @Draft "Pure"
        lamP   <- monadic intl pure
        res    <- compile $ generalize lamP
        return $ Function res (toLunaValue std putStr) $ Assumptions def [generalize comm] def def

    let errVal = toLunaValue std $ \(a :: Text) -> (throw $ "Luna error: " ++ convert a :: LunaValue)
    Right err <- runGraph $ do
        tpInt <- cons_ @Draft "Text"
        a     <- var "a"
        tl    <- lam tpInt a
        (assu, r) <- mkMonadProofFun $ generalize tl
        cmp <- compile r
        return $ Function cmp errVal assu

    let readFileVal :: Text -> LunaEff Text
        readFileVal = withExceptions . fmap convert . readFile . convert
    readFileF <- typeRepForIO (toLunaValue std readFileVal) [LCons "Text" []] $ LCons "Text" []

    let readBinaryVal :: Text -> LunaEff ByteString
        readBinaryVal = withExceptions . ByteString.readFile . convert
    readBinaryF <- typeRepForIO (toLunaValue std readBinaryVal) [LCons "Text"[]] $ LCons "Binary" []

    let parseJSONVal :: Text -> LunaEff Aeson.Value
        parseJSONVal t = case Aeson.eitherDecode $ Text.encodeUtf8 t of
            Left e  -> throw e
            Right a -> return a
    Right parseJSON <- runGraph $ do
        mA     <- var "a"
        pure   <- cons_ @Draft "Pure"
        comm   <- unify mA pure
        tpInt  <- cons_ @Draft "Text"
        tpIntM <- monadic tpInt mA
        tpNo   <- cons_ @Draft "JSON"
        tpNoM  <- monadic tpNo comm
        intl   <- lam tpIntM tpNoM
        lamP   <- monadic intl pure
        res    <- compile $ generalize lamP
        return $ Function res (toLunaValue std parseJSONVal) $ Assumptions def [generalize comm] def def

    Right (mpack2BinaryAssu, mpack2BinaryIr) <- oneArgFun "MsgPack" "Binary"
    let encodeMsgPackVal = toLunaValue std (MsgPack.pack :: MsgPack.Object -> ByteString)
        encodeMsgPack    = Function mpack2BinaryIr encodeMsgPackVal mpack2BinaryAssu

    let parseMsgPackVal :: ByteString -> LunaEff MsgPack.Object
        parseMsgPackVal = withExceptions . MsgPack.unpack
    parseMsgPack <- typeRepForIO (toLunaValue std parseMsgPackVal) [LCons "Binary" []] $ LCons "MsgPack" []

    let signOAuth1 :: (Text, Text, Text, Text) -> HTTP.Request -> IO HTTP.Request
        signOAuth1 (cak, cas, ot, ots) req = do
            let oauth = OAuth.newOAuth { OAuth.oauthConsumerKey = convert cak, OAuth.oauthConsumerSecret = convert cas }
                creds = OAuth.newCredential (convert ot) (convert ots)
            OAuth.signOAuth oauth creds req

    let primPerformHttpVal :: Text -> Text -> [(Text, Text)] -> Maybe (Text, Text) -> Maybe (Text, Text, Text, Text) -> [(Text, Maybe Text)] -> ByteString -> LunaEff (HTTP.Response HTTP.BodyReader)
        primPerformHttpVal uri method headers auth oauth params body = performIO $ do
            let packHeader (k, v) = (CI.mk $ convert k, convert v)
                packParam  (k, v) = (convert k, convert <$> v)
            baseReq <- HTTP.parseRequest (convert uri)
            let newHeaders = map packHeader headers
                oldHeaders = HTTP.requestHeaders baseReq
            req <- baseReq
                    & HTTP.setRequestBodyLBS body
                    & HTTP.setRequestMethod  (convert method)
                    & HTTP.setRequestHeaders (oldHeaders <> newHeaders)
                    & HTTP.addRequestHeader  HTTP.hAccept (pack "*/*")
                    & HTTP.setRequestQueryString (map packParam params)
                    & case auth of
                        Just (u, p) -> HTTP.setRequestBasicAuth (convert u) (convert p)
<<<<<<< HEAD
                        Nothing     -> id
                    & case oauth of
                        Just oauthData -> signOAuth1 oauthData
                        Nothing        -> return
            let managerSettings = if HTTP.secure req then HTTP.tlsManagerSettings else HTTP.defaultManagerSettings
            manager <- HTTP.newManager managerSettings
=======
                        Nothing -> id
                managerSettings   = if HTTP.secure req then HTTP.tlsManagerSettings else HTTP.defaultManagerSettings
            manager <- HTTP.newManager managerSettings
            print req
>>>>>>> c7ff99a6
            HTTP.responseOpen req manager

    let textT           = LCons "Text"   []
        tupleT          = LCons "Tuple2" [textT, textT]
        oauthT          = LCons "Maybe"  [LCons "Tuple4" [textT, textT, textT, textT]]
        maybeTupleT     = LCons "Maybe"  [tupleT]
        tupleListT      = LCons "List"   [tupleT]
        tupleMaybeListT = LCons "List"   [LCons "Tuple2" [textT, LCons "Maybe" [textT]]]
    primPerformHttp <- typeRepForIO (toLunaValue std primPerformHttpVal)
                                    [textT, textT, tupleListT, maybeTupleT, oauthT, tupleMaybeListT, LCons "Binary" []]
                                    (LCons "HttpResponse" [])

    let primGetCurrentTimeVal :: LunaEff (Time.UTCTime)
        primGetCurrentTimeVal = performIO Time.getCurrentTime
    primGetCurrentTime <- typeRepForIO (toLunaValue std primGetCurrentTimeVal) [] $ LCons "Time" []

    Right (times2IntervalAssu, times2IntervalIr) <- twoArgFun "Time" "Time" "TimeInterval"
    let primDiffTimesVal = toLunaValue std Time.diffUTCTime
        primDiffTimes    = Function times2IntervalIr primDiffTimesVal times2IntervalAssu

    Right (time2TextAssu, time2TextIr) <- oneArgFun "Time" "Text"
    let primShowTimeVal = toLunaValue std (convert . show :: Time.UTCTime -> Text)
        primShowTime    = Function time2TextIr primShowTimeVal time2TextAssu

    Right (times2BoolAssu, times2BoolIr) <- twoArgFun "Time" "Time" "Bool"
    let primTimesEqVal = toLunaValue std ((==) :: Time.UTCTime -> Time.UTCTime -> Bool)
        primTimesEq    = Function times2BoolIr primTimesEqVal times2BoolAssu

    Right (text2TimeAssu, text2TimeIr) <- runGraph $ do
        tText  <- cons_ @Draft "Text"
        tTime  <- cons_ @Draft "Time"
        tMaybe <- cons "Maybe" [tTime]
        l1     <- lam tText tMaybe
        l2     <- lam tText l1
        (assu, r) <- mkMonadProofFun $ generalize l2
        cmp    <- compile r
        return (assu, cmp)
    let parseTime :: Text -> Text -> Maybe Time.UTCTime
        parseTime fmt str = Time.parseTime Time.defaultTimeLocale (convert fmt) (convert str)
        primParseTimeVal  = toLunaValue std parseTime
        primParseTime     = Function text2TimeIr primParseTimeVal text2TimeAssu

    let sleepVal = performIO . threadDelay . int
    sleep <- typeRepForIO (toLunaValue std sleepVal) [LCons "Int" []] $ LCons "None" []

    let forkVal :: LunaEff () -> LunaEff ()
        forkVal act = performIO $ mdo
            uid <- registerGC $ killThread tid
            tid <- forkFinally (void $ runIO $ runError act) $ const (deregisterGC uid)
            return ()
    fork <- typeRepForIO (toLunaValue std forkVal) [LCons "None" []] $ LCons "None" []

    let newEmptyMVarVal :: LunaEff (MVar LunaData)
        newEmptyMVarVal = performIO newEmptyMVar
    newEmptyMVar' <- typeRepForIO (toLunaValue std newEmptyMVarVal) [] (LCons "MVar" [LVar "a"])

    let putMVarVal :: MVar LunaData -> LunaData -> LunaEff ()
        putMVarVal = performIO .: putMVar
    putMVar' <- typeRepForIO (toLunaValue std putMVarVal) [LCons "MVar" [LVar "a"], LVar "a"] (LCons "None" [])

    let takeMVarVal :: MVar LunaData -> LunaValue
        takeMVarVal = performIO . takeMVar
        readMVarVal :: MVar LunaData -> LunaValue
        readMVarVal = performIO . readMVar
    takeMVar' <- typeRepForIO (toLunaValue std takeMVarVal) [LCons "MVar" [LVar "a"]] (LVar "a")

    let writeFileVal :: Text -> Text -> LunaEff ()
        writeFileVal p c = withExceptions $ writeFile (convert p) (convert c)
    writeFile' <- typeRepForIO (toLunaValue std writeFileVal) [LCons "Text" [], LCons "Text" []] (LCons "None" [])

    let runProcessVal :: CreateProcess -> LunaEff (Maybe Handle, Maybe Handle, Maybe Handle, ProcessHandle)
        runProcessVal = withExceptions . Process.createProcess
    runProcess' <- typeRepForIO (toLunaValue std runProcessVal) [ LCons "ProcessDescription" [] ] ( LCons "ProcessResults" [ LCons "Maybe" [ LCons "FileHandle" [] ]
                                                                                                                           , LCons "Maybe" [ LCons "FileHandle" [] ]
                                                                                                                           , LCons "Maybe" [ LCons "FileHandle" [] ]
                                                                                                                           , LCons "ProcessHandle" [] ] )
    let hIsOpenVal :: Handle -> LunaEff Bool
        hIsOpenVal = withExceptions . Handle.hIsOpen
    hIsOpen' <- typeRepForIO (toLunaValue std hIsOpenVal) [LCons "FileHandle" []] (LCons "Bool" [])

    let hIsClosedVal :: Handle -> LunaEff Bool
        hIsClosedVal = withExceptions . Handle.hIsClosed
    hIsClosed' <- typeRepForIO (toLunaValue std hIsClosedVal) [LCons "FileHandle" []] (LCons "Bool" [])

    let ignoreSigPipe :: IO () -> IO ()
        ignoreSigPipe = Exception.handle $ \e -> case e of
            IOError { ioe_type  = ResourceVanished
                    , ioe_errno = Just ioe }
                | Errno ioe == ePIPE -> return ()
            _ -> Exception.throwIO e
        hCloseVal :: Handle -> LunaEff ()
        hCloseVal = withExceptions . ignoreSigPipe . Handle.hClose

    hClose' <- typeRepForIO (toLunaValue std hCloseVal) [LCons "FileHandle" []] (LCons "None" [])

    let evaluateVal :: Text -> LunaEff Text
        evaluateVal t = withExceptions $ do
            Exception.evaluate $ rnf t
            return t
    evaluate' <- typeRepForIO (toLunaValue std evaluateVal) [LCons "Text" []] (LCons "Text" [])

    let hGetContentsVal :: Handle -> LunaEff Text
        hGetContentsVal = fmap Text.pack . withExceptions . Handle.hGetContents
    hGetContents' <- typeRepForIO (toLunaValue std hGetContentsVal) [LCons "FileHandle" []] (LCons "Text" [])

    let hGetLineVal :: Handle -> LunaEff Text
        hGetLineVal = fmap Text.pack . withExceptions . Handle.hGetLine
    hGetLine' <- typeRepForIO (toLunaValue std hGetLineVal) [LCons "FileHandle" []] (LCons "Text" [])

    let hPutTextVal :: Handle -> Text -> LunaEff ()
        hPutTextVal h = withExceptions . Handle.hPutStr h . Text.unpack
    hPutText' <- typeRepForIO (toLunaValue std hPutTextVal) [LCons "FileHandle" [], LCons "Text" []] (LCons "None" [])

    let hFlushVal :: Handle -> LunaEff ()
        hFlushVal = withExceptions . Handle.hFlush
    hFlush' <- typeRepForIO (toLunaValue std hFlushVal) [LCons "FileHandle" []] (LCons "None" [])

    let waitForProcessVal :: ProcessHandle -> LunaEff ExitCode
        waitForProcessVal = withExceptions . Process.waitForProcess
    waitForProcess' <- typeRepForIO (toLunaValue std waitForProcessVal) [LCons "ProcessHandle" []] (LCons "ExitCode" [])

    let systemModule = Map.fromList [ ("putStr", printLn)
                                    , ("errorStr", err)
                                    , ("readFile", readFileF)
                                    , ("readBinary", readBinaryF)
                                    , ("writeFile", writeFile')
                                    , ("parseJSON", parseJSON)
                                    , ("parseMsgPack", parseMsgPack)
                                    , ("encodeMsgPack", encodeMsgPack)
                                    , ("primPerformHttp", primPerformHttp)
                                    , ("primGetCurrentTime", primGetCurrentTime)
                                    , ("primDiffTimes", primDiffTimes)
                                    , ("primShowTime", primShowTime)
                                    , ("primTimesEq", primTimesEq)
                                    , ("primParseTime", primParseTime)
                                    , ("primFork", fork)
                                    , ("sleep", sleep)
                                    , ("primNewMVar", newEmptyMVar')
                                    , ("primPutMVar", putMVar')
                                    , ("primTakeMVar", takeMVar')
                                    , ("primReadMVar", takeMVar' & Function.value .~ toLunaValue std readMVarVal)
                                    , ("primRunProcess", runProcess')
                                    , ("primHIsOpen", hIsOpen')
                                    , ("primHIsClosed", hIsClosed')
                                    , ("primHClose", hClose')
                                    , ("primHGetContents", hGetContents')
                                    , ("primHGetLine", hGetLine')
                                    , ("primHPutText", hPutText')
                                    , ("primHFlush", hFlush')
                                    , ("primWaitForProcess", waitForProcess')
                                    , ("primEvaluate", evaluate')
                                    ]

    return $ (cleanup, std & importedFunctions %~ Map.union (Right <$> systemModule))

unexpectedConstructorFor name = throw $ "Expected a " <> name <> " luna object, got unexpected constructor"

instance ToLunaValue a => ToLunaValue (IO a) where
    toLunaValue imps = toLunaValue imps <=< withExceptions

instance ToLunaData StrictByteString.ByteString where
    toLunaData imps = toLunaData imps . ByteString.fromStrict

instance (ToLunaValue b) => ToLunaData (HTTP.Response b) where
    toLunaData imps v = LunaObject $ Object (
            Constructor "HttpResponse"
                [ toLunaData imps . integer   $ HTTP.getResponseStatusCode v
                , LunaThunk . toLunaValue imps $ HTTP.responseBody v
                ]
            ) (getObjectMethodMap "HttpResponse" imps)

instance (ToLunaData a, ToLunaData b) => ToLunaData (IMap.Map a b) where
    toLunaData imps v = LunaObject $ Object (constructorOf v) $ getObjectMethodMap "Map" imps where
        constructorOf IMap.Tip             = Constructor "Tip" []
        constructorOf (IMap.Bin s k v l r) = Constructor "Bin" [toLunaData imps $ integer s, toLunaData imps k, toLunaData imps v, toLunaData imps l, toLunaData imps r]

instance ToLunaData Aeson.Value where
    toLunaData imps v = LunaObject $ Object (constructorOf v) $ getObjectMethodMap "JSON" imps where
        constructorOf (Aeson.Array  a) = Constructor "JSONArray"  [toLunaData imps . toList $ a]
        constructorOf (Aeson.String a) = Constructor "JSONString" [toLunaData imps (convert a :: Text)]
        constructorOf (Aeson.Number a) = Constructor "JSONNumber" [toLunaData imps (toRealFloat a :: Double)]
        constructorOf (Aeson.Bool   a) = Constructor "JSONBool"   [toLunaData imps a]
        constructorOf  Aeson.Null      = Constructor "JSONNull"   []
        constructorOf (Aeson.Object a) = Constructor "JSONObject" [toLunaData imps $ (Map.mapKeys convert $ Map.fromList $ HM.toList a :: Map Text Aeson.Value)]

instance FromLunaData CreateProcess where
    fromLunaData v = let errorMsg = "Expected a ProcessDescription luna object, got unexpected constructor" in
        force' v >>= \case
            LunaObject obj -> case obj ^. constructor . fields of
                [processPath, args, mayStdIn, mayStdOut, mayStdErr] -> do
                    p      <- Process.proc <$> fmap Text.unpack (fromLunaData processPath) <*> fmap (map Text.unpack) (fromLunaData args)
                    stdIn  <- fromMaybe Inherit <$> fromLunaData mayStdIn
                    stdOut <- fromMaybe Inherit <$> fromLunaData mayStdOut
                    stdErr <- fromMaybe Inherit <$> fromLunaData mayStdErr
                    return $ p { Process.std_in = stdIn, Process.std_out = stdOut, Process.std_err = stdErr }
                _ -> throw errorMsg
            _ -> throw errorMsg

instance FromLunaData StdStream where
    fromLunaData v = let errorMsg = "Expected a PipeRequest luna object, got unexpected constructor: " in
        force' v >>= \case
            LunaObject obj -> case obj ^. constructor . tag of
                "Inherit"    -> return Inherit
                "UseHandle"  -> UseHandle <$> (fromLunaData . head $ obj ^. constructor . fields)
                "CreatePipe" -> return CreatePipe
                "NoStream"   -> return NoStream
                c            -> throw (errorMsg <> convert c)
            c -> throw (errorMsg <> "Not a LunaObject")

instance FromLunaData ExitCode where
    fromLunaData v = force' v >>= \case
        LunaObject obj -> case obj ^. constructor . tag of
            "ExitSuccess" -> return ExitSuccess
            "ExitFailure" -> fmap (ExitFailure . int) . fromLunaData . head $ obj ^. constructor . fields
        _ -> throw "Expected a ExitCode luna object, got unexpected constructor"

instance ToLunaData ExitCode where
    toLunaData imps ec =
        let makeConstructor ExitSuccess     = Constructor "ExitSuccess" []
            makeConstructor (ExitFailure c) = Constructor "ExitFailure" [toLunaData imps $ integer c] in
        LunaObject $ Object (makeConstructor ec) $ getObjectMethodMap "ExitCode" imps

instance IsBoxed "FileHandle"    Handle
instance IsBoxed "ProcessHandle" ProcessHandle
instance IsBoxed "StrictText"    AnyText.Text

instance {-# OVERLAPS #-} ToLunaData (Maybe Handle, Maybe Handle, Maybe Handle, ProcessHandle) where
    toLunaData imps (hin, hout, herr, ph) = LunaObject $ Object (Constructor "ProcessResults" [toLunaData imps hin, toLunaData imps hout, toLunaData imps herr, toLunaData imps ph]) $ getObjectMethodMap "ProcessResults" imps

instance FromLunaData MsgPack.Object where
    fromLunaData v = force' v >>= \case
        LunaObject obj -> case obj ^. constructor . tag of
            "MPNull"   -> return MsgPack.ObjectNil
            "MPBool"   -> MsgPack.ObjectBool <$> (fromLunaData . head $ obj ^. constructor . fields)
            "MPInt"    -> (MsgPack.ObjectInt . (fromIntegral :: Integer -> Int64)) <$> (fromLunaData . head $ obj ^. constructor . fields)
            "MPReal"   -> MsgPack.ObjectDouble <$> (fromLunaData . head $ obj ^. constructor . fields)
            "MPString" -> (MsgPack.ObjectStr . Text.toStrict)       <$> (fromLunaData . head $ obj ^. constructor . fields)
            "MPBinary" -> (MsgPack.ObjectBin . ByteString.toStrict) <$> (fromLunaData . head $ obj ^. constructor . fields)
            "MPArray"  -> MsgPack.ObjectArray <$> (fromLunaData . head $ obj ^. constructor . fields)
            "MPMap"    -> MsgPack.ObjectMap   <$> (fromLunaData . head $ obj ^. constructor . fields)
            _          -> unexpectedConstructorFor "MsgPack"
        _ -> unexpectedConstructorFor "MsgPack"

instance ToLunaData MsgPack.Object where
    toLunaData imps  MsgPack.ObjectNil       = LunaObject $ Object (Constructor "MPNull"   [])                                              (getObjectMethodMap "MsgPack" imps)
    toLunaData imps (MsgPack.ObjectBool   b) = LunaObject $ Object (Constructor "MPBool"   [toLunaData imps b])                             (getObjectMethodMap "MsgPack" imps)
    toLunaData imps (MsgPack.ObjectInt    i) = LunaObject $ Object (Constructor "MPInt"    [toLunaData imps $ (fromIntegral i :: Integer)]) (getObjectMethodMap "MsgPack" imps)
    toLunaData imps (MsgPack.ObjectWord   w) = LunaObject $ Object (Constructor "MPInt"    [toLunaData imps $ (fromIntegral w :: Integer)]) (getObjectMethodMap "MsgPack" imps)
    toLunaData imps (MsgPack.ObjectFloat  f) = LunaObject $ Object (Constructor "MPReal"   [toLunaData imps $ (realToFrac   f :: Double)])  (getObjectMethodMap "MsgPack" imps)
    toLunaData imps (MsgPack.ObjectDouble d) = LunaObject $ Object (Constructor "MPReal"   [toLunaData imps d])                             (getObjectMethodMap "MsgPack" imps)
    toLunaData imps (MsgPack.ObjectStr    s) = LunaObject $ Object (Constructor "MPString" [toLunaData imps $ Text.fromStrict s])           (getObjectMethodMap "MsgPack" imps)
    toLunaData imps (MsgPack.ObjectBin    b) = LunaObject $ Object (Constructor "MPBinary" [toLunaData imps $ ByteString.fromStrict b])     (getObjectMethodMap "MsgPack" imps)
    toLunaData imps (MsgPack.ObjectArray  l) = LunaObject $ Object (Constructor "MPArray"  [toLunaData imps l])                             (getObjectMethodMap "MsgPack" imps)
    toLunaData imps (MsgPack.ObjectMap    m) = LunaObject $ Object (Constructor "MPMap"    [toLunaData imps m])                             (getObjectMethodMap "MsgPack" imps)
    toLunaData imps (MsgPack.ObjectExt  _ _) = LunaError "MessagePack ObjectExt is not supported."

instance FromLunaData Time.DiffTime where
    fromLunaData dt = let errorMsg = "Expected a TimeInterval luna object, got unexpected constructor" in
        force' dt >>= \case
            LunaObject obj -> case obj ^. constructor . tag of
                "TimeInterval" -> fmap Time.picosecondsToDiffTime . fromLunaData . head $ obj ^. constructor . fields
                _              -> throw errorMsg
            _  -> throw errorMsg

instance FromLunaData Time.NominalDiffTime where
    fromLunaData dt = realToFrac <$> (fromLunaData dt :: LunaEff Time.DiffTime)

instance FromLunaData Time.UTCTime where
    fromLunaData t = let errorMsg = "Expected a Time luna object, got unexpected constructor" in
        force' t >>= \case
            LunaObject obj -> case obj ^. constructor . tag of
                "TimeVal" -> Time.UTCTime <$> (Time.ModifiedJulianDay <$> fromLunaData days) <*> fromLunaData diff where [days, diff] = obj ^. constructor . fields
                _         -> throw errorMsg
            _ -> throw errorMsg

instance ToLunaData Time.DiffTime where
    toLunaData imps diffTime = LunaObject $ Object (Constructor "TimeInterval" [toLunaData imps $ Time.diffTimeToPicoseconds diffTime]) (getObjectMethodMap "TimeInterval" imps)

instance ToLunaData Time.NominalDiffTime where
    toLunaData imps nDiffTime = toLunaData imps (realToFrac nDiffTime :: Time.DiffTime)

instance ToLunaData Time.UTCTime where
    toLunaData imps (Time.UTCTime days diff) = LunaObject $ Object (Constructor "TimeVal" [toLunaData imps $ Time.toModifiedJulianDay days, toLunaData imps diff]) (getObjectMethodMap "Time" imps)<|MERGE_RESOLUTION|>--- conflicted
+++ resolved
@@ -539,19 +539,12 @@
                     & HTTP.setRequestQueryString (map packParam params)
                     & case auth of
                         Just (u, p) -> HTTP.setRequestBasicAuth (convert u) (convert p)
-<<<<<<< HEAD
                         Nothing     -> id
                     & case oauth of
                         Just oauthData -> signOAuth1 oauthData
                         Nothing        -> return
             let managerSettings = if HTTP.secure req then HTTP.tlsManagerSettings else HTTP.defaultManagerSettings
             manager <- HTTP.newManager managerSettings
-=======
-                        Nothing -> id
-                managerSettings   = if HTTP.secure req then HTTP.tlsManagerSettings else HTTP.defaultManagerSettings
-            manager <- HTTP.newManager managerSettings
-            print req
->>>>>>> c7ff99a6
             HTTP.responseOpen req manager
 
     let textT           = LCons "Text"   []
