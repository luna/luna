# Enso Next

<<<<<<< HEAD
## Interpreter/Runtime

- Documentation in IDE now shows names of suggestions
  ([#1904](https://github.com/enso-org/enso/pull/1904)).
=======
# Enso 0.2.20 (2021-08-05)

## Tooling

- Fixed an issue where the websocket buffer in the language server could
  overflow ([#1923](https://github.com/enso-org/enso/pull/1923)).

## Known Issues

- This is a beta release, so please see the
  [issue tracker](https://github.com/enso-org/enso/issues?q=is%3Aissue+is%3Aopen+created%3A%3C2021-08-05)
  for issues opened before the release date.
>>>>>>> 2553d973

# Enso 0.2.19 (2021-08-03)

## Compiler/Interpreter

- Fixed a bug with module documentation where it would associate the wrong
  doc-block with the module
  ([#1919](https://github.com/enso-org/enso/pull/1919)).

## Known Issues

- This is a beta release, so please see the
  [issue tracker](https://github.com/enso-org/enso/issues?q=is%3Aissue+is%3Aopen+created%3A%3C2021-08-03)
  for issues opened before the release date.

# Enso 0.2.18 (2021-08-02)

## Libraries

- Added support for writing tables to XLSX spreadsheets
  ([#1906](https://github.com/enso-org/enso/pull/1906)).
- Added documentation for the new searcher categories
  ([#1910](https://github.com/enso-org/enso/pull/1910)).
- Fixed a bug where CSV files with very long lines could not be parsed
  ([#1914](https://github.com/enso-org/enso/pull/1914)).
- Added ordering comparisons for `Time`, `Time_Of_Day`, `Date` and `Duration`
  ([#1916](https://github.com/enso-org/enso/pull/1916)).

## Known Issues

- This is a beta release, so please see the
  [issue tracker](https://github.com/enso-org/enso/issues?q=is%3Aissue+is%3Aopen+created%3A%3C2021-08-02)
  for issues opened before the release date.

# Enso 0.2.17 (2021-07-28)

## Interpreter/Runtime

- Added support for documenting modules directly
  ([#1900](https://github.com/enso-org/enso/pull/1900)).

## Tooling

- Added support for creating projects from a template
  ([#1902](https://github.com/enso-org/enso/pull/1902)).

## Known Issues

- This is a beta release, so please see the
  [issue tracker](https://github.com/enso-org/enso/issues?q=is%3Aissue+is%3Aopen+created%3A%3C2021-07-28)
  for issues opened before the release date.

# Enso 0.2.16 (2021-07-23)

## Interpreter/Runtime

- Added support for the `ALIAS` tag in documentation blocks for use by the
  searcher ([#1896](https://github.com/enso-org/enso/pull/1896)).

## Tooling

- Implemented a basic library downloader
  ([#1885](https://github.com/enso-org/enso/pull/1885)), allowing the
  downloading of missing libraries.

## Libraries

- Added support for reading XLS and XLSX spreadsheets
  ([#1879](https://github.com/enso-org/enso/pull/1879)).
- Added support for serializing tables into CSV files.
  ([#1894](https://github.com/enso-org/enso/pull/1894)).

## Known Issues

- This is a beta release, so please see the
  [issue tracker](https://github.com/enso-org/enso/issues?q=is%3Aissue+is%3Aopen+created%3A%3C2021-07-23)
  for issues opened before the release date.

# Enso 0.2.15 (2021-07-19)

## Tooling

- Implement parts of the new Language Server API related to library support
  ([#1875](https://github.com/enso-org/enso/pull/1875)). Parts of the API are
  still mocked internally, but they are supported externally for testing
  purposes.

## Known Issues

- This is a beta release, so please see the
  [issue tracker](https://github.com/enso-org/enso/issues?q=is%3Aissue+is%3Aopen+created%3A%3C2021-07-19)
  for issues opened before the release date.

# Enso 0.2.14 (2021-07-15)

## Interpreter/Runtime

- Ensure that the module used by a visualization is preloaded when the
  visualization is being attached
  ([#1857](https://github.com/enso-org/enso/pull/1857)).
- Fix an issue with the `HostClassLoader` getting into a broken state
  ([#1867](https://github.com/enso-org/enso/pull/1867)).

## Tooling

- Implemented an HTTP endpoint returning the time that the language server has
  spent idle ([#1847](https://github.com/enso-org/enso/pull/1847)).
- Fix a bug where the `project/list` endpoint would fail if any of the projects
  referenced an edition that does not exist anymore
  ([#1858](https://github.com/enso-org/enso/pull/1858)).

## Known Issues

- This is a beta release, so please see the
  [issue tracker](https://github.com/enso-org/enso/issues?q=is%3Aissue+is%3Aopen+created%3A%3C2021-07-15)
  for issues opened before the release date.

# Enso 0.2.13 (2021-07-09)

## Interpreter/Runtime

- Implemented changes to the import and export syntax, requiring to provide the
  project namespace, or use the new `project` keyword to import from the current
  project ([#1806](https://github.com/enso-org/enso/pull/1806)).
- Fixed a bug where unresolved imports would crash the compiler
  ([#1822](https://github.com/enso-org/enso/pull/1822)).
- Implemented the ability to dynamically load local libraries
  ([#1826](https://github.com/enso-org/enso/pull/1826)). Currently, it only
  supports the loading of local libraries, but will be integrated with the
  editions system soon.
- Integrated the library loading mechanism with the editions system
  ([#1832](https://github.com/enso-org/enso/pull/1832)).

## Tooling

- Added namespace information to project manager messages
  ([#1820](https://github.com/enso-org/enso/pull/1820)).
- Fixed a bug where the Project Manager would not preinstall the Graal runtime
  if the engine was already installed and only its runtime was missing
  ([#1824](https://github.com/enso-org/enso/pull/1824)).
- Extended content root mechanism to provide the home directory and filesystem
  roots on startup ([#1821](https://github.com/enso-org/enso/pull/1821)). It now
  also supports dynamically adding content roots and notifies the IDE when a new
  content root is added.
- Connected the documentation generator with Enso compiler and suggestion
  database, making the documentation generated before being sent to the IDE,
  using a faster Scala-based generator instead of a ScalaJS-based one on IDE's
  side, also enabling us to connect many AST elements with docs. See
  ([#1744](https://github.com/enso-org/enso/pull/1744).

## Known Issues

- This is a beta release, so please see the
  [issue tracker](https://github.com/enso-org/enso/issues?q=is%3Aissue+is%3Aopen+created%3A%3C2021-07-09)
  for issues opened before the release date.

# Enso 0.2.12 (2021-06-24)

## Interpreter/Runtime

- Upgraded the underlying runtime to
  [GraalVM 21.1.0](https://github.com/graalvm/graalvm-ce-builds/releases/tag/vm-21.1.0)
  ([#1738](https://github.com/enso-org/enso/pull/1738)). This brings a raft of
  bug-fixes and improvements to how quickly Enso can reach its peak performance.
- Added support for bidirectional dataflow tracking to the `DataflowAnalysis`
  pass ([#1748](https://github.com/enso-org/enso/pull/1748)). This will allow
  the interpreter to perform more detailed analyses in the future to enable
  optimisations and new features.

## Tooling

- Added support for higher-kinded types in suggestions in the language server
  ([#1712](https://github.com/enso-org/enso/pull/1712)). This allows the
  searcher to make more accurate suggestions when working with collection types.
- Fixed an issue where symlinks were not extracted properly when installing a
  runtime for Enso ([#1718](https://github.com/enso-org/enso/pull/1718)).
- Implemented log masking ([#1732](https://github.com/enso-org/enso/pull/1732)).
  This feature masks personally identifiable information in the logs, such as
  code literals, computed values, and user environment variables.
- Added support for evaluating one-shot expressions on the result values of
  arbitrary expressions ([#1749](https://github.com/enso-org/enso/pull/1749)).
  This is very useful for enabling more advanced introspection in the IDE.
- Added the `workspace/projectInfo` endpoint to the language server
  ([#1759](https://github.com/enso-org/enso/pull/1759)). This allows the IDE to
  get information about the running project in contexts where the project
  manager isn't available or works differently.
- Added the `file/checksum` endpoint to the language server
  ([#1787](https://github.com/enso-org/enso/pull/1787)). This allows the IDE to
  verify the integrity of files that it has transferred. The checksum is
  calculated in a streaming fashion so the checksummed file need not be resident
  in memory all at once.
- Added support for reading and writing byte ranges in files remotely
  ([#1795](https://github.com/enso-org/enso/pull/1795)). This allows the IDE to
  transfer files to a remote back-end in a streaming fashion.
- Added support for multiple content roots in the language server
  ([#1800](https://github.com/enso-org/enso/pull/1800/)). It is not yet exposed
  to the IDE, as this will be done as part of future work.
- Modified the `package.yaml` format in preparation for the library ecosystem
  ([#1797](https://github.com/enso-org/enso/pull/1797)). The `engine-version`
  field has been deprecated in favour of an `edition` field that allows to set
  up the engine version and dependency resolution using the upcoming Edition
  system. New tools will still be able to read the old format, but upon
  modification, they will save changes in the new format. As the `edition` file
  did not exist in the older version, old tools will actually correctly load the
  migrated package file (as we allow for unknown fields), but they will not know
  how to interpret the new `edition` field and so will fall back to using the
  `default` engine version, which may be unexpected. Ideally, after migration,
  the project should be used only with the new tools. The affected tools are the
  Launcher and the Project Manager.
- Added documentation and a minimal tool for hosting custom library repositories
  ([#1804](https://github.com/enso-org/enso/pull/1804)).
- Added `documentationHtml` field to Suggestions database entry
  ([#1791](https://github.com/enso-org/enso/pull/1791))

## Libraries

- Overhauled the examples throughout the standard library
  ([#1707](https://github.com/enso-org/enso/pull/1707),
  [#1725](https://github.com/enso-org/enso/pull/1725), and
  [#1731](https://github.com/enso-org/enso/pull/1731)). These examples all now
  conform to a standard format and have been tested to work.
- Made some miscellaneous fixes to the `HTTP` portion of the `Base` library that
  fix a few bugs ([#1722](https://github.com/enso-org/enso/pull/1722)).
- Removed reflective access when loading the OpenCV library
  ([#1727](https://github.com/enso-org/enso/pull/1727)). Illegal reflective
  access operations were deprecated and will be denied in future JVM releases.
- Overhauled the types we use for errors throughout the standard library
  ([#1734](https://github.com/enso-org/enso/pull/1734)). They are now much more
  informative, and should provide more clarity when things go wrong.
- Re-wrote the documentation generator for the Enso website from Python into
  Scala ([#1729](https://github.com/enso-org/enso/pull/1729)). This has greatly
  improved the performance, enabling us to generate the documentation structure
  for the entire standard library 8-10 times faster than before.
- Implemented Standard Library methods for controlling default visualizations in
  the graphical interface ([#1786](https://github.com/enso-org/enso/pull/1786)).

## Miscellaneous

- Adding a pipeline for automatic nightly builds
  ([#1689](https://github.com/enso-org/enso/pull/1689)). During the night after
  each workday any new changes to the `main` branch are built and released as a
  nightly build. The nightly builds can be useful to preview in-development
  features, but they should not be relied on as they are not considered stable.
  Only the 3 latest nightly builds are kept, so the nightly versions become
  obsolete very quickly.

## Known Issues

- This is a beta release, so please see the
  [issue tracker](https://github.com/enso-org/enso/issues?q=is%3Aissue+is%3Aopen+created%3A%3C2021-06-24)
  for issues opened before the release date.

# Enso 0.2.11 (2021-04-28)

## Tooling

- Added a feature that allows the tooling to install
  [GraalVM](https://graalvm.org) language implementations to existing runtimes
  ([#1660](https://github.com/enso-org/enso/pull/1660)).
- Fixed an issue that would prevent the language server from starting if
  projects had clashing identifiers
  ([#1665](https://github.com/enso-org/enso/pull/1665)).
- Added support to the language server for suggesting the module types
  themselves.
- Added support for reporting errors in visualisation code, making it much
  simpler to write new visualisation preprocessors
  ([#1671](https://github.com/enso-org/enso/pull/1671)). Previously the
  preprocessor would fail without any information as to what went wrong.
- Fixed an issue where the language server's update state could become
  desynchronised with the IDE's one
  ([#1691](https://github.com/enso-org/enso/pull/1691)). This meant that the IDE
  and language server didn't agree on what had been sent, and hence the IDE
  would miss out on certain updates.
- Added a schema version to the suggestions database, allowing the tooling to
  detect out-of-date versions and upgrade them
  ([#1703](https://github.com/enso-org/enso/pull/1703)).
- Added detailed logging to the tooling boot sequence to help us debug issues
  that users are seeing ([#1704](https://github.com/enso-org/enso/pull/1704)).

## Libraries

- Fixed some inconsistent naming around the `Maybe` type
  ([#1666](https://github.com/enso-org/enso/pull/1666)).
- Added the `.sum` method for vectors of numeric types
  ([#1702](https://github.com/enso-org/enso/pull/1702)).

## Known Issues

- This is a beta release, so please see the
  [issue tracker](https://github.com/enso-org/enso/issues?q=is%3Aissue+is%3Aopen+created%3A%3C2021-04-28)
  for issues opened before the release date.

# Enso 0.2.10 (2021-04-07)

## Interpreter/Runtime

- Added support for the Python and R runtimes to the bundled runtime
  ([#1644](https://github.com/enso-org/enso/pull/1644)).

## Tooling

- Added a feature to ensure that suggestions are ranked by type specificity,
  with the more specific suggestions being ranked first
  ([#1629](https://github.com/enso-org/enso/pull/1629)).
- Fixed a raft of small issues in the runtime server that caused bugs in the
  engine's interaction with the IDE
  ([#1633](https://github.com/enso-org/enso/pull/1633)).
- Fixed an issue where the suggestions database would get out of sync when a
  project was renamed ([#1647](https://github.com/enso-org/enso/pull/1647)).
- Fixed some bugs in the vector constructors that prevented them from working
  correctly on certain inputs
  ([#1650](https://github.com/enso-org/enso/pull/1650)).
- Added support to the launcher and project manager for installing companion
  runtimes alongside Enso ([#1651](https://github.com/enso-org/enso/pull/1651)).

## Libraries

- Added some additional useful methods to the `Standard.Table` library
  ([#1628](https://github.com/enso-org/enso/pull/1628)).
- Added a method to perform basic type inference on JSON, allowing converting
  Geo-JSON to a `Table` ([#1632](https://github.com/enso-org/enso/pull/1632)).
- Performed a comprehensive overhaul of the standard library documentation
  ([#1641](https://github.com/enso-org/enso/pull/1641)). It now has a standard
  format.

## Miscellaneous

- Fixed an issue where we were accidentally archiving two copies of some runtime
  components ([#1631](https://github.com/enso-org/enso/pull/1631)). Downloads
  should now be smaller.

# Enso 0.2.9 (2021-03-26)

## Tooling

- Fixed an issue where a panic would be improperly cached, resulting in no
  updates being sent to the IDE
  ([#1611](https://github.com/enso-org/enso/pull/1611)).
- Added a feature to provide searcher suggestions for types compatible with the
  type of `this` ([#1613](https://github.com/enso-org/enso/pull/1613)).

## Libraries

- Added a prototype of a library for working with images
  ([#1450](https://github.com/enso-org/enso/pull/1450)).
- Added histogram and scatter-plot visualisation support for the `Table` library
  ([#1608](https://github.com/enso-org/enso/pull/1608)).
- Fixed a bug in the implementation of `join` in the database library where it
  would join on the wrong table when doing a multiple-join
  ([#1614](https://github.com/enso-org/enso/pull/1614)).
- Fixed an outdated example for the `File.read` function.

## Known Issues

- This is a beta release, so please see the
  [issue tracker](https://github.com/enso-org/enso/issues?q=is%3Aissue+is%3Aopen+created%3A%3C2021-03-26)
  for issues opened before the release date.

# Enso 0.2.8 (2021-03-19)

## Interpreter/Runtime

- Fixed miscellaneous crashes in the interpreter
  ([#1588](https://github.com/enso-org/enso/pull/1588)).

## Tooling

- Fixed an issue where the documentation for builtins wasn't getting indexed
  ([#1575](https://github.com/enso-org/enso/pull/1575)). The docs should now
  show up in the searcher!

## Libraries

- Added support for visualising database tables to the `Database` library
  ([#1582](https://github.com/enso-org/enso/pull/1582)).
- Reworked the `Process` library to work better in the IDE
  ([#1591](https://github.com/enso-org/enso/pull/1591)).
- Added a proper visualisation for `Array` and improved the one for `Vector`
  ([#1588](https://github.com/enso-org/enso/pull/1588)).

## Known Issues

- This is a beta release, so please see the
  [issue tracker](https://github.com/enso-org/enso/issues?q=is%3Aissue+is%3Aopen+created%3A%3C2021-03-19)
  for issues opened before the release date.

# Enso 0.2.7 (2021-03-16)

## Interpreter/Runtime

- Added rudimentary support for interoperability with Python
  ([#1541](https://github.com/enso-org/enso/pull/1541)). Due to limitations of
  the underlying implementation
  ([GraalPython](https://github.com/oracle/graalpython)), this does not
  currently work on windows. We are working to have some means of supporting
  Python interop on Windows.
- Added rudimentary support for interoperability with R
  ([#1559](https://github.com/enso-org/enso/pull/1559)). Due to limitations of
  the underlying implementation ([FastR](https://github.com/oracle/fastr)), this
  does not currently work on windows. We are working to have some means of
  supporting R interop on Windows.
- Fixed a performance issue that occurred due to the interpreter observing
  deeper scopes than necessary during server-controlled execution
  ([#1564](https://github.com/enso-org/enso/pull/1564)). Execution of lambdas in
  the IDE is no longer far slower than it should be.
- Fixed an issue where interrupts during the execution of polyglot Java code
  would cause the host classloader to break, preventing further execution
  ([#1574](https://github.com/enso-org/enso/pull/1574)). _Please note_ that the
  fix that has been put in place is suboptimal, and means that we are currently
  unable to interrupt host code during its execution. We intend to fix this as
  soon as a fix for the host classloader has been merged upstream. You can track
  the associated issue in GraalVM
  [here](https://github.com/oracle/graal/issues/3273).
- Fixed an issue where the interpreter would crash due to project name shadowing
  ([#1571](https://github.com/enso-org/enso/pull/1571)).

## Tooling

- Added support for lazy initialization of the language server
  ([#1535](https://github.com/enso-org/enso/pull/1535)). This ensures that it
  behaves properly on systems where the working directories are on
  lazily-mounted NFS volumes.
- Fixed an issue where the unified logging infrastructure would disconnect,
  preventing it from gathering diagnostic logs
  ([#1563](https://github.com/enso-org/enso/pull/1563)). It now sends periodic
  keepalive messages to ensure that the connection has not timed out.
- Fixed project name validation in the project manager when renaming projects
  ([#1570](https://github.com/enso-org/enso/pull/1570)).

## Libraries

- Added support for materializing data from databases in the database library
  ([#1546](https://github.com/enso-org/enso/pull/1546)). You can now use this
  library to connect to your data sources (currently only SQLite and Postgres,
  but support for further backends is planned).
- Reorganized the standard library in order to support plans for its future
  evolution ([#1571](https://github.com/enso-org/enso/pull/1571)).

## Known Issues

- This is a beta release, so please see the
  [issue tracker](https://github.com/enso-org/enso/issues?q=is%3Aissue+is%3Aopen+created%3A%3C2021-03-16)
  for issues opened before the release date.

# Enso 0.2.6 (2021-03-02)

## Interpreter/Runtime

- Fixed another issue where the parser would crash on partial issues, causing
  issues for both the Engine and IDE
  ([#1523](https://github.com/enso-org/enso/pull/1523)).
- Made panic messages short, fixing an issue where retention would cause
  ballooned memory usage while the full message contents were waiting to be
  logged ([#1528](https://github.com/enso-org/enso/pull/1528)).

## Tooling

- Fixed an issue where dynamic dependencies were analysed incorrectly, leading
  to missing updates for the IDE
  ([#1532](https://github.com/enso-org/enso/pull/1532)).

## Known Issues

- This is a beta release, so please see the
  [issue tracker](https://github.com/enso-org/enso/issues?q=is%3Aissue+is%3Aopen+created%3A%3C2021-03-02)
  for issues opened before the release date.

# Enso 0.2.5 (2021-02-26)

## Interpreter/Runtime

- Fixed an issue where the parser would crash on partial inputs, causing issues
  for both the engine and IDE
  ([#1509](https://github.com/enso-org/enso/pull/1509)).
- Fixed a problem where `Type_Error`s would not be displayed properly when
  pretty printed ([#1504](https://github.com/enso-org/enso/pull/1504)).
- Fixed an issue with `_` desugaring where it would not desugar correctly when
  used in function position
  ([#1512](https://github.com/enso-org/enso/pull/1512)).

## Tooling

- Fixed an issue where suggestions were sometimes not being provided for modules
  other than `Base` ([#1507](https://github.com/enso-org/enso/pull/1507)).
- Fixed a few issues where expression and value updates were not sent when they
  should be ([#1516](https://github.com/enso-org/enso/pull/1516),
  [#1522](https://github.com/enso-org/enso/pull/1522), and
  [#1508](https://github.com/enso-org/enso/pull/1508)).

## Libraries

- Fixed a bug where sorting boolean columns in a `Table` would produce incorrect
  output ([#1505](https://github.com/enso-org/enso/pull/1505)).

## Known Issues

- This is a beta release, so please see the
  [issue tracker](https://github.com/enso-org/enso/issues?q=is%3Aissue+is%3Aopen+created%3A%3C2021-02-26)
  for issues opened before the release date.

# Enso 0.2.4 (2021-02-23)

## Interpreter/Runtime

- Fixed another issue where dependency analysis was operating at too fine a
  granularity ([#1495](https://github.com/enso-org/enso/pull/1495)).
- Moved all user-facing errors to in-Enso errors, allowing them to be presented
  properly in the IDE, and interacted with by users
  ([#1487](https://github.com/enso-org/enso/pull/1487)).

## Tooling

- Fixed an issue where the runtime server would not send correct expression
  payloads for dataflow errors
  ([#1484](https://github.com/enso-org/enso/pull/1484)).

## Libraries

- Added "pretty" representations to all Error types, allowing for better display
  in the IDE ([#1498](https://github.com/enso-org/enso/pull/1498)).
- Updated the Table library with a raft of additional features
  ([#1489](https://github.com/enso-org/enso/pull/1489)). This includes table
  concatenation, direct indexing and column aggregation, as well as a general
  clean-up of the API pre-stabilisation.
- Added a flexible sorting mechanism to the Table library
  ([#1471](https://github.com/enso-org/enso/pull/1471)).

## Known Issues

- This is a beta release, so please see the
  [issue tracker](https://github.com/enso-org/enso/issues?q=is%3Aissue+is%3Aopen+created%3A%3C2021-02-23)
  for issues opened before the release date.

# Enso 0.2.3 (2021-02-15)

## Tooling

- Improved the robustness of the project manager and language server in the
  presence of rapid restarts
  ([#1463](https://github.com/enso-org/enso/pull/1463)).

## Libraries

- Significantly improved the efficiency of visualising large tables through
  zero-cost translation to Enso's vectors
  ([#1476](https://github.com/enso-org/enso/pull/1476)).

## Known Issues

- This is a beta release, so please see the
  [issue tracker](https://github.com/enso-org/enso/issues?q=is%3Aissue+is%3Aopen+created%3A%3C2021-02-15)
  for issues opened before the release date.

# Enso 0.2.2 (2021-02-11)

## Language

- Significantly improved the way that dataflow errors and panics are handled in
  the interpreter. They now flow through the program in a far more seamless
  fashion, and panics are supported properly in the IDE without the whole
  program dying ([#1433](https://github.com/enso-org/enso/pull/1433)).
- Significantly improved the syntax and semantics for FFI with JVM languages,
  making it far more of a first-class citizen in Enso
  ([#1443](https://github.com/enso-org/enso/pull/1443)).
- Added support for polyglot JavaScript definitions to Enso
  ([#1451](https://github.com/enso-org/enso/pull/1451)). These allow users to
  write JavaScript inside Enso, and seamlessly call between Enso and JS code.

## Interpreter/Runtime

- Fixed an issue where executing a host value could result in a
  `NullPointerException` due to a missing null check
  ([#1413](https://github.com/enso-org/enso/pull/1413)).
- Fixed an issue where dataflow analysis was incorrectly tracking usages of
  undefined variables. This resulted in problems for the runtime server
  ([#1421](https://github.com/enso-org/enso/pull/1421)).

## Tooling

- Added support for collection of profiling information about the running
  program to the language server protocol
  ([#1407](https://github.com/enso-org/enso/pull/1407)). Initial support is for
  collection of execution-time information.
- Updated the default `main` in a new Enso project to be more IDE friendly
  ([#1419](https://github.com/enso-org/enso/pull/1419)).
- Added support for panic sentinels in the runtime instrument, allowing the
  language server to trace the expressions affected by a panic while still
  executing others ([#1436](https://github.com/enso-org/enso/pull/1436)).
- Added support for checking the Enso version for a particular project in the
  project manager, allowing the IDE to improve compatibility with multiple
  versions ([#1454](https://github.com/enso-org/enso/pull/1454)).

## Libraries

- Updated the way that we use dataflow errors in the standard libraries, making
  our `Base` functionality much more amenable to working in the IDE
  ([#1446](https://github.com/enso-org/enso/pull/1446)).

## Known Issues

- This is a beta release, so please see the
  [issue tracker](https://github.com/enso-org/enso/issues?q=is%3Aissue+is%3Aopen+created%3A%3C2021-02-10)
  for issues opened before the release date.

# Enso 0.2.1 (2021-01-15)

## Language

- Removed Uniform Function Call Syntax, making the language much more
  predictable and allowing the compiler to provide improved diagnostics for
  common mistakes.

## Interpreter/Runtime

- Return correct qualified names for modules at runtime, ensuring that the
  compiler and interpreter agree.

## Tooling

- Improve the handling of bundled components with the Project Manager, ensuring
  rapid startup and easy integration with the IDE.
- Fixed the reflection configuration for the Project Manager, fixing a bug where
  it was unable to extract archives on Windows.
- The Language Server now uses qualified names in its messages, fixing a class
  of bugs where the IDE and Tooling did not agree on what a given expression
  was.
- Fixed mis-handling of tags in the documentation parsing infrastructure.

## Libraries

- Implemented a stub file for the functionality built into the interpreter. This
  allows us to provide comprehensive documentation about this functionality for
  display in the IDE and for reading by library users.
- Added aggregation functionality to the Table library, allowing users to group
  their data.

## Known Issues

- This is a beta release, so please see the
  [issue tracker](https://github.com/enso-org/enso/issues?q=is%3Aissue+is%3Aopen+created%3A%3C2021-01-15)
  for issues opened before the release date.

# Enso 0.2.0 (2021-01-05)

## Language

The initial version of the Enso language, with most language features
functioning.

- Flexible and concise syntax for the construction of functional programs,
  including pattern matching and lambdas.
- Support for currying, named and defaulted arguments, and operator sections.
- Support for user-defined data-types with fields and dynamically-dispatched
  methods on them.
- Importing and working with Java code in a seamless fashion using polyglot
  imports.
- Functional monadic state and error handling, through the use of data errors
  and panics.
- Opt-in tail-call optimisation.

## Interpreter/Runtime

- The initial version of the interpreter and runtime.

## Type System

- Nothing.

## Tooling

- The initial version of the Enso Launcher and Project Manager, supporting:
  - Installation and management of Enso releases, and the GraalVM runtimes on
    which they depend.
  - Aggregation of logs from the various Enso service components.
  - Basic project management functionality.
  - Initialisation and set-up of a language server for a specific project.
- The initial version of the Enso Language Server, supporting:
  - Dynamic introspection and modification of the running Enso program.
  - Caching of intermediate values in computations, ensuring that only necessary
    parts of the program are recomputed on a change.
  - Intelligent suggestions based on semantic analysis of the code.
  - Attaching visualisation code to values in the running Enso program.

## Libraries

- The initial version of `Base`, the core library, supporting:
  - Functionality for working with core types like `Integer`, `Decimal`, and
    `Text`.
  - Common data structures such as `List`, `Vector`, and `Map`.
  - Support for working with `JSON` data.
  - Support for working with `HTTP` endpoints.
  - Support for interacting with files and processes on the local machine.
  - Support for working with polyglot entities.
  - Support for metaprogramming the Enso language.
- The initial version of the Enso `Table` library for working with tabular data.
- The initial version of the Enso `Test` library, containing testing and
  benchmarking utilities.

## Stabilised Features

- A list of stabilised APIs and/or features.

## Misc

- Nothing.

## Known Issues

- This is a beta release, so please see the issue tracker for issues opened
  before the release date.

## Internal Only

- Nothing<|MERGE_RESOLUTION|>--- conflicted
+++ resolved
@@ -1,11 +1,10 @@
 # Enso Next
 
-<<<<<<< HEAD
 ## Interpreter/Runtime
 
 - Documentation in IDE now shows names of suggestions
   ([#1904](https://github.com/enso-org/enso/pull/1904)).
-=======
+
 # Enso 0.2.20 (2021-08-05)
 
 ## Tooling
@@ -18,7 +17,6 @@
 - This is a beta release, so please see the
   [issue tracker](https://github.com/enso-org/enso/issues?q=is%3Aissue+is%3Aopen+created%3A%3C2021-08-05)
   for issues opened before the release date.
->>>>>>> 2553d973
 
 # Enso 0.2.19 (2021-08-03)
 
