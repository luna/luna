--- conflicted
+++ resolved
@@ -16,14 +16,11 @@
   subcommand to the Launcher.
 - Implemented an HTTP endpoint that resets the time that the language server has
   spent idle ([#1938](https://github.com/enso-org/enso/pull/1938)).
-<<<<<<< HEAD
-- Added a notification about the successful program execution to the language
-  server API ([#1945](https://github.com/enso-org/enso/pull/1945)).
-=======
 - Implemented the mechanism for updating the editions cache
   ([#1944](https://github.com/enso-org/enso/pull/1944)), allowing the engine to
   download and use editions other than the one bundled with a given release.
->>>>>>> fac0405f
+- Added a notification about the successful program execution to the language
+  server API ([#1945](https://github.com/enso-org/enso/pull/1945)).
 
 ## Libraries
 
