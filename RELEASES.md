--- conflicted
+++ resolved
@@ -1,10 +1,9 @@
 # Enso Next
 
-<<<<<<< HEAD
 ## Miscellaneous
 
 - Fixed inaproppriate parsing of code blocks in documentation.
-=======
+
 # Enso 0.2.22 (2021-08-06)
 
 ## Tooling
@@ -17,7 +16,6 @@
 - This is a beta release, so please see the
   [issue tracker](https://github.com/enso-org/enso/issues?q=is%3Aissue+is%3Aopen+created%3A%3C2021-08-06)
   for issues opened before the release date.
->>>>>>> a235fb80
 
 # Enso 0.2.21 (2021-08-05)
 
