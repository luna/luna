# Enso Next

## Interpreter/Runtime

- Upgraded the underlying runtime to
  [GraalVM 21.1.0](https://github.com/graalvm/graalvm-ce-builds/releases/tag/vm-21.1.0)
  ([#1738](https://github.com/enso-org/enso/pull/1738)). This brings a raft of
  bug-fixes and improvements to how quickly Enso can reach its peak performance.
- Added support for bidirectional dataflow tracking to the `DataflowAnalysis`
  pass ([#1748](https://github.com/enso-org/enso/pull/1748)). This will allow
  the interpreter to perform more detailed analyses in the future to enable
  optimisations and new features.

## Tooling

- Added support for higher-kinded types in suggestions in the language server
  ([#1712](https://github.com/enso-org/enso/pull/1712)). This allows the
  searcher to make more accurate suggestions when working with collection types.
- Fixed an issue where symlinks were not extracted properly when installing a
  runtime for Enso ([#1718](https://github.com/enso-org/enso/pull/1718)).
- Implemented log masking ([#1732](https://github.com/enso-org/enso/pull/1732)).
  This feature masks personally identifiable information in the logs, such as
  code literals, computed values, and user environment variables.
- Added support for evaluating one-shot expressions on the result values of
  arbitrary expressions ([#1749](https://github.com/enso-org/enso/pull/1749)).
  This is very useful for enabling more advanced introspection in the IDE.
- Added the `workspace/projectInfo` endpoint to the language server
  ([#1759](https://github.com/enso-org/enso/pull/1759)). This allows the IDE to
  get information about the running project in contexts where the project
  manager isn't available or works differently.
- Added the `file/checksum` endpoint to the language server
  ([#1787](https://github.com/enso-org/enso/pull/1787)). This allows the IDE to
  verify the integrity of files that it has transferred. The checksum is
  calculated in a streaming fashion so the checksummed file need not be resident
  in memory all at once.
- Added support for reading and writing byte ranges in files remotely
  ([#1795](https://github.com/enso-org/enso/pull/1795)). This allows the IDE to
  transfer files to a remote back-end in a streaming fashion.
<<<<<<< HEAD
- Added `documentationHtml` field to Suggestions database entry
  ([#1791](https://github.com/enso-org/enso/pull/1791))
=======
- Added support for multiple content roots in the language server
  ([#1800](https://github.com/enso-org/enso/pull/1800/)). It is not yet exposed
  to the IDE, as this will be done as part of future work.
- Modified the `package.yaml` format in preparation for the library ecosystem
  ([#1797](https://github.com/enso-org/enso/pull/1797)). The `engine-version`
  field has been deprecated in favour of an `edition` field that allows to set
  up the engine version and dependency resolution using the upcoming Edition
  system. New tools will still be able to read the old format, but upon
  modification, they will save changes in the new format. As the `edition` file
  did not exist in the older version, old tools will actually correctly load the
  migrated package file (as we allow for unknown fields), but they will not know
  how to interpret the new `edition` field and so will fall back to using the
  `default` engine version, which may be unexpected. Ideally, after migration,
  the project should be used only with the new tools. The affected tools are the
  Launcher and the Project Manager.
>>>>>>> 241a1e7d

## Libraries

- Overhauled the examples throughout the standard library
  ([#1707](https://github.com/enso-org/enso/pull/1707),
  [#1725](https://github.com/enso-org/enso/pull/1725), and
  [#1731](https://github.com/enso-org/enso/pull/1731)). These examples all now
  conform to a standard format and have been tested to work.
- Made some miscellaneous fixes to the `HTTP` portion of the `Base` library that
  fix a few bugs ([#1722](https://github.com/enso-org/enso/pull/1722)).
- Removed reflective access when loading the OpenCV library
  ([#1727](https://github.com/enso-org/enso/pull/1727)). Illegal reflective
  access operations were deprecated and will be denied in future JVM releases.
- Overhauled the types we use for errors throughout the standard library
  ([#1734](https://github.com/enso-org/enso/pull/1734)). They are now much more
  informative, and should provide more clarity when things go wrong.
- Re-wrote the documentation generator for the Enso website from Python into
  Scala ([#1729](https://github.com/enso-org/enso/pull/1729)). This has greatly
  improved the performance, enabling us to generate the documentation structure
  for the entire standard library 8-10 times faster than before.
- Implemented Standard Library methods for controlling default visualizations in
  the graphical interface ([#1786](https://github.com/enso-org/enso/pull/1786)).

## Miscellaneous

- Adding a pipeline for automatic nightly builds
  ([#1689](https://github.com/enso-org/enso/pull/1689)). During the night after
  each workday any new changes to the `main` branch are built and released as a
  nightly build. The nightly builds can be useful to preview in-development
  features, but they should not be relied on as they are not considered stable.
  Only the 3 latest nightly builds are kept, so the nightly versions become
  obsolete very quickly.

# Enso 0.2.11 (2021-04-28)

## Tooling

- Added a feature that allows the tooling to install
  [GraalVM](https://graalvm.org) language implementations to existing runtimes
  ([#1660](https://github.com/enso-org/enso/pull/1660)).
- Fixed an issue that would prevent the language server from starting if
  projects had clashing identifiers
  ([#1665](https://github.com/enso-org/enso/pull/1665)).
- Added support to the language server for suggesting the module types
  themselves.
- Added support for reporting errors in visualisation code, making it much
  simpler to write new visualisation preprocessors
  ([#1671](https://github.com/enso-org/enso/pull/1671)). Previously the
  preprocessor would fail without any information as to what went wrong.
- Fixed an issue where the language server's update state could become
  desynchronised with the IDE's one
  ([#1691](https://github.com/enso-org/enso/pull/1691)). This meant that the IDE
  and language server didn't agree on what had been sent, and hence the IDE
  would miss out on certain updates.
- Added a schema version to the suggestions database, allowing the tooling to
  detect out-of-date versions and upgrade them
  ([#1703](https://github.com/enso-org/enso/pull/1703)).
- Added detailed logging to the tooling boot sequence to help us debug issues
  that users are seeing ([#1704](https://github.com/enso-org/enso/pull/1704)).

## Libraries

- Fixed some inconsistent naming around the `Maybe` type
  ([#1666](https://github.com/enso-org/enso/pull/1666)).
- Added the `.sum` method for vectors of numeric types
  ([#1702](https://github.com/enso-org/enso/pull/1702)).

## Known Issues

- This is a beta release, so please see the
  [issue tracker](https://github.com/enso-org/enso/issues?q=is%3Aissue+is%3Aopen+created%3A%3C2021-04-28)
  for issues opened before the release date.

# Enso 0.2.10 (2021-04-07)

## Interpreter/Runtime

- Added support for the Python and R runtimes to the bundled runtime
  ([#1644](https://github.com/enso-org/enso/pull/1644)).

## Tooling

- Added a feature to ensure that suggestions are ranked by type specificity,
  with the more specific suggestions being ranked first
  ([#1629](https://github.com/enso-org/enso/pull/1629)).
- Fixed a raft of small issues in the runtime server that caused bugs in the
  engine's interaction with the IDE
  ([#1633](https://github.com/enso-org/enso/pull/1633)).
- Fixed an issue where the suggestions database would get out of sync when a
  project was renamed ([#1647](https://github.com/enso-org/enso/pull/1647)).
- Fixed some bugs in the vector constructors that prevented them from working
  correctly on certain inputs
  ([#1650](https://github.com/enso-org/enso/pull/1650)).
- Added support to the launcher and project manager for installing companion
  runtimes alongside Enso ([#1651](https://github.com/enso-org/enso/pull/1651)).

## Libraries

- Added some additional useful methods to the `Standard.Table` library
  ([#1628](https://github.com/enso-org/enso/pull/1628)).
- Added a method to perform basic type inference on JSON, allowing converting
  Geo-JSON to a `Table` ([#1632](https://github.com/enso-org/enso/pull/1632)).
- Performed a comprehensive overhaul of the standard library documentation
  ([#1641](https://github.com/enso-org/enso/pull/1641)). It now has a standard
  format.

## Miscellaneous

- Fixed an issue where we were accidentally archiving two copies of some runtime
  components ([#1631](https://github.com/enso-org/enso/pull/1631)). Downloads
  should now be smaller.

# Enso 0.2.9 (2021-03-26)

## Tooling

- Fixed an issue where a panic would be improperly cached, resulting in no
  updates being sent to the IDE
  ([#1611](https://github.com/enso-org/enso/pull/1611)).
- Added a feature to provide searcher suggestions for types compatible with the
  type of `this` ([#1613](https://github.com/enso-org/enso/pull/1613)).

## Libraries

- Added a prototype of a library for working with images
  ([#1450](https://github.com/enso-org/enso/pull/1450)).
- Added histogram and scatter-plot visualisation support for the `Table` library
  ([#1608](https://github.com/enso-org/enso/pull/1608)).
- Fixed a bug in the implementation of `join` in the database library where it
  would join on the wrong table when doing a multiple-join
  ([#1614](https://github.com/enso-org/enso/pull/1614)).
- Fixed an outdated example for the `File.read` function.

## Known Issues

- This is a beta release, so please see the
  [issue tracker](https://github.com/enso-org/enso/issues?q=is%3Aissue+is%3Aopen+created%3A%3C2021-03-26)
  for issues opened before the release date.

# Enso 0.2.8 (2021-03-19)

## Interpreter/Runtime

- Fixed miscellaneous crashes in the interpreter
  ([#1588](https://github.com/enso-org/enso/pull/1588)).

## Tooling

- Fixed an issue where the documentation for builtins wasn't getting indexed
  ([#1575](https://github.com/enso-org/enso/pull/1575)). The docs should now
  show up in the searcher!

## Libraries

- Added support for visualising database tables to the `Database` library
  ([#1582](https://github.com/enso-org/enso/pull/1582)).
- Reworked the `Process` library to work better in the IDE
  ([#1591](https://github.com/enso-org/enso/pull/1591)).
- Added a proper visualisation for `Array` and improved the one for `Vector`
  ([#1588](https://github.com/enso-org/enso/pull/1588)).

## Known Issues

- This is a beta release, so please see the
  [issue tracker](https://github.com/enso-org/enso/issues?q=is%3Aissue+is%3Aopen+created%3A%3C2021-03-19)
  for issues opened before the release date.

# Enso 0.2.7 (2021-03-16)

## Interpreter/Runtime

- Added rudimentary support for interoperability with Python
  ([#1541](https://github.com/enso-org/enso/pull/1541)). Due to limitations of
  the underlying implementation
  ([GraalPython](https://github.com/oracle/graalpython)), this does not
  currently work on windows. We are working to have some means of supporting
  Python interop on Windows.
- Added rudimentary support for interoperability with R
  ([#1559](https://github.com/enso-org/enso/pull/1559)). Due to limitations of
  the underlying implementation ([FastR](https://github.com/oracle/fastr)), this
  does not currently work on windows. We are working to have some means of
  supporting R interop on Windows.
- Fixed a performance issue that occurred due to the interpreter observing
  deeper scopes than necessary during server-controlled execution
  ([#1564](https://github.com/enso-org/enso/pull/1564)). Execution of lambdas in
  the IDE is no longer far slower than it should be.
- Fixed an issue where interrupts during the execution of polyglot Java code
  would cause the host classloader to break, preventing further execution
  ([#1574](https://github.com/enso-org/enso/pull/1574)). _Please note_ that the
  fix that has been put in place is suboptimal, and means that we are currently
  unable to interrupt host code during its execution. We intend to fix this as
  soon as a fix for the host classloader has been merged upstream. You can track
  the associated issue in GraalVM
  [here](https://github.com/oracle/graal/issues/3273).
- Fixed an issue where the interpreter would crash due to project name shadowing
  ([#1571](https://github.com/enso-org/enso/pull/1571)).

## Tooling

- Added support for lazy initialization of the language server
  ([#1535](https://github.com/enso-org/enso/pull/1535)). This ensures that it
  behaves properly on systems where the working directories are on
  lazily-mounted NFS volumes.
- Fixed an issue where the unified logging infrastructure would disconnect,
  preventing it from gathering diagnostic logs
  ([#1563](https://github.com/enso-org/enso/pull/1563)). It now sends periodic
  keepalive messages to ensure that the connection has not timed out.
- Fixed project name validation in the project manager when renaming projects
  ([#1570](https://github.com/enso-org/enso/pull/1570)).

## Libraries

- Added support for materializing data from databases in the database library
  ([#1546](https://github.com/enso-org/enso/pull/1546)). You can now use this
  library to connect to your data sources (currently only SQLite and Postgres,
  but support for further backends is planned).
- Reorganized the standard library in order to support plans for its future
  evolution ([#1571](https://github.com/enso-org/enso/pull/1571)).

## Known Issues

- This is a beta release, so please see the
  [issue tracker](https://github.com/enso-org/enso/issues?q=is%3Aissue+is%3Aopen+created%3A%3C2021-03-16)
  for issues opened before the release date.

# Enso 0.2.6 (2021-03-02)

## Interpreter/Runtime

- Fixed another issue where the parser would crash on partial issues, causing
  issues for both the Engine and IDE
  ([#1523](https://github.com/enso-org/enso/pull/1523)).
- Made panic messages short, fixing an issue where retention would cause
  ballooned memory usage while the full message contents were waiting to be
  logged ([#1528](https://github.com/enso-org/enso/pull/1528)).

## Tooling

- Fixed an issue where dynamic dependencies were analysed incorrectly, leading
  to missing updates for the IDE
  ([#1532](https://github.com/enso-org/enso/pull/1532)).

## Known Issues

- This is a beta release, so please see the
  [issue tracker](https://github.com/enso-org/enso/issues?q=is%3Aissue+is%3Aopen+created%3A%3C2021-03-02)
  for issues opened before the release date.

# Enso 0.2.5 (2021-02-26)

## Interpreter/Runtime

- Fixed an issue where the parser would crash on partial inputs, causing issues
  for both the engine and IDE
  ([#1509](https://github.com/enso-org/enso/pull/1509)).
- Fixed a problem where `Type_Error`s would not be displayed properly when
  pretty printed ([#1504](https://github.com/enso-org/enso/pull/1504)).
- Fixed an issue with `_` desugaring where it would not desugar correctly when
  used in function position
  ([#1512](https://github.com/enso-org/enso/pull/1512)).

## Tooling

- Fixed an issue where suggestions were sometimes not being provided for modules
  other than `Base` ([#1507](https://github.com/enso-org/enso/pull/1507)).
- Fixed a few issues where expression and value updates were not sent when they
  should be ([#1516](https://github.com/enso-org/enso/pull/1516),
  [#1522](https://github.com/enso-org/enso/pull/1522), and
  [#1508](https://github.com/enso-org/enso/pull/1508)).

## Libraries

- Fixed a bug where sorting boolean columns in a `Table` would produce incorrect
  output ([#1505](https://github.com/enso-org/enso/pull/1505)).

## Known Issues

- This is a beta release, so please see the
  [issue tracker](https://github.com/enso-org/enso/issues?q=is%3Aissue+is%3Aopen+created%3A%3C2021-02-26)
  for issues opened before the release date.

# Enso 0.2.4 (2021-02-23)

## Interpreter/Runtime

- Fixed another issue where dependency analysis was operating at too fine a
  granularity ([#1495](https://github.com/enso-org/enso/pull/1495)).
- Moved all user-facing errors to in-Enso errors, allowing them to be presented
  properly in the IDE, and interacted with by users
  ([#1487](https://github.com/enso-org/enso/pull/1487)).

## Tooling

- Fixed an issue where the runtime server would not send correct expression
  payloads for dataflow errors
  ([#1484](https://github.com/enso-org/enso/pull/1484)).

## Libraries

- Added "pretty" representations to all Error types, allowing for better display
  in the IDE ([#1498](https://github.com/enso-org/enso/pull/1498)).
- Updated the Table library with a raft of additional features
  ([#1489](https://github.com/enso-org/enso/pull/1489)). This includes table
  concatenation, direct indexing and column aggregation, as well as a general
  clean-up of the API pre-stabilisation.
- Added a flexible sorting mechanism to the Table library
  ([#1471](https://github.com/enso-org/enso/pull/1471)).

## Known Issues

- This is a beta release, so please see the
  [issue tracker](https://github.com/enso-org/enso/issues?q=is%3Aissue+is%3Aopen+created%3A%3C2021-02-23)
  for issues opened before the release date.

# Enso 0.2.3 (2021-02-15)

## Tooling

- Improved the robustness of the project manager and language server in the
  presence of rapid restarts
  ([#1463](https://github.com/enso-org/enso/pull/1463)).

## Libraries

- Significantly improved the efficiency of visualising large tables through
  zero-cost translation to Enso's vectors
  ([#1476](https://github.com/enso-org/enso/pull/1476)).

## Known Issues

- This is a beta release, so please see the
  [issue tracker](https://github.com/enso-org/enso/issues?q=is%3Aissue+is%3Aopen+created%3A%3C2021-02-15)
  for issues opened before the release date.

# Enso 0.2.2 (2021-02-11)

## Language

- Significantly improved the way that dataflow errors and panics are handled in
  the interpreter. They now flow through the program in a far more seamless
  fashion, and panics are supported properly in the IDE without the whole
  program dying ([#1433](https://github.com/enso-org/enso/pull/1433)).
- Significantly improved the syntax and semantics for FFI with JVM languages,
  making it far more of a first-class citizen in Enso
  ([#1443](https://github.com/enso-org/enso/pull/1443)).
- Added support for polyglot JavaScript definitions to Enso
  ([#1451](https://github.com/enso-org/enso/pull/1451)). These allow users to
  write JavaScript inside Enso, and seamlessly call between Enso and JS code.

## Interpreter/Runtime

- Fixed an issue where executing a host value could result in a
  `NullPointerException` due to a missing null check
  ([#1413](https://github.com/enso-org/enso/pull/1413)).
- Fixed an issue where dataflow analysis was incorrectly tracking usages of
  undefined variables. This resulted in problems for the runtime server
  ([#1421](https://github.com/enso-org/enso/pull/1421)).

## Tooling

- Added support for collection of profiling information about the running
  program to the language server protocol
  ([#1407](https://github.com/enso-org/enso/pull/1407)). Initial support is for
  collection of execution-time information.
- Updated the default `main` in a new Enso project to be more IDE friendly
  ([#1419](https://github.com/enso-org/enso/pull/1419)).
- Added support for panic sentinels in the runtime instrument, allowing the
  language server to trace the expressions affected by a panic while still
  executing others ([#1436](https://github.com/enso-org/enso/pull/1436)).
- Added support for checking the Enso version for a particular project in the
  project manager, allowing the IDE to improve compatibility with multiple
  versions ([#1454](https://github.com/enso-org/enso/pull/1454)).

## Libraries

- Updated the way that we use dataflow errors in the standard libraries, making
  our `Base` functionality much more amenable to working in the IDE
  ([#1446](https://github.com/enso-org/enso/pull/1446)).

## Known Issues

- This is a beta release, so please see the
  [issue tracker](https://github.com/enso-org/enso/issues?q=is%3Aissue+is%3Aopen+created%3A%3C2021-02-10)
  for issues opened before the release date.

# Enso 0.2.1 (2021-01-15)

## Language

- Removed Uniform Function Call Syntax, making the language much more
  predictable and allowing the compiler to provide improved diagnostics for
  common mistakes.

## Interpreter/Runtime

- Return correct qualified names for modules at runtime, ensuring that the
  compiler and interpreter agree.

## Tooling

- Improve the handling of bundled components with the Project Manager, ensuring
  rapid startup and easy integration with the IDE.
- Fixed the reflection configuration for the Project Manager, fixing a bug where
  it was unable to extract archives on Windows.
- The Language Server now uses qualified names in its messages, fixing a class
  of bugs where the IDE and Tooling did not agree on what a given expression
  was.
- Fixed mis-handling of tags in the documentation parsing infrastructure.

## Libraries

- Implemented a stub file for the functionality built into the interpreter. This
  allows us to provide comprehensive documentation about this functionality for
  display in the IDE and for reading by library users.
- Added aggregation functionality to the Table library, allowing users to group
  their data.

## Known Issues

- This is a beta release, so please see the
  [issue tracker](https://github.com/enso-org/enso/issues?q=is%3Aissue+is%3Aopen+created%3A%3C2021-01-15)
  for issues opened before the release date.

# Enso 0.2.0 (2021-01-05)

## Language

The initial version of the Enso language, with most language features
functioning.

- Flexible and concise syntax for the construction of functional programs,
  including pattern matching and lambdas.
- Support for currying, named and defaulted arguments, and operator sections.
- Support for user-defined data-types with fields and dynamically-dispatched
  methods on them.
- Importing and working with Java code in a seamless fashion using polyglot
  imports.
- Functional monadic state and error handling, through the use of data errors
  and panics.
- Opt-in tail-call optimisation.

## Interpreter/Runtime

- The initial version of the interpreter and runtime.

## Type System

- Nothing.

## Tooling

- The initial version of the Enso Launcher and Project Manager, supporting:
  - Installation and management of Enso releases, and the GraalVM runtimes on
    which they depend.
  - Aggregation of logs from the various Enso service components.
  - Basic project management functionality.
  - Initialisation and set-up of a language server for a specific project.
- The initial version of the Enso Language Server, supporting:
  - Dynamic introspection and modification of the running Enso program.
  - Caching of intermediate values in computations, ensuring that only necessary
    parts of the program are recomputed on a change.
  - Intelligent suggestions based on semantic analysis of the code.
  - Attaching visualisation code to values in the running Enso program.

## Libraries

- The initial version of `Base`, the core library, supporting:
  - Functionality for working with core types like `Integer`, `Decimal`, and
    `Text`.
  - Common data structures such as `List`, `Vector`, and `Map`.
  - Support for working with `JSON` data.
  - Support for working with `HTTP` endpoints.
  - Support for interacting with files and processes on the local machine.
  - Support for working with polyglot entities.
  - Support for metaprogramming the Enso language.
- The initial version of the Enso `Table` library for working with tabular data.
- The initial version of the Enso `Test` library, containing testing and
  benchmarking utilities.

## Stabilised Features

- A list of stabilised APIs and/or features.

## Misc

- Nothing.

## Known Issues

- This is a beta release, so please see the issue tracker for issues opened
  before the release date.

## Internal Only

- Nothing<|MERGE_RESOLUTION|>--- conflicted
+++ resolved
@@ -36,10 +36,6 @@
 - Added support for reading and writing byte ranges in files remotely
   ([#1795](https://github.com/enso-org/enso/pull/1795)). This allows the IDE to
   transfer files to a remote back-end in a streaming fashion.
-<<<<<<< HEAD
-- Added `documentationHtml` field to Suggestions database entry
-  ([#1791](https://github.com/enso-org/enso/pull/1791))
-=======
 - Added support for multiple content roots in the language server
   ([#1800](https://github.com/enso-org/enso/pull/1800/)). It is not yet exposed
   to the IDE, as this will be done as part of future work.
@@ -55,7 +51,8 @@
   `default` engine version, which may be unexpected. Ideally, after migration,
   the project should be used only with the new tools. The affected tools are the
   Launcher and the Project Manager.
->>>>>>> 241a1e7d
+- Added `documentationHtml` field to Suggestions database entry
+  ([#1791](https://github.com/enso-org/enso/pull/1791))
 
 ## Libraries
 
