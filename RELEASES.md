# Enso Next

## Tooling

- Added support for higher-kinded types in suggestions in the language server
  ([#1712](https://github.com/enso-org/enso/pull/1712)). This allows the
  searcher to make more accurate suggestions when working with collection types.
- Fixed an issue where symlinks were not extracted properly when installing a
  runtime for Enso ([#1718](https://github.com/enso-org/enso/pull/1718)).

## Libraries

- Overhauled the examples throughout the standard library
  ([#1707](https://github.com/enso-org/enso/pull/1707),
  [#1725](https://github.com/enso-org/enso/pull/1725), and
  [#1731](https://github.com/enso-org/enso/pull/1731)). These examples all now
  conform to a standard format and have been tested to work.
- Made some miscellaneous fixes to the `HTTP` portion of the `Base` library that
  fix a few bugs ([#1722](https://github.com/enso-org/enso/pull/1722)).
- Removed reflective access when loading the OpenCV library
  ([#1727](https://github.com/enso-org/enso/pull/1727)). Illegal reflective
  access operations were deprecated and will be denied in future JVM releases.
<<<<<<< HEAD
- Re-wrote the documentation generator for the Enso website from Python into
  Scala ([#1729](https://github.com/enso-org/enso/pull/1729)). This has greatly
  improved the performance, enabling us to generate the documentation structure
  for the entire standard library 8-10 times faster than before.
=======
- Overhauled the types we use for errors throughout the standard library
  ([#1734](https://github.com/enso-org/enso/pull/1734)). They are now much more
  informative, and should provide more clarity when things go wrong.
>>>>>>> c4c48368

## Miscellaneous

- Adding a pipeline for automatic nightly builds
  ([#1689](https://github.com/enso-org/enso/pull/1689)). During the night after
  each workday any new changes to the `main` branch are built and released as a
  nightly build. The nightly builds can be useful to preview in-development
  features, but they should not be relied on as they are not considered stable.
  Only the 3 latest nightly builds are kept, so the nightly versions become
  obsolete very quickly.

# Enso 0.2.11 (2021-04-28)

## Tooling

- Added a feature that allows the tooling to install
  [GraalVM](https://graalvm.org) language implementations to existing runtimes
  ([#1660](https://github.com/enso-org/enso/pull/1660)).
- Fixed an issue that would prevent the language server from starting if
  projects had clashing identifiers
  ([#1665](https://github.com/enso-org/enso/pull/1665)).
- Added support to the language server for suggesting the module types
  themselves.
- Added support for reporting errors in visualisation code, making it much
  simpler to write new visualisation preprocessors
  ([#1671](https://github.com/enso-org/enso/pull/1671)). Previously the
  preprocessor would fail without any information as to what went wrong.
- Fixed an issue where the language server's update state could become
  desynchronised with the IDE's one
  ([#1691](https://github.com/enso-org/enso/pull/1691)). This meant that the IDE
  and language server didn't agree on what had been sent, and hence the IDE
  would miss out on certain updates.
- Added a schema version to the suggestions database, allowing the tooling to
  detect out-of-date versions and upgrade them
  ([#1703](https://github.com/enso-org/enso/pull/1703)).
- Added detailed logging to the tooling boot sequence to help us debug issues
  that users are seeing ([#1704](https://github.com/enso-org/enso/pull/1704)).

## Libraries

- Fixed some inconsistent naming around the `Maybe` type
  ([#1666](https://github.com/enso-org/enso/pull/1666)).
- Added the `.sum` method for vectors of numeric types
  ([#1702](https://github.com/enso-org/enso/pull/1702)).

## Known Issues

- This is a beta release, so please see the
  [issue tracker](https://github.com/enso-org/enso/issues?q=is%3Aissue+is%3Aopen+created%3A%3C2021-04-28)
  for issues opened before the release date.

# Enso 0.2.10 (2021-04-07)

## Interpreter/Runtime

- Added support for the Python and R runtimes to the bundled runtime
  ([#1644](https://github.com/enso-org/enso/pull/1644)).

## Tooling

- Added a feature to ensure that suggestions are ranked by type specificity,
  with the more specific suggestions being ranked first
  ([#1629](https://github.com/enso-org/enso/pull/1629)).
- Fixed a raft of small issues in the runtime server that caused bugs in the
  engine's interaction with the IDE
  ([#1633](https://github.com/enso-org/enso/pull/1633)).
- Fixed an issue where the suggestions database would get out of sync when a
  project was renamed ([#1647](https://github.com/enso-org/enso/pull/1647)).
- Fixed some bugs in the vector constructors that prevented them from working
  correctly on certain inputs
  ([#1650](https://github.com/enso-org/enso/pull/1650)).
- Added support to the launcher and project manager for installing companion
  runtimes alongside Enso ([#1651](https://github.com/enso-org/enso/pull/1651)).

## Libraries

- Added some additional useful methods to the `Standard.Table` library
  ([#1628](https://github.com/enso-org/enso/pull/1628)).
- Added a method to perform basic type inference on JSON, allowing converting
  Geo-JSON to a `Table` ([#1632](https://github.com/enso-org/enso/pull/1632)).
- Performed a comprehensive overhaul of the standard library documentation
  ([#1641](https://github.com/enso-org/enso/pull/1641)). It now has a standard
  format.

## Miscellaneous

- Fixed an issue where we were accidentally archiving two copies of some runtime
  components ([#1631](https://github.com/enso-org/enso/pull/1631)). Downloads
  should now be smaller.

# Enso 0.2.9 (2021-03-26)

## Tooling

- Fixed an issue where a panic would be improperly cached, resulting in no
  updates being sent to the IDE
  ([#1611](https://github.com/enso-org/enso/pull/1611)).
- Added a feature to provide searcher suggestions for types compatible with the
  type of `this` ([#1613](https://github.com/enso-org/enso/pull/1613)).

## Libraries

- Added a prototype of a library for working with images
  ([#1450](https://github.com/enso-org/enso/pull/1450)).
- Added histogram and scatter-plot visualisation support for the `Table` library
  ([#1608](https://github.com/enso-org/enso/pull/1608)).
- Fixed a bug in the implementation of `join` in the database library where it
  would join on the wrong table when doing a multiple-join
  ([#1614](https://github.com/enso-org/enso/pull/1614)).
- Fixed an outdated example for the `File.read` function.

## Known Issues

- This is a beta release, so please see the
  [issue tracker](https://github.com/enso-org/enso/issues?q=is%3Aissue+is%3Aopen+created%3A%3C2021-03-26)
  for issues opened before the release date.

# Enso 0.2.8 (2021-03-19)

## Interpreter/Runtime

- Fixed miscellaneous crashes in the interpreter
  ([#1588](https://github.com/enso-org/enso/pull/1588)).

## Tooling

- Fixed an issue where the documentation for builtins wasn't getting indexed
  ([#1575](https://github.com/enso-org/enso/pull/1575)). The docs should now
  show up in the searcher!

## Libraries

- Added support for visualising database tables to the `Database` library
  ([#1582](https://github.com/enso-org/enso/pull/1582)).
- Reworked the `Process` library to work better in the IDE
  ([#1591](https://github.com/enso-org/enso/pull/1591)).
- Added a proper visualisation for `Array` and improved the one for `Vector`
  ([#1588](https://github.com/enso-org/enso/pull/1588)).

## Known Issues

- This is a beta release, so please see the
  [issue tracker](https://github.com/enso-org/enso/issues?q=is%3Aissue+is%3Aopen+created%3A%3C2021-03-19)
  for issues opened before the release date.

# Enso 0.2.7 (2021-03-16)

## Interpreter/Runtime

- Added rudimentary support for interoperability with Python
  ([#1541](https://github.com/enso-org/enso/pull/1541)). Due to limitations of
  the underlying implementation
  ([GraalPython](https://github.com/oracle/graalpython)), this does not
  currently work on windows. We are working to have some means of supporting
  Python interop on Windows.
- Added rudimentary support for interoperability with R
  ([#1559](https://github.com/enso-org/enso/pull/1559)). Due to limitations of
  the underlying implementation ([FastR](https://github.com/oracle/fastr)), this
  does not currently work on windows. We are working to have some means of
  supporting R interop on Windows.
- Fixed a performance issue that occurred due to the interpreter observing
  deeper scopes than necessary during server-controlled execution
  ([#1564](https://github.com/enso-org/enso/pull/1564)). Execution of lambdas in
  the IDE is no longer far slower than it should be.
- Fixed an issue where interrupts during the execution of polyglot Java code
  would cause the host classloader to break, preventing further execution
  ([#1574](https://github.com/enso-org/enso/pull/1574)). _Please note_ that the
  fix that has been put in place is suboptimal, and means that we are currently
  unable to interrupt host code during its execution. We intend to fix this as
  soon as a fix for the host classloader has been merged upstream. You can track
  the associated issue in GraalVM
  [here](https://github.com/oracle/graal/issues/3273).
- Fixed an issue where the interpreter would crash due to project name shadowing
  ([#1571](https://github.com/enso-org/enso/pull/1571)).

## Tooling

- Added support for lazy initialization of the language server
  ([#1535](https://github.com/enso-org/enso/pull/1535)). This ensures that it
  behaves properly on systems where the working directories are on
  lazily-mounted NFS volumes.
- Fixed an issue where the unified logging infrastructure would disconnect,
  preventing it from gathering diagnostic logs
  ([#1563](https://github.com/enso-org/enso/pull/1563)). It now sends periodic
  keepalive messages to ensure that the connection has not timed out.
- Fixed project name validation in the project manager when renaming projects
  ([#1570](https://github.com/enso-org/enso/pull/1570)).

## Libraries

- Added support for materializing data from databases in the database library
  ([#1546](https://github.com/enso-org/enso/pull/1546)). You can now use this
  library to connect to your data sources (currently only SQLite and Postgres,
  but support for further backends is planned).
- Reorganized the standard library in order to support plans for its future
  evolution ([#1571](https://github.com/enso-org/enso/pull/1571)).

## Known Issues

- This is a beta release, so please see the
  [issue tracker](https://github.com/enso-org/enso/issues?q=is%3Aissue+is%3Aopen+created%3A%3C2021-03-16)
  for issues opened before the release date.

# Enso 0.2.6 (2021-03-02)

## Interpreter/Runtime

- Fixed another issue where the parser would crash on partial issues, causing
  issues for both the Engine and IDE
  ([#1523](https://github.com/enso-org/enso/pull/1523)).
- Made panic messages short, fixing an issue where retention would cause
  ballooned memory usage while the full message contents were waiting to be
  logged ([#1528](https://github.com/enso-org/enso/pull/1528)).

## Tooling

- Fixed an issue where dynamic dependencies were analysed incorrectly, leading
  to missing updates for the IDE
  ([#1532](https://github.com/enso-org/enso/pull/1532)).

## Known Issues

- This is a beta release, so please see the
  [issue tracker](https://github.com/enso-org/enso/issues?q=is%3Aissue+is%3Aopen+created%3A%3C2021-03-02)
  for issues opened before the release date.

# Enso 0.2.5 (2021-02-26)

## Interpreter/Runtime

- Fixed an issue where the parser would crash on partial inputs, causing issues
  for both the engine and IDE
  ([#1509](https://github.com/enso-org/enso/pull/1509)).
- Fixed a problem where `Type_Error`s would not be displayed properly when
  pretty printed ([#1504](https://github.com/enso-org/enso/pull/1504)).
- Fixed an issue with `_` desugaring where it would not desugar correctly when
  used in function position
  ([#1512](https://github.com/enso-org/enso/pull/1512)).

## Tooling

- Fixed an issue where suggestions were sometimes not being provided for modules
  other than `Base` ([#1507](https://github.com/enso-org/enso/pull/1507)).
- Fixed a few issues where expression and value updates were not sent when they
  should be ([#1516](https://github.com/enso-org/enso/pull/1516),
  [#1522](https://github.com/enso-org/enso/pull/1522), and
  [#1508](https://github.com/enso-org/enso/pull/1508)).

## Libraries

- Fixed a bug where sorting boolean columns in a `Table` would produce incorrect
  output ([#1505](https://github.com/enso-org/enso/pull/1505)).

## Known Issues

- This is a beta release, so please see the
  [issue tracker](https://github.com/enso-org/enso/issues?q=is%3Aissue+is%3Aopen+created%3A%3C2021-02-26)
  for issues opened before the release date.

# Enso 0.2.4 (2021-02-23)

## Interpreter/Runtime

- Fixed another issue where dependency analysis was operating at too fine a
  granularity ([#1495](https://github.com/enso-org/enso/pull/1495)).
- Moved all user-facing errors to in-Enso errors, allowing them to be presented
  properly in the IDE, and interacted with by users
  ([#1487](https://github.com/enso-org/enso/pull/1487)).

## Tooling

- Fixed an issue where the runtime server would not send correct expression
  payloads for dataflow errors
  ([#1484](https://github.com/enso-org/enso/pull/1484)).

## Libraries

- Added "pretty" representations to all Error types, allowing for better display
  in the IDE ([#1498](https://github.com/enso-org/enso/pull/1498)).
- Updated the Table library with a raft of additional features
  ([#1489](https://github.com/enso-org/enso/pull/1489)). This includes table
  concatenation, direct indexing and column aggregation, as well as a general
  clean-up of the API pre-stabilisation.
- Added a flexible sorting mechanism to the Table library
  ([#1471](https://github.com/enso-org/enso/pull/1471)).

## Known Issues

- This is a beta release, so please see the
  [issue tracker](https://github.com/enso-org/enso/issues?q=is%3Aissue+is%3Aopen+created%3A%3C2021-02-23)
  for issues opened before the release date.

# Enso 0.2.3 (2021-02-15)

## Tooling

- Improved the robustness of the project manager and language server in the
  presence of rapid restarts
  ([#1463](https://github.com/enso-org/enso/pull/1463)).

## Libraries

- Significantly improved the efficiency of visualising large tables through
  zero-cost translation to Enso's vectors
  ([#1476](https://github.com/enso-org/enso/pull/1476)).

## Known Issues

- This is a beta release, so please see the
  [issue tracker](https://github.com/enso-org/enso/issues?q=is%3Aissue+is%3Aopen+created%3A%3C2021-02-15)
  for issues opened before the release date.

# Enso 0.2.2 (2021-02-11)

## Language

- Significantly improved the way that dataflow errors and panics are handled in
  the interpreter. They now flow through the program in a far more seamless
  fashion, and panics are supported properly in the IDE without the whole
  program dying ([#1433](https://github.com/enso-org/enso/pull/1433)).
- Significantly improved the syntax and semantics for FFI with JVM languages,
  making it far more of a first-class citizen in Enso
  ([#1443](https://github.com/enso-org/enso/pull/1443)).
- Added support for polyglot JavaScript definitions to Enso
  ([#1451](https://github.com/enso-org/enso/pull/1451)). These allow users to
  write JavaScript inside Enso, and seamlessly call between Enso and JS code.

## Interpreter/Runtime

- Fixed an issue where executing a host value could result in a
  `NullPointerException` due to a missing null check
  ([#1413](https://github.com/enso-org/enso/pull/1413)).
- Fixed an issue where dataflow analysis was incorrectly tracking usages of
  undefined variables. This resulted in problems for the runtime server
  ([#1421](https://github.com/enso-org/enso/pull/1421)).

## Tooling

- Added support for collection of profiling information about the running
  program to the language server protocol
  ([#1407](https://github.com/enso-org/enso/pull/1407)). Initial support is for
  collection of execution-time information.
- Updated the default `main` in a new Enso project to be more IDE friendly
  ([#1419](https://github.com/enso-org/enso/pull/1419)).
- Added support for panic sentinels in the runtime instrument, allowing the
  language server to trace the expressions affected by a panic while still
  executing others ([#1436](https://github.com/enso-org/enso/pull/1436)).
- Added support for checking the Enso version for a particular project in the
  project manager, allowing the IDE to improve compatibility with multiple
  versions ([#1454](https://github.com/enso-org/enso/pull/1454)).

## Libraries

- Updated the way that we use dataflow errors in the standard libraries, making
  our `Base` functionality much more amenable to working in the IDE
  ([#1446](https://github.com/enso-org/enso/pull/1446)).

## Known Issues

- This is a beta release, so please see the
  [issue tracker](https://github.com/enso-org/enso/issues?q=is%3Aissue+is%3Aopen+created%3A%3C2021-02-10)
  for issues opened before the release date.

# Enso 0.2.1 (2021-01-15)

## Language

- Removed Uniform Function Call Syntax, making the language much more
  predictable and allowing the compiler to provide improved diagnostics for
  common mistakes.

## Interpreter/Runtime

- Return correct qualified names for modules at runtime, ensuring that the
  compiler and interpreter agree.

## Tooling

- Improve the handling of bundled components with the Project Manager, ensuring
  rapid startup and easy integration with the IDE.
- Fixed the reflection configuration for the Project Manager, fixing a bug where
  it was unable to extract archives on Windows.
- The Language Server now uses qualified names in its messages, fixing a class
  of bugs where the IDE and Tooling did not agree on what a given expression
  was.
- Fixed mis-handling of tags in the documentation parsing infrastructure.

## Libraries

- Implemented a stub file for the functionality built into the interpreter. This
  allows us to provide comprehensive documentation about this functionality for
  display in the IDE and for reading by library users.
- Added aggregation functionality to the Table library, allowing users to group
  their data.

## Known Issues

- This is a beta release, so please see the
  [issue tracker](https://github.com/enso-org/enso/issues?q=is%3Aissue+is%3Aopen+created%3A%3C2021-01-15)
  for issues opened before the release date.

# Enso 0.2.0 (2021-01-05)

## Language

The initial version of the Enso language, with most language features
functioning.

- Flexible and concise syntax for the construction of functional programs,
  including pattern matching and lambdas.
- Support for currying, named and defaulted arguments, and operator sections.
- Support for user-defined data-types with fields and dynamically-dispatched
  methods on them.
- Importing and working with Java code in a seamless fashion using polyglot
  imports.
- Functional monadic state and error handling, through the use of data errors
  and panics.
- Opt-in tail-call optimisation.

## Interpreter/Runtime

- The initial version of the interpreter and runtime.

## Type System

- Nothing.

## Tooling

- The initial version of the Enso Launcher and Project Manager, supporting:
  - Installation and management of Enso releases, and the GraalVM runtimes on
    which they depend.
  - Aggregation of logs from the various Enso service components.
  - Basic project management functionality.
  - Initialisation and set-up of a language server for a specific project.
- The initial version of the Enso Language Server, supporting:
  - Dynamic introspection and modification of the running Enso program.
  - Caching of intermediate values in computations, ensuring that only necessary
    parts of the program are recomputed on a change.
  - Intelligent suggestions based on semantic analysis of the code.
  - Attaching visualisation code to values in the running Enso program.

## Libraries

- The initial version of `Base`, the core library, supporting:
  - Functionality for working with core types like `Integer`, `Decimal`, and
    `Text`.
  - Common data structures such as `List`, `Vector`, and `Map`.
  - Support for working with `JSON` data.
  - Support for working with `HTTP` endpoints.
  - Support for interacting with files and processes on the local machine.
  - Support for working with polyglot entities.
  - Support for metaprogramming the Enso language.
- The initial version of the Enso `Table` library for working with tabular data.
- The initial version of the Enso `Test` library, containing testing and
  benchmarking utilities.

## Stabilised Features

- A list of stabilised APIs and/or features.

## Misc

- Nothing.

## Known Issues

- This is a beta release, so please see the issue tracker for issues opened
  before the release date.

## Internal Only

- Nothing<|MERGE_RESOLUTION|>--- conflicted
+++ resolved
@@ -20,16 +20,13 @@
 - Removed reflective access when loading the OpenCV library
   ([#1727](https://github.com/enso-org/enso/pull/1727)). Illegal reflective
   access operations were deprecated and will be denied in future JVM releases.
-<<<<<<< HEAD
+- Overhauled the types we use for errors throughout the standard library
+  ([#1734](https://github.com/enso-org/enso/pull/1734)). They are now much more
+  informative, and should provide more clarity when things go wrong.
 - Re-wrote the documentation generator for the Enso website from Python into
   Scala ([#1729](https://github.com/enso-org/enso/pull/1729)). This has greatly
   improved the performance, enabling us to generate the documentation structure
   for the entire standard library 8-10 times faster than before.
-=======
-- Overhauled the types we use for errors throughout the standard library
-  ([#1734](https://github.com/enso-org/enso/pull/1734)). They are now much more
-  informative, and should provide more clarity when things go wrong.
->>>>>>> c4c48368
 
 ## Miscellaneous
 
