# Enso Next

<<<<<<< HEAD
## Interpreter/Runtime

- Documentation in IDE now shows names of suggestions
  ([#1904](https://github.com/enso-org/enso/pull/1904)).
=======
## Libraries

- Added support for writing tables to XLSX spreadsheets
  ([#1906](https://github.com/enso-org/enso/pull/1906)).
>>>>>>> 9ce6eb05

# Enso 0.2.17 (2021-07-28)

## Interpreter/Runtime

- Added support for documenting modules directly
  ([#1900](https://github.com/enso-org/enso/pull/1900)).

## Tooling

- Added support for creating projects from a template
  ([#1902](https://github.com/enso-org/enso/pull/1902)).

## Known Issues

- This is a beta release, so please see the
  [issue tracker](https://github.com/enso-org/enso/issues?q=is%3Aissue+is%3Aopen+created%3A%3C2021-07-28)
  for issues opened before the release date.

# Enso 0.2.16 (2021-07-23)

## Interpreter/Runtime

- Added support for the `ALIAS` tag in documentation blocks for use by the
  searcher ([#1896](https://github.com/enso-org/enso/pull/1896)).

## Tooling

- Implemented a basic library downloader
  ([#1885](https://github.com/enso-org/enso/pull/1885)), allowing the
  downloading of missing libraries.

## Libraries

- Added support for reading XLS and XLSX spreadsheets
  ([#1879](https://github.com/enso-org/enso/pull/1879)).
- Added support for serializing tables into CSV files.
  ([#1894](https://github.com/enso-org/enso/pull/1894)).

## Known Issues

- This is a beta release, so please see the
  [issue tracker](https://github.com/enso-org/enso/issues?q=is%3Aissue+is%3Aopen+created%3A%3C2021-07-23)
  for issues opened before the release date.

# Enso 0.2.15 (2021-07-19)

## Tooling

- Implement parts of the new Language Server API related to library support
  ([#1875](https://github.com/enso-org/enso/pull/1875)). Parts of the API are
  still mocked internally, but they are supported externally for testing
  purposes.

## Known Issues

- This is a beta release, so please see the
  [issue tracker](https://github.com/enso-org/enso/issues?q=is%3Aissue+is%3Aopen+created%3A%3C2021-07-19)
  for issues opened before the release date.

# Enso 0.2.14 (2021-07-15)

## Interpreter/Runtime

- Ensure that the module used by a visualization is preloaded when the
  visualization is being attached
  ([#1857](https://github.com/enso-org/enso/pull/1857)).
- Fix an issue with the `HostClassLoader` getting into a broken state
  ([#1867](https://github.com/enso-org/enso/pull/1867)).

## Tooling

- Implemented an HTTP endpoint returning the time that the language server has
  spent idle ([#1847](https://github.com/enso-org/enso/pull/1847)).
- Fix a bug where the `project/list` endpoint would fail if any of the projects
  referenced an edition that does not exist anymore
  ([#1858](https://github.com/enso-org/enso/pull/1858)).

## Known Issues

- This is a beta release, so please see the
  [issue tracker](https://github.com/enso-org/enso/issues?q=is%3Aissue+is%3Aopen+created%3A%3C2021-07-15)
  for issues opened before the release date.

# Enso 0.2.13 (2021-07-09)

## Interpreter/Runtime

- Implemented changes to the import and export syntax, requiring to provide the
  project namespace, or use the new `project` keyword to import from the current
  project ([#1806](https://github.com/enso-org/enso/pull/1806)).
- Fixed a bug where unresolved imports would crash the compiler
  ([#1822](https://github.com/enso-org/enso/pull/1822)).
- Implemented the ability to dynamically load local libraries
  ([#1826](https://github.com/enso-org/enso/pull/1826)). Currently, it only
  supports the loading of local libraries, but will be integrated with the
  editions system soon.
- Integrated the library loading mechanism with the editions system
  ([#1832](https://github.com/enso-org/enso/pull/1832)).

## Tooling

- Added namespace information to project manager messages
  ([#1820](https://github.com/enso-org/enso/pull/1820)).
- Fixed a bug where the Project Manager would not preinstall the Graal runtime
  if the engine was already installed and only its runtime was missing
  ([#1824](https://github.com/enso-org/enso/pull/1824)).
- Extended content root mechanism to provide the home directory and filesystem
  roots on startup ([#1821](https://github.com/enso-org/enso/pull/1821)). It now
  also supports dynamically adding content roots and notifies the IDE when a new
  content root is added.
- Connected the documentation generator with Enso compiler and suggestion
  database, making the documentation generated before being sent to the IDE,
  using a faster Scala-based generator instead of a ScalaJS-based one on IDE's
  side, also enabling us to connect many AST elements with docs. See
  ([#1744](https://github.com/enso-org/enso/pull/1744).

## Known Issues

- This is a beta release, so please see the
  [issue tracker](https://github.com/enso-org/enso/issues?q=is%3Aissue+is%3Aopen+created%3A%3C2021-07-09)
  for issues opened before the release date.

# Enso 0.2.12 (2021-06-24)

## Interpreter/Runtime

- Upgraded the underlying runtime to
  [GraalVM 21.1.0](https://github.com/graalvm/graalvm-ce-builds/releases/tag/vm-21.1.0)
  ([#1738](https://github.com/enso-org/enso/pull/1738)). This brings a raft of
  bug-fixes and improvements to how quickly Enso can reach its peak performance.
- Added support for bidirectional dataflow tracking to the `DataflowAnalysis`
  pass ([#1748](https://github.com/enso-org/enso/pull/1748)). This will allow
  the interpreter to perform more detailed analyses in the future to enable
  optimisations and new features.

## Tooling

- Added support for higher-kinded types in suggestions in the language server
  ([#1712](https://github.com/enso-org/enso/pull/1712)). This allows the
  searcher to make more accurate suggestions when working with collection types.
- Fixed an issue where symlinks were not extracted properly when installing a
  runtime for Enso ([#1718](https://github.com/enso-org/enso/pull/1718)).
- Implemented log masking ([#1732](https://github.com/enso-org/enso/pull/1732)).
  This feature masks personally identifiable information in the logs, such as
  code literals, computed values, and user environment variables.
- Added support for evaluating one-shot expressions on the result values of
  arbitrary expressions ([#1749](https://github.com/enso-org/enso/pull/1749)).
  This is very useful for enabling more advanced introspection in the IDE.
- Added the `workspace/projectInfo` endpoint to the language server
  ([#1759](https://github.com/enso-org/enso/pull/1759)). This allows the IDE to
  get information about the running project in contexts where the project
  manager isn't available or works differently.
- Added the `file/checksum` endpoint to the language server
  ([#1787](https://github.com/enso-org/enso/pull/1787)). This allows the IDE to
  verify the integrity of files that it has transferred. The checksum is
  calculated in a streaming fashion so the checksummed file need not be resident
  in memory all at once.
- Added support for reading and writing byte ranges in files remotely
  ([#1795](https://github.com/enso-org/enso/pull/1795)). This allows the IDE to
  transfer files to a remote back-end in a streaming fashion.
- Added support for multiple content roots in the language server
  ([#1800](https://github.com/enso-org/enso/pull/1800/)). It is not yet exposed
  to the IDE, as this will be done as part of future work.
- Modified the `package.yaml` format in preparation for the library ecosystem
  ([#1797](https://github.com/enso-org/enso/pull/1797)). The `engine-version`
  field has been deprecated in favour of an `edition` field that allows to set
  up the engine version and dependency resolution using the upcoming Edition
  system. New tools will still be able to read the old format, but upon
  modification, they will save changes in the new format. As the `edition` file
  did not exist in the older version, old tools will actually correctly load the
  migrated package file (as we allow for unknown fields), but they will not know
  how to interpret the new `edition` field and so will fall back to using the
  `default` engine version, which may be unexpected. Ideally, after migration,
  the project should be used only with the new tools. The affected tools are the
  Launcher and the Project Manager.
- Added documentation and a minimal tool for hosting custom library repositories
  ([#1804](https://github.com/enso-org/enso/pull/1804)).
- Added `documentationHtml` field to Suggestions database entry
  ([#1791](https://github.com/enso-org/enso/pull/1791))

## Libraries

- Overhauled the examples throughout the standard library
  ([#1707](https://github.com/enso-org/enso/pull/1707),
  [#1725](https://github.com/enso-org/enso/pull/1725), and
  [#1731](https://github.com/enso-org/enso/pull/1731)). These examples all now
  conform to a standard format and have been tested to work.
- Made some miscellaneous fixes to the `HTTP` portion of the `Base` library that
  fix a few bugs ([#1722](https://github.com/enso-org/enso/pull/1722)).
- Removed reflective access when loading the OpenCV library
  ([#1727](https://github.com/enso-org/enso/pull/1727)). Illegal reflective
  access operations were deprecated and will be denied in future JVM releases.
- Overhauled the types we use for errors throughout the standard library
  ([#1734](https://github.com/enso-org/enso/pull/1734)). They are now much more
  informative, and should provide more clarity when things go wrong.
- Re-wrote the documentation generator for the Enso website from Python into
  Scala ([#1729](https://github.com/enso-org/enso/pull/1729)). This has greatly
  improved the performance, enabling us to generate the documentation structure
  for the entire standard library 8-10 times faster than before.
- Implemented Standard Library methods for controlling default visualizations in
  the graphical interface ([#1786](https://github.com/enso-org/enso/pull/1786)).

## Miscellaneous

- Adding a pipeline for automatic nightly builds
  ([#1689](https://github.com/enso-org/enso/pull/1689)). During the night after
  each workday any new changes to the `main` branch are built and released as a
  nightly build. The nightly builds can be useful to preview in-development
  features, but they should not be relied on as they are not considered stable.
  Only the 3 latest nightly builds are kept, so the nightly versions become
  obsolete very quickly.

## Known Issues

- This is a beta release, so please see the
  [issue tracker](https://github.com/enso-org/enso/issues?q=is%3Aissue+is%3Aopen+created%3A%3C2021-06-24)
  for issues opened before the release date.

# Enso 0.2.11 (2021-04-28)

## Tooling

- Added a feature that allows the tooling to install
  [GraalVM](https://graalvm.org) language implementations to existing runtimes
  ([#1660](https://github.com/enso-org/enso/pull/1660)).
- Fixed an issue that would prevent the language server from starting if
  projects had clashing identifiers
  ([#1665](https://github.com/enso-org/enso/pull/1665)).
- Added support to the language server for suggesting the module types
  themselves.
- Added support for reporting errors in visualisation code, making it much
  simpler to write new visualisation preprocessors
  ([#1671](https://github.com/enso-org/enso/pull/1671)). Previously the
  preprocessor would fail without any information as to what went wrong.
- Fixed an issue where the language server's update state could become
  desynchronised with the IDE's one
  ([#1691](https://github.com/enso-org/enso/pull/1691)). This meant that the IDE
  and language server didn't agree on what had been sent, and hence the IDE
  would miss out on certain updates.
- Added a schema version to the suggestions database, allowing the tooling to
  detect out-of-date versions and upgrade them
  ([#1703](https://github.com/enso-org/enso/pull/1703)).
- Added detailed logging to the tooling boot sequence to help us debug issues
  that users are seeing ([#1704](https://github.com/enso-org/enso/pull/1704)).

## Libraries

- Fixed some inconsistent naming around the `Maybe` type
  ([#1666](https://github.com/enso-org/enso/pull/1666)).
- Added the `.sum` method for vectors of numeric types
  ([#1702](https://github.com/enso-org/enso/pull/1702)).

## Known Issues

- This is a beta release, so please see the
  [issue tracker](https://github.com/enso-org/enso/issues?q=is%3Aissue+is%3Aopen+created%3A%3C2021-04-28)
  for issues opened before the release date.

# Enso 0.2.10 (2021-04-07)

## Interpreter/Runtime

- Added support for the Python and R runtimes to the bundled runtime
  ([#1644](https://github.com/enso-org/enso/pull/1644)).

## Tooling

- Added a feature to ensure that suggestions are ranked by type specificity,
  with the more specific suggestions being ranked first
  ([#1629](https://github.com/enso-org/enso/pull/1629)).
- Fixed a raft of small issues in the runtime server that caused bugs in the
  engine's interaction with the IDE
  ([#1633](https://github.com/enso-org/enso/pull/1633)).
- Fixed an issue where the suggestions database would get out of sync when a
  project was renamed ([#1647](https://github.com/enso-org/enso/pull/1647)).
- Fixed some bugs in the vector constructors that prevented them from working
  correctly on certain inputs
  ([#1650](https://github.com/enso-org/enso/pull/1650)).
- Added support to the launcher and project manager for installing companion
  runtimes alongside Enso ([#1651](https://github.com/enso-org/enso/pull/1651)).

## Libraries

- Added some additional useful methods to the `Standard.Table` library
  ([#1628](https://github.com/enso-org/enso/pull/1628)).
- Added a method to perform basic type inference on JSON, allowing converting
  Geo-JSON to a `Table` ([#1632](https://github.com/enso-org/enso/pull/1632)).
- Performed a comprehensive overhaul of the standard library documentation
  ([#1641](https://github.com/enso-org/enso/pull/1641)). It now has a standard
  format.

## Miscellaneous

- Fixed an issue where we were accidentally archiving two copies of some runtime
  components ([#1631](https://github.com/enso-org/enso/pull/1631)). Downloads
  should now be smaller.

# Enso 0.2.9 (2021-03-26)

## Tooling

- Fixed an issue where a panic would be improperly cached, resulting in no
  updates being sent to the IDE
  ([#1611](https://github.com/enso-org/enso/pull/1611)).
- Added a feature to provide searcher suggestions for types compatible with the
  type of `this` ([#1613](https://github.com/enso-org/enso/pull/1613)).

## Libraries

- Added a prototype of a library for working with images
  ([#1450](https://github.com/enso-org/enso/pull/1450)).
- Added histogram and scatter-plot visualisation support for the `Table` library
  ([#1608](https://github.com/enso-org/enso/pull/1608)).
- Fixed a bug in the implementation of `join` in the database library where it
  would join on the wrong table when doing a multiple-join
  ([#1614](https://github.com/enso-org/enso/pull/1614)).
- Fixed an outdated example for the `File.read` function.

## Known Issues

- This is a beta release, so please see the
  [issue tracker](https://github.com/enso-org/enso/issues?q=is%3Aissue+is%3Aopen+created%3A%3C2021-03-26)
  for issues opened before the release date.

# Enso 0.2.8 (2021-03-19)

## Interpreter/Runtime

- Fixed miscellaneous crashes in the interpreter
  ([#1588](https://github.com/enso-org/enso/pull/1588)).

## Tooling

- Fixed an issue where the documentation for builtins wasn't getting indexed
  ([#1575](https://github.com/enso-org/enso/pull/1575)). The docs should now
  show up in the searcher!

## Libraries

- Added support for visualising database tables to the `Database` library
  ([#1582](https://github.com/enso-org/enso/pull/1582)).
- Reworked the `Process` library to work better in the IDE
  ([#1591](https://github.com/enso-org/enso/pull/1591)).
- Added a proper visualisation for `Array` and improved the one for `Vector`
  ([#1588](https://github.com/enso-org/enso/pull/1588)).

## Known Issues

- This is a beta release, so please see the
  [issue tracker](https://github.com/enso-org/enso/issues?q=is%3Aissue+is%3Aopen+created%3A%3C2021-03-19)
  for issues opened before the release date.

# Enso 0.2.7 (2021-03-16)

## Interpreter/Runtime

- Added rudimentary support for interoperability with Python
  ([#1541](https://github.com/enso-org/enso/pull/1541)). Due to limitations of
  the underlying implementation
  ([GraalPython](https://github.com/oracle/graalpython)), this does not
  currently work on windows. We are working to have some means of supporting
  Python interop on Windows.
- Added rudimentary support for interoperability with R
  ([#1559](https://github.com/enso-org/enso/pull/1559)). Due to limitations of
  the underlying implementation ([FastR](https://github.com/oracle/fastr)), this
  does not currently work on windows. We are working to have some means of
  supporting R interop on Windows.
- Fixed a performance issue that occurred due to the interpreter observing
  deeper scopes than necessary during server-controlled execution
  ([#1564](https://github.com/enso-org/enso/pull/1564)). Execution of lambdas in
  the IDE is no longer far slower than it should be.
- Fixed an issue where interrupts during the execution of polyglot Java code
  would cause the host classloader to break, preventing further execution
  ([#1574](https://github.com/enso-org/enso/pull/1574)). _Please note_ that the
  fix that has been put in place is suboptimal, and means that we are currently
  unable to interrupt host code during its execution. We intend to fix this as
  soon as a fix for the host classloader has been merged upstream. You can track
  the associated issue in GraalVM
  [here](https://github.com/oracle/graal/issues/3273).
- Fixed an issue where the interpreter would crash due to project name shadowing
  ([#1571](https://github.com/enso-org/enso/pull/1571)).

## Tooling

- Added support for lazy initialization of the language server
  ([#1535](https://github.com/enso-org/enso/pull/1535)). This ensures that it
  behaves properly on systems where the working directories are on
  lazily-mounted NFS volumes.
- Fixed an issue where the unified logging infrastructure would disconnect,
  preventing it from gathering diagnostic logs
  ([#1563](https://github.com/enso-org/enso/pull/1563)). It now sends periodic
  keepalive messages to ensure that the connection has not timed out.
- Fixed project name validation in the project manager when renaming projects
  ([#1570](https://github.com/enso-org/enso/pull/1570)).

## Libraries

- Added support for materializing data from databases in the database library
  ([#1546](https://github.com/enso-org/enso/pull/1546)). You can now use this
  library to connect to your data sources (currently only SQLite and Postgres,
  but support for further backends is planned).
- Reorganized the standard library in order to support plans for its future
  evolution ([#1571](https://github.com/enso-org/enso/pull/1571)).

## Known Issues

- This is a beta release, so please see the
  [issue tracker](https://github.com/enso-org/enso/issues?q=is%3Aissue+is%3Aopen+created%3A%3C2021-03-16)
  for issues opened before the release date.

# Enso 0.2.6 (2021-03-02)

## Interpreter/Runtime

- Fixed another issue where the parser would crash on partial issues, causing
  issues for both the Engine and IDE
  ([#1523](https://github.com/enso-org/enso/pull/1523)).
- Made panic messages short, fixing an issue where retention would cause
  ballooned memory usage while the full message contents were waiting to be
  logged ([#1528](https://github.com/enso-org/enso/pull/1528)).

## Tooling

- Fixed an issue where dynamic dependencies were analysed incorrectly, leading
  to missing updates for the IDE
  ([#1532](https://github.com/enso-org/enso/pull/1532)).

## Known Issues

- This is a beta release, so please see the
  [issue tracker](https://github.com/enso-org/enso/issues?q=is%3Aissue+is%3Aopen+created%3A%3C2021-03-02)
  for issues opened before the release date.

# Enso 0.2.5 (2021-02-26)

## Interpreter/Runtime

- Fixed an issue where the parser would crash on partial inputs, causing issues
  for both the engine and IDE
  ([#1509](https://github.com/enso-org/enso/pull/1509)).
- Fixed a problem where `Type_Error`s would not be displayed properly when
  pretty printed ([#1504](https://github.com/enso-org/enso/pull/1504)).
- Fixed an issue with `_` desugaring where it would not desugar correctly when
  used in function position
  ([#1512](https://github.com/enso-org/enso/pull/1512)).

## Tooling

- Fixed an issue where suggestions were sometimes not being provided for modules
  other than `Base` ([#1507](https://github.com/enso-org/enso/pull/1507)).
- Fixed a few issues where expression and value updates were not sent when they
  should be ([#1516](https://github.com/enso-org/enso/pull/1516),
  [#1522](https://github.com/enso-org/enso/pull/1522), and
  [#1508](https://github.com/enso-org/enso/pull/1508)).

## Libraries

- Fixed a bug where sorting boolean columns in a `Table` would produce incorrect
  output ([#1505](https://github.com/enso-org/enso/pull/1505)).

## Known Issues

- This is a beta release, so please see the
  [issue tracker](https://github.com/enso-org/enso/issues?q=is%3Aissue+is%3Aopen+created%3A%3C2021-02-26)
  for issues opened before the release date.

# Enso 0.2.4 (2021-02-23)

## Interpreter/Runtime

- Fixed another issue where dependency analysis was operating at too fine a
  granularity ([#1495](https://github.com/enso-org/enso/pull/1495)).
- Moved all user-facing errors to in-Enso errors, allowing them to be presented
  properly in the IDE, and interacted with by users
  ([#1487](https://github.com/enso-org/enso/pull/1487)).

## Tooling

- Fixed an issue where the runtime server would not send correct expression
  payloads for dataflow errors
  ([#1484](https://github.com/enso-org/enso/pull/1484)).

## Libraries

- Added "pretty" representations to all Error types, allowing for better display
  in the IDE ([#1498](https://github.com/enso-org/enso/pull/1498)).
- Updated the Table library with a raft of additional features
  ([#1489](https://github.com/enso-org/enso/pull/1489)). This includes table
  concatenation, direct indexing and column aggregation, as well as a general
  clean-up of the API pre-stabilisation.
- Added a flexible sorting mechanism to the Table library
  ([#1471](https://github.com/enso-org/enso/pull/1471)).

## Known Issues

- This is a beta release, so please see the
  [issue tracker](https://github.com/enso-org/enso/issues?q=is%3Aissue+is%3Aopen+created%3A%3C2021-02-23)
  for issues opened before the release date.

# Enso 0.2.3 (2021-02-15)

## Tooling

- Improved the robustness of the project manager and language server in the
  presence of rapid restarts
  ([#1463](https://github.com/enso-org/enso/pull/1463)).

## Libraries

- Significantly improved the efficiency of visualising large tables through
  zero-cost translation to Enso's vectors
  ([#1476](https://github.com/enso-org/enso/pull/1476)).

## Known Issues

- This is a beta release, so please see the
  [issue tracker](https://github.com/enso-org/enso/issues?q=is%3Aissue+is%3Aopen+created%3A%3C2021-02-15)
  for issues opened before the release date.

# Enso 0.2.2 (2021-02-11)

## Language

- Significantly improved the way that dataflow errors and panics are handled in
  the interpreter. They now flow through the program in a far more seamless
  fashion, and panics are supported properly in the IDE without the whole
  program dying ([#1433](https://github.com/enso-org/enso/pull/1433)).
- Significantly improved the syntax and semantics for FFI with JVM languages,
  making it far more of a first-class citizen in Enso
  ([#1443](https://github.com/enso-org/enso/pull/1443)).
- Added support for polyglot JavaScript definitions to Enso
  ([#1451](https://github.com/enso-org/enso/pull/1451)). These allow users to
  write JavaScript inside Enso, and seamlessly call between Enso and JS code.

## Interpreter/Runtime

- Fixed an issue where executing a host value could result in a
  `NullPointerException` due to a missing null check
  ([#1413](https://github.com/enso-org/enso/pull/1413)).
- Fixed an issue where dataflow analysis was incorrectly tracking usages of
  undefined variables. This resulted in problems for the runtime server
  ([#1421](https://github.com/enso-org/enso/pull/1421)).

## Tooling

- Added support for collection of profiling information about the running
  program to the language server protocol
  ([#1407](https://github.com/enso-org/enso/pull/1407)). Initial support is for
  collection of execution-time information.
- Updated the default `main` in a new Enso project to be more IDE friendly
  ([#1419](https://github.com/enso-org/enso/pull/1419)).
- Added support for panic sentinels in the runtime instrument, allowing the
  language server to trace the expressions affected by a panic while still
  executing others ([#1436](https://github.com/enso-org/enso/pull/1436)).
- Added support for checking the Enso version for a particular project in the
  project manager, allowing the IDE to improve compatibility with multiple
  versions ([#1454](https://github.com/enso-org/enso/pull/1454)).

## Libraries

- Updated the way that we use dataflow errors in the standard libraries, making
  our `Base` functionality much more amenable to working in the IDE
  ([#1446](https://github.com/enso-org/enso/pull/1446)).

## Known Issues

- This is a beta release, so please see the
  [issue tracker](https://github.com/enso-org/enso/issues?q=is%3Aissue+is%3Aopen+created%3A%3C2021-02-10)
  for issues opened before the release date.

# Enso 0.2.1 (2021-01-15)

## Language

- Removed Uniform Function Call Syntax, making the language much more
  predictable and allowing the compiler to provide improved diagnostics for
  common mistakes.

## Interpreter/Runtime

- Return correct qualified names for modules at runtime, ensuring that the
  compiler and interpreter agree.

## Tooling

- Improve the handling of bundled components with the Project Manager, ensuring
  rapid startup and easy integration with the IDE.
- Fixed the reflection configuration for the Project Manager, fixing a bug where
  it was unable to extract archives on Windows.
- The Language Server now uses qualified names in its messages, fixing a class
  of bugs where the IDE and Tooling did not agree on what a given expression
  was.
- Fixed mis-handling of tags in the documentation parsing infrastructure.

## Libraries

- Implemented a stub file for the functionality built into the interpreter. This
  allows us to provide comprehensive documentation about this functionality for
  display in the IDE and for reading by library users.
- Added aggregation functionality to the Table library, allowing users to group
  their data.

## Known Issues

- This is a beta release, so please see the
  [issue tracker](https://github.com/enso-org/enso/issues?q=is%3Aissue+is%3Aopen+created%3A%3C2021-01-15)
  for issues opened before the release date.

# Enso 0.2.0 (2021-01-05)

## Language

The initial version of the Enso language, with most language features
functioning.

- Flexible and concise syntax for the construction of functional programs,
  including pattern matching and lambdas.
- Support for currying, named and defaulted arguments, and operator sections.
- Support for user-defined data-types with fields and dynamically-dispatched
  methods on them.
- Importing and working with Java code in a seamless fashion using polyglot
  imports.
- Functional monadic state and error handling, through the use of data errors
  and panics.
- Opt-in tail-call optimisation.

## Interpreter/Runtime

- The initial version of the interpreter and runtime.

## Type System

- Nothing.

## Tooling

- The initial version of the Enso Launcher and Project Manager, supporting:
  - Installation and management of Enso releases, and the GraalVM runtimes on
    which they depend.
  - Aggregation of logs from the various Enso service components.
  - Basic project management functionality.
  - Initialisation and set-up of a language server for a specific project.
- The initial version of the Enso Language Server, supporting:
  - Dynamic introspection and modification of the running Enso program.
  - Caching of intermediate values in computations, ensuring that only necessary
    parts of the program are recomputed on a change.
  - Intelligent suggestions based on semantic analysis of the code.
  - Attaching visualisation code to values in the running Enso program.

## Libraries

- The initial version of `Base`, the core library, supporting:
  - Functionality for working with core types like `Integer`, `Decimal`, and
    `Text`.
  - Common data structures such as `List`, `Vector`, and `Map`.
  - Support for working with `JSON` data.
  - Support for working with `HTTP` endpoints.
  - Support for interacting with files and processes on the local machine.
  - Support for working with polyglot entities.
  - Support for metaprogramming the Enso language.
- The initial version of the Enso `Table` library for working with tabular data.
- The initial version of the Enso `Test` library, containing testing and
  benchmarking utilities.

## Stabilised Features

- A list of stabilised APIs and/or features.

## Misc

- Nothing.

## Known Issues

- This is a beta release, so please see the issue tracker for issues opened
  before the release date.

## Internal Only

- Nothing<|MERGE_RESOLUTION|>--- conflicted
+++ resolved
@@ -1,16 +1,14 @@
 # Enso Next
 
-<<<<<<< HEAD
 ## Interpreter/Runtime
 
 - Documentation in IDE now shows names of suggestions
   ([#1904](https://github.com/enso-org/enso/pull/1904)).
-=======
+
 ## Libraries
 
 - Added support for writing tables to XLSX spreadsheets
   ([#1906](https://github.com/enso-org/enso/pull/1906)).
->>>>>>> 9ce6eb05
 
 # Enso 0.2.17 (2021-07-28)
 
