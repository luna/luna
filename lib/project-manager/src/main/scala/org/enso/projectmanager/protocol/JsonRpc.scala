--- conflicted
+++ resolved
@@ -2,9 +2,6 @@
 
 import io.circe.generic.auto._
 import org.enso.jsonrpc.Protocol
-<<<<<<< HEAD
-import org.enso.projectmanager.protocol.ProjectManagementApi._
-=======
 import org.enso.projectmanager.protocol.ProjectManagementApi.{
   ProjectClose,
   ProjectCreate,
@@ -12,7 +9,6 @@
   ProjectList,
   ProjectOpen
 }
->>>>>>> 09e064fd
 
 object JsonRpc {
 
@@ -25,11 +21,7 @@
       .registerRequest(ProjectDelete)
       .registerRequest(ProjectOpen)
       .registerRequest(ProjectClose)
-<<<<<<< HEAD
-      .registerRequest(ProjectListRecent)
       .registerRequest(ProjectRename)
-=======
       .registerRequest(ProjectList)
->>>>>>> 09e064fd
 
 }