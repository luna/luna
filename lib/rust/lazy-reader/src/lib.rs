#![feature(test)]
#![deny(unconditional_recursion)]
#![warn(missing_copy_implementations)]
#![warn(missing_debug_implementations)]
#![warn(missing_docs)]
#![warn(trivial_casts)]
#![warn(trivial_numeric_casts)]
#![warn(unsafe_code)]
#![warn(unused_import_braces)]

//! This module exports a reader that is able to process large textual inputs in constant memory.

pub mod decoder;

use decoder::Decoder;
use crate::decoder::{Char, InvalidChar};


// ============
// === Read ===
// ============

/// Trait for reading input data into a buffer.
///
/// Compared to `std::io::Read` this reader supports multiple input encodings.
pub trait Read {
    /// The type of the data in the buffer.
    type Item;

    /// Fills the buffer and returns amount of elements read.
    ///
    /// In case it isn't possible to fill the whole buffer (i.e. if an error like EOF is encountered),
    /// the buffer will be filled with all the data read before encountering such error.
    fn read(&mut self, buffer:&mut [Self::Item]) -> usize;
}


// === Trait Impls ===

impl<R:std::io::Read> Read for R {
    type Item = u8;

    fn read(&mut self, mut buffer:&mut [u8]) -> usize {
        let length = buffer.len();
        while !buffer.is_empty() {
            match self.read(buffer) {
                Err(_) => break,
                Ok (0) => break,
                Ok (n) => {
                    buffer = &mut buffer[n..];
                }
            }
        }
        length - buffer.len()
    }
}



/// ==================
/// === LazyReader ===
/// ==================

/// Set of errors returned by lazy reader.
#[derive(Debug,Clone,Copy,PartialEq,Eq)]
pub enum Error {
    /// End Of Input.
    EOF,
    /// Couldn't decode character.
    InvalidChar,
}

/// Strongly typed identifier of `Bookmark`
#[derive(Debug,Clone,Copy,PartialEq)]
pub struct BookmarkId {
    #[allow(missing_docs)]
    id: usize
}

impl BookmarkId {
    pub fn new(id:usize) -> BookmarkId {
        BookmarkId{id}
    }
}

/// Bookmarks a specific character in buffer, so that `LazyReader` can return to it when needed.
#[derive(Debug,Clone,Copy,Default,PartialEq)]
pub struct Bookmark {
    /// The position of bookmarked character in `reader.buffer`.
    offset: usize,
    /// The length of `reader.result` up to the bookmarked character.
    length: usize,
}

// TODO [AA] Move constant into module.
/// The default size of buffer.
pub const BUFFER_SIZE: usize = 32768;

/// A buffered reader able to efficiently read big inputs in constant memory.
///
/// It supports various encodings via `Decoder` and also bookmarks which allow it to return
/// back to a character at specific offset.
#[derive(Debug,Clone,PartialEq)]
pub struct Reader<D:Decoder,Read> {
    /// The reader that holds the input.
    pub reader: Read,
    /// The buffer that stores the input data.
    pub buffer: Vec<D::Word>,
    /// The string representation of data that has been read.
    pub result: String,
    /// The buffer offset of the current element read.
    pub offset: usize,
    /// The number of elements stored in buffer.
    pub length: usize,
    /// Flag that is true iff the reader was just rewinded and no new chars were read.
    pub bookmark: Vec<Bookmark>,
    /// The last character read.
    pub character: decoder::Char<Error>,
}

impl<D:Decoder,R: Read<Item=D::Word>> Reader<D,R> {
    /// Returns a new instance of `LazyReader`.
    pub fn new(reader:R, _decoder:D) -> Self {
        let mut reader = Reader::<D,R> {
            reader,
            buffer    : vec![D::Word::default(); BUFFER_SIZE],
            result    : String::from(""),
            offset    : 0,
            length    : 0,
            bookmark  : Vec::new(),
            character : decoder::Char{char:Err(Error::EOF), size:0},
        };
        reader.length = reader.reader.read(&mut reader.buffer[..]);
        reader
    }

    /// Creates a new bookmark, providing a handle so it can be marked later.
    pub fn add_bookmark(&mut self) -> BookmarkId {
        self.bookmark.push(Bookmark::default());
        BookmarkId::new(self.bookmark.len() - 1)
    }

    // TODO [AA] Should this panic?
    /// Bookmarks the current character, so that the reader can return to it later with `rewind()`.
    ///
    /// Panics if `bookmark` refers to a nonexistent bookmark.
    pub fn bookmark(&mut self, bookmark:BookmarkId) {
        self.bookmark[bookmark.id].offset = self.offset - self.character.size;
        self.bookmark[bookmark.id].length = self.result.len();
    }

    /// Returns to the bookmarked character.
    pub fn rewind(&mut self, bookmark:BookmarkId) {
        self.offset = self.bookmark[bookmark.id].offset;
        self.result.truncate(self.bookmark[bookmark.id].length);
        let _ = self.next_char();
    }

    /// How many words could be rewinded
    fn max_possible_rewind_len(&self) -> usize {
        if let Some(offset) = self.bookmark.iter().map(|b| b.offset).min() {
            return self.buffer.len() - offset
        }
        D::MAX_CODEPOINT_LEN
    }

    /// Decrease the offset all bookmarks.
    pub fn decrease_offset(&mut self, off:usize) {
        for bookmark in self.bookmark.iter_mut() {
            bookmark.offset -= off
        }
    }

    /// Fill the buffer with words from input.
    pub fn fill(&mut self) {
        let len     = self.buffer.len();
        let words   = len - self.offset;
        self.offset = self.max_possible_rewind_len();
        if self.offset == len {
            panic!("Rewind won't be possible. Buffer is too small.")
        }

        self.decrease_offset(len - self.offset);
        for i in 1..=self.offset {
            self.buffer[self.offset - i] = self.buffer[len - i];
        }
        self.length  = self.offset + self.reader.read(&mut self.buffer[self.offset..]);
        self.offset -= words;
    }

    /// Is the reader empty.
    pub fn empty(&self) -> bool {
        self.length < self.buffer.len() && self.length <= self.offset
    }

    /// Reads the next char from input.
    pub fn next_char(&mut self) -> Result<char,Error> {
        if self.empty() { self.character.char = Err(Error::EOF); return Err(Error::EOF) }

        if self.offset >= self.buffer.len() - D::MAX_CODEPOINT_LEN {
            self.fill();
        }

<<<<<<< HEAD
        self.character = D::decode(&self.buffer[self.offset..]).into();
        self.offset    = self.offset + self.character.size;
=======
        self.character = D::decode(&self.buffer[self.offset..]);
        self.rewinded  = false;
        self.offset   += self.character.size;
>>>>>>> 61b285f1

        self.character.char
    }

    /// Returns `self.result` and reassigns it a new empty string.
    pub fn pop_result(&mut self) -> String {
        let str = self.result.clone();
        self.result.truncate(0);
        str
    }
}


// === Trait Impls ===

impl From<decoder::Char<decoder::InvalidChar>> for decoder::Char<Error> {
    fn from(char:Char<InvalidChar>) -> Self {
        let size = char.size;
        let char = match char.char {
            Ok(char) => Ok(char),
            Err(_)   => Err(Error::InvalidChar),
        };
        decoder::Char{char,size}
    }
}

impl From<decoder::Char<Error>> for u32 {
    fn from(char:decoder::Char<Error>) -> Self {
        match char.char {
            Ok (char)               => char as u32,
            Err(Error::EOF)         => u32::max_value(),
            Err(Error::InvalidChar) => u32::max_value() - 1,
        }
    }
}



// =============
// === Tests ===
// =============

#[cfg(test)]
mod tests {
    extern crate test;

    use super::*;
    use decoder::*;

    use test::Bencher;



    // ================
    // === Repeater ===
    // ================

    /// Struct that holds state of `Reader` that repeats an input n times.
    #[derive(Debug, Clone)]
    struct Repeat<T> {
        /// The input to be repeated.
        buffer: Vec<T>,
        /// The current offset of element currently read from buffer.
        offset: usize,
        /// How many more times the input should be repeated.
        repeat: usize,
    }

    /// Creates a reader that repeats an input n times.
    fn repeat<T:Copy>(input:Vec<T>, repeat:usize) -> impl Read<Item=T> {
        Repeat { buffer:input, repeat, offset: 0 }
    }


    // === Trait Impls ===

    impl<T:Copy> Read for Repeat<T> {
        type Item = T;

        fn read(&mut self, mut buffer:&mut [Self::Item]) -> usize {
            if self.repeat == 0 { return 0 }

            let len  = self.buffer.len();
            let read = buffer.len();

            if read < len - self.offset {
                buffer.copy_from_slice(&self.buffer[self.offset..self.offset + read]);
                self.offset += read;
                return read
            }

            buffer[..len - self.offset].copy_from_slice(&self.buffer[self.offset..]);
            buffer = &mut buffer[len - self.offset..];

            let repeat  = std::cmp::min(buffer.len() / len, self.repeat - 1);
            self.repeat = self.repeat - repeat - 1;
            for _ in 0..repeat {
                buffer[..len].copy_from_slice(&self.buffer[..]);
                buffer = &mut buffer[len..];
            }

            if self.repeat == 0 {
                return len - self.offset + repeat * len
            }
            buffer.copy_from_slice(&self.buffer[..buffer.len()]);
            self.offset = buffer.len();
            read
        }
    }



    // =============
    // === Tests ===
    // =============

    #[test]
    fn test_repeater_with_small_buffer() {
        let mut repeater = repeat(vec![1, 2, 3], 1);
        let mut buffer = [0; 2];
        assert_eq!(repeater.read(&mut buffer), 2);
        assert_eq!(&buffer, &[1, 2]);
        assert_eq!(repeater.read(&mut buffer), 1);
        assert_eq!(&buffer, &[3, 2])
    }

    #[test]
    fn test_repeater_with_big_buffer() {
        let mut repeater = repeat(vec![1, 2], 3);
        let mut buffer = [0; 5];
        assert_eq!(repeater.read(&mut buffer), 5);
        assert_eq!(&buffer, &[1, 2, 1, 2, 1]);
        assert_eq!(repeater.read(&mut buffer), 1);
        assert_eq!(&buffer, &[2, 2, 1, 2, 1])
    }

    #[test]
    fn test_reader_small_input() {
        let     str    = "a.b^c! #𤭢界んにち𤭢#𤭢";
        let mut reader = Reader::new(str.as_bytes(), DecoderUTF8());
        let mut result = String::from("");
        while let Ok(char) = reader.next_char() {
            result.push(char);
        }
        assert_eq!(&result, str);
    }

    #[test]
    fn test_reader_big_input() {
        let     str    = "a.b^c! #𤭢界んにち𤭢#𤭢".repeat(10_000);
        let mut reader = Reader::new(str.as_bytes(), DecoderUTF8());
        let mut result = String::from("");
        while let Ok(char) = reader.next_char() {
            result.push(char);
        }
        assert_eq!(&result, &str);
        assert_eq!(reader.bookmark.len(), 0);
        assert_eq!(reader.buffer.len(), BUFFER_SIZE);
    }

    #[bench]
    fn bench_reader(bencher:&mut Bencher) {
        let run = || {
            let     str    = repeat("Hello, World!".as_bytes().to_vec(), 10_000_000);
            let mut reader = Reader::new(str, DecoderUTF8());
            let mut count  = 0;
            while reader.next_char() != Err(Error::EOF) {
                count += 1;
            }
            count
        };
        bencher.iter(run);
    }
}<|MERGE_RESOLUTION|>--- conflicted
+++ resolved
@@ -201,14 +201,8 @@
             self.fill();
         }
 
-<<<<<<< HEAD
         self.character = D::decode(&self.buffer[self.offset..]).into();
-        self.offset    = self.offset + self.character.size;
-=======
-        self.character = D::decode(&self.buffer[self.offset..]);
-        self.rewinded  = false;
         self.offset   += self.character.size;
->>>>>>> 61b285f1
 
         self.character.char
     }
