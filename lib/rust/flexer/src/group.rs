//! This module provides an API for grouping multiple flexer rules.

use crate::automata::pattern::Pattern;
use crate::automata::nfa::NFA;
use crate::group::rule::Rule;

use itertools::Itertools;

pub mod rule;



// ===========
// == Group ==
// ===========

<<<<<<< HEAD
/// Struct that groups rules together. It also inherits rules from parent group (if it has one).
/// Groups are the basic building block of flexer:
/// Flexer internally keeps a stack of groups, only one of them active at a time.
/// Each group contains an independent set of regex patterns and callbacks (together called `Rule`).
/// Whenever a rule.pattern from active group is matched with part of input the associated
/// rule.callback is executed, which in turn may exit the current groupor enter a new one.
/// This allows us to nicely model a situation, where certain part of program (like a string literal)
/// should have very different parsing rules than other (for example body of function).
/// Note that the input is first matched with first added rule, then with the second etc.
/// Therefore, if two rules overlap, only the callback of the first added rule will be executed.
=======
/// A group is a structure for associating multiple rules with each other, and is the basic building
/// block of the flexer.
///
/// A group consists of the following:
///
/// - A set of [`Rule`s](Rule), each containing a regex pattern and associated callback.
/// - Inherited rules from a parent group, if such a group exists.
///
/// Internally, the flexer maintains a stack of groups, where only one group can be active at any
/// given time. Rules are matched _in order_, and hence overlaps are handled by the order in which
/// the rules are matched, with the first callback being triggered.
///
/// Whenever a [`rule.pattern`](Rule::pattern) from the active group is matched against part of the
/// input, the associated [`rule.callback`](Rule::callback) is executed. This callback may exit the
/// current group or even enter a new one. As a result, groups allow us to elegantly model a
/// situation where certain parts of a program (e.g. within a string literal) have very different
/// lexing rules than other portions of a program (e.g. the body of a function).
>>>>>>> 728fe2e6
#[derive(Clone,Debug,Default)]
pub struct Group {
    /// A unique identifier for the group.
    pub id: usize,
    /// A name for the group (useful in debugging).
    pub name: String,
    /// The parent group from which rules are inherited.
    pub parent: Option<Box<Group>>,
    /// A set of flexer rules.
    pub rules: Vec<Rule>,
}

impl Group {

    /// Adds a new rule to the current group.
    pub fn add_rule(&mut self, rule:Rule) {
        self.rules.push(rule)
    }

    /// Returns a rule builder for the given pattern.
    pub fn rule(&mut self, pattern:Pattern) -> rule::Builder<impl FnMut(Rule) + '_> {
        rule::Builder{pattern, callback:move |rule| self.add_rule(rule)}
    }

    /// The canonical name for a given rule.
    fn callback_name(&self, rule_ix:usize) -> String {
        format!("group{}_rule{}", self.id, rule_ix)
    }
}


// === Getters ===

impl Group {

    /// The full set of rules, including parent rules.
    pub fn rules(&self) -> Vec<&Rule> {
        let mut parent = &self.parent;
        let mut rules  = (&self.rules).iter().collect_vec();
        while let Some(state) = parent {
            rules.extend((&state.rules).iter());
            parent = &state.parent;
        }
        rules
    }
}


// === Trait Impls ===

impl From<&Group> for NFA {
    /// Transforms the input group into an NFA.
    ///
    /// The algorithm is based on this algorithm for
    /// [converting a regular expression to an NFA](https://www.youtube.com/watch?v=RYNN-tb9WxI).
    fn from(group:&Group) -> Self {
        let mut nfa = NFA::default();
        let start   = nfa.new_state();
        let build   = |rule:&Rule| nfa.new_pattern(start,&rule.pattern);
        let states  = group.rules().into_iter().map(build).collect_vec();
        let end     = nfa.new_state();
        for (ix, state) in states.into_iter().enumerate() {
            nfa.states[state.id].name = Some(group.callback_name(ix));
            nfa.connect(state, end);
        }
        nfa
    }
}



// =============
// === Tests ===
// =============

#[cfg(test)]
pub mod tests {
    extern crate test;

    use crate::automata::dfa::DFA;
    use crate::automata::nfa;
    use crate::automata::nfa::NFA;
    use crate::automata::pattern::Pattern;
    use crate::group::Group;
    use crate::group::rule::Rule;

    use std::default::Default;
    use test::Bencher;

    fn newline() -> Group {
        let     pattern = Pattern::char('\n');
        let mut group   = Group::default();

        group.add_rule(Rule{pattern,callback:"".into()});

        group
    }

    fn letter() -> Group {
        let     pattern = Pattern::range('a'..='z');
        let mut group   = Group::default();

        group.add_rule(Rule{pattern,callback:"".into()});

        group
    }

    fn spaces() -> Group {
        let     pattern = Pattern::char(' ').many1();
        let mut group   = Group::default();

        group.add_rule(Rule{pattern,callback:"".into()});

        group
    }

    fn letter_and_spaces() -> Group {
        let     letter = Pattern::range('a'..='z');
        let     spaces = Pattern::char(' ').many1();
        let mut group  = Group::default();

        group.add_rule(Rule{pattern:letter,callback:"".into()});
        group.add_rule(Rule{pattern:spaces,callback:"".into()});

        group
    }

    fn complex_rules(count:usize) -> Group {
        let mut group   = Group::default();

        for ix in 0..count {
            let string  = ix.to_string();
            let all     = Pattern::all(&string);
            let any     = Pattern::any(&string);
            let none    = Pattern::none(&string);
            let pattern = Pattern::many(all & any & none);
            group.add_rule(Rule{pattern:pattern.clone(),callback:"".into()})
        }
        group
    }

    #[test]
    fn test_to_nfa_newline() {
        assert_eq!(NFA::from(&newline()), nfa::tests::newline());
    }

    #[test]
    fn test_to_nfa_letter() {
        assert_eq!(NFA::from(&letter()), nfa::tests::letter());
    }

    #[test]
    fn test_to_nfa_spaces() {
        assert_eq!(NFA::from(&spaces()), nfa::tests::spaces());
    }

    #[test]
    fn test_to_nfa_letter_and_spaces() {
        assert_eq!(NFA::from(&letter_and_spaces()), nfa::tests::letter_and_spaces());
    }

    #[bench]
    fn bench_to_nfa_newline(bencher:&mut Bencher) {
        bencher.iter(|| NFA::from(&newline()))
    }

    #[bench]
    fn bench_to_nfa_letter(bencher:&mut Bencher) {
        bencher.iter(|| NFA::from(&letter()))
    }

    #[bench]
    fn bench_to_nfa_spaces(bencher:&mut Bencher) {
        bencher.iter(|| NFA::from(&spaces()))
    }

    #[bench]
    fn bench_to_nfa_letter_and_spaces(bencher:&mut Bencher) {
        bencher.iter(|| NFA::from(&letter_and_spaces()))
    }

    #[bench]
    fn bench_ten_rules(bencher:&mut Bencher) {
        bencher.iter(|| DFA::from(&NFA::from(&complex_rules(10))));
    }

    #[bench]
    fn bench_hundred_rules(bencher:&mut Bencher) {
        bencher.iter(|| DFA::from(&NFA::from(&complex_rules(100))));
    }

    #[bench]
    fn bench_thousand_rules(bencher:&mut Bencher) {
        bencher.iter(|| DFA::from(&NFA::from(&complex_rules(1000))));
    }
}<|MERGE_RESOLUTION|>--- conflicted
+++ resolved
@@ -14,18 +14,6 @@
 // == Group ==
 // ===========
 
-<<<<<<< HEAD
-/// Struct that groups rules together. It also inherits rules from parent group (if it has one).
-/// Groups are the basic building block of flexer:
-/// Flexer internally keeps a stack of groups, only one of them active at a time.
-/// Each group contains an independent set of regex patterns and callbacks (together called `Rule`).
-/// Whenever a rule.pattern from active group is matched with part of input the associated
-/// rule.callback is executed, which in turn may exit the current groupor enter a new one.
-/// This allows us to nicely model a situation, where certain part of program (like a string literal)
-/// should have very different parsing rules than other (for example body of function).
-/// Note that the input is first matched with first added rule, then with the second etc.
-/// Therefore, if two rules overlap, only the callback of the first added rule will be executed.
-=======
 /// A group is a structure for associating multiple rules with each other, and is the basic building
 /// block of the flexer.
 ///
@@ -43,7 +31,6 @@
 /// current group or even enter a new one. As a result, groups allow us to elegantly model a
 /// situation where certain parts of a program (e.g. within a string literal) have very different
 /// lexing rules than other portions of a program (e.g. the body of a function).
->>>>>>> 728fe2e6
 #[derive(Clone,Debug,Default)]
 pub struct Group {
     /// A unique identifier for the group.
