--- conflicted
+++ resolved
@@ -6,19 +6,18 @@
 import akka.http.scaladsl.model.ws.{Message, TextMessage, WebSocketRequest}
 import akka.stream.OverflowStrategy
 import akka.stream.scaladsl.{Flow, Sink, Source}
-import akka.testkit.{ImplicitSender, TestKit, TestProbe}
+import akka.testkit._
 import io.circe.{ACursor, Decoder, DecodingFailure, HCursor, Json}
 import io.circe.parser.parse
 import org.enso.jsonrpc.{ClientControllerFactory, JsonRpcServer, Protocol}
 import org.scalatest.matchers.should.Matchers
 import org.scalatest.wordspec.AnyWordSpecLike
-import org.scalatest.{Assertion, BeforeAndAfterAll, BeforeAndAfterEach}
+import org.scalatest.{Assertion, BeforeAndAfterAll, BeforeAndAfterEach, Inside}
 
 import scala.concurrent.Await
 import scala.concurrent.duration._
 
-/**
-  * Test kit for testing JSON RPC servers.
+/** Test kit for testing JSON RPC servers.
   */
 abstract class JsonRpcServerTestKit
     extends TestKit(ActorSystem("TestSystem"))
@@ -26,7 +25,8 @@
     with AnyWordSpecLike
     with Matchers
     with BeforeAndAfterAll
-    with BeforeAndAfterEach {
+    with BeforeAndAfterEach
+    with Inside {
 
   implicit final class ACursorExpectedField(cursor: ACursor) {
 
@@ -62,7 +62,7 @@
     val _ = binding.unbind()
   }
 
-  class WsTestClient(address: String) {
+  class WsTestClient(address: String, debugMessages: Boolean = false) {
     private var inActor: ActorRef   = _
     private val outActor: TestProbe = TestProbe()
     private val source: Source[Message, NotUsed] = Source
@@ -104,13 +104,6 @@
 
     def send(json: Json): Unit = send(json.noSpaces)
 
-<<<<<<< HEAD
-    def expectMessage(timeout: FiniteDuration = 3.seconds): String =
-      outActor.expectMsgClass[String](timeout, classOf[String])
-
-    def expectJson(json: Json): Assertion = {
-      val parsed = parse(expectMessage())
-=======
     def expectMessage(timeout: FiniteDuration = 5.seconds.dilated): String = {
       val message = outActor.expectMsgClass[String](timeout, classOf[String])
       if (debugMessages) println(message)
@@ -122,7 +115,6 @@
       timeout: FiniteDuration = 5.seconds.dilated
     ): Assertion = {
       val parsed = parse(expectMessage(timeout))
->>>>>>> 322a967c
       parsed shouldEqual Right(json)
     }
 
