package org.enso.jsonrpc

import io.circe.{Decoder, Encoder, Json}

import scala.annotation.unused
import scala.reflect.ClassTag

/**
  * Represents valid JSON RPC request ids.
  */
sealed trait Id

object Id {
  import cats.syntax.functor._
  import io.circe.syntax._

  case class String(id: scala.Predef.String) extends Id
  case class Number(id: Int)                 extends Id

  implicit val encoder: Encoder[Id] = {
    case String(id) => id.asJson
    case Number(id) => id.asJson
  }
  implicit val decoder: Decoder[Id] = Decoder[scala.Predef.String]
    .map(String)
    .widen[Id]
    .or(Decoder[Int].map(Number).widen[Id])
}

/**
  * An object that can be used as params or result for a protocol message that
  * does not need params or result.
  */
case object Unused {
  implicit val encoder: Encoder[this.type] = { _ =>
    Json.Null
  }
  implicit val decoder: Decoder[this.type] = { _ =>
    Right(Unused)
  }
}

/**
  * A typeclass implemented by all protocol messages that have params.
  * Declares the type of params associated with a given method.
  */
trait HasParams[M <: Method] {
  type Params
}
object HasParams {
  type Aux[M <: Method, P] = HasParams[M] { type Params = P }
}

/**
  * A typeclass implemented by all protocol messages that have results.
  * Declares the type of result associated with a given method.
  */
trait HasResult[M <: Method] {
  type Result
}
object HasResult {
  type Aux[M <: Method, Res] = HasResult[M] { type Result = Res }
}

/**
  * A superclass for supported API methods.
  * @param name the method name.
  */
abstract class Method(val name: String)

/**
  * The basic JSON RPC request type.
  */
case class Request[+M <: Method, +Params](
  method: M,
  id: Id,
  params: Params
)(implicit @unused ev: HasParams.Aux[M, Params])

/**
  * The basic JSON RPC notification type.
  */
case class Notification[+M <: Method, +Params](method: M, params: Params)(
  implicit @unused ev: HasParams.Aux[M, Params]
)

/**
  * The basic JSON RPC successful response type.
  */
case class ResponseResult[+M <: Method, +Result](
  method: M,
  id: Id,
  data: Result
)(implicit @unused ev: HasResult.Aux[M, Result])

/**
  * The basic JSON RPC error response type.
  */
case class ResponseError(id: Option[Id], error: Error)

/**
  * A basic error type for responses.
  * @param code the error code.
  * @param message the error message.
  */
abstract class Error(val code: Int, val message: String)

/**
  * Builtin error types, defined by JSON RPC.
  */
object Errors {
  case object ParseError     extends Error(-32700, "Parse error")
  case object InvalidRequest extends Error(-32600, "Invalid Request")
  case object MethodNotFound extends Error(-32601, "Method not found")
  case object InvalidParams  extends Error(-32602, "Invalid params")
  case object ServiceError   extends Error(1, "Service error")
<<<<<<< HEAD
  case class UnknownError(override val code: Int, override val message: String)
      extends Error(code, message)
=======
  case object NotImplementedError
      extends Error(10, "The requested method is not implemented")
  case object RequestTimeout extends Error(11, "Request timeout")
  case class UnknownError(
    override val code: Int,
    override val message: String,
    override val payload: Option[Json] = None
  ) extends Error(code, message)
>>>>>>> 75e31362
}

object Protocol {
  private case class InexhaustivePayloadsSerializerError(payload: Any)
      extends Exception

  /**
    * Creates an empty (no messages) instance of protocol.
    * @return an empty instance of protocol.
    */
  def empty =
    Protocol(
      methods        = Set(),
      paramsDecoders = Map(),
      resultDecoders = Map(),
      customErrors   = Map(),
      payloadsEncoder = { payload =>
        throw InexhaustivePayloadsSerializerError(payload)
      }
    )
}

/**
  * A type-safe wrapper for a JSON params decoder, allowing to construct valid
  * [[Request]] and [[Notification]] objects.
  */
class ParamsDecoder[+M <: Method, +Params](method: M)(
  implicit ev: HasParams.Aux[M, Params],
  decoder: Decoder[Params]
) {

  /**
    * Decodes given params into a request of this decoder's method.
    * @param id the request id.
    * @param params the request params.
    * @return an instance of request with the params decoded, if valid.
    */
  def buildRequest(id: Id, params: Json): Option[Request[M, Params]] =
    decoder.decodeJson(params).toOption.map(Request(method, id, _))

  /**
    * Decodes given params into a notification of this decoder's method.
    * @param params the notification params.
    * @return an instance of notification with the params decoded, if valid.
    */
  def buildNotification(params: Json): Option[Notification[M, Params]] =
    decoder.decodeJson(params).toOption.map(Notification(method, _))
}

/**
  * A type-safe wrapper for a JSON results decoder.
  */
class ResultDecoder[+M <: Method, +Result](method: M)(
  implicit ev: HasResult.Aux[M, Result],
  decoder: Decoder[Result]
) {

  /**
    * Builds a response for this decoder's method from JSON result.
    * @param id the request id.
    * @param result the JSON encoded result payload.
    * @return an instance of response with the given result, if valid.
    */
  def buildResponse(id: Id, result: Json): Option[ResponseResult[M, Result]] =
    decoder.decodeJson(result).toOption.map(ResponseResult(method, id, _))
}

/**
  * A description containing all the supported methods and ways of serializing
  * their params and results.
  *
  * @param methods all the supported methods.
  * @param paramsDecoders decoders for all supported methods' params.
  * @param resultDecoders decoders for all supported request methods' results.
  * @param customErrors custom datatypes used for error codes.
  * @param payloadsEncoder an encoder for any payload (i.e. params or results)
  *                        used within this protocol.
  */
case class Protocol(
  methods: Set[Method],
  paramsDecoders: Map[Method, ParamsDecoder[Method, Any]],
  resultDecoders: Map[Method, ResultDecoder[Method, Any]],
  customErrors: Map[Int, Error],
  payloadsEncoder: Encoder[Any]
) {

  private val builtinErrors: Map[Int, Error] = List(
    Errors.ParseError,
    Errors.InvalidRequest,
    Errors.MethodNotFound,
    Errors.InvalidParams
  ).map(err => err.code -> err).toMap

  private val methodsMap: Map[String, Method] =
    methods.map(tag => (tag.name, tag)).toMap

  /**
    * Resolves a method by name.
    *
    * @param name the method name.
    * @return an object representing the method, if exists.
    */
  def resolveMethod(name: String): Option[Method] = methodsMap.get(name)

  /**
    * Looks up a params decoder for a given method.
    *
    * @param method the method to lookup decoder for.
    * @return the params decoder, if found.
    */
  def getParamsDecoder(
    method: Method
  ): Option[ParamsDecoder[Method, Any]] =
    paramsDecoders.get(method)

  /**
    * Looks up a result decoder for a given method.
    *
    * @param method the method to lookup decoder for.
    * @return the result decoder, if found.
    */
  def getResultDecoder(method: Method): Option[ResultDecoder[Method, Any]] =
    resultDecoders.get(method)

  /**
    * Looks up a proper error object by error code.
    *
    * @param code the error code to look up.
    * @return the corresponding custom error object, if exists.
    */
  def resolveError(code: Int): Option[Error] =
    builtinErrors.get(code).orElse(customErrors.get(code))

  /**
    * Adds a request method to this protocol.
    *
    * @param method the method to add.
    * @tparam M the method's type.
    * @tparam Params the method's params type.
    * @tparam Result the method's result type.
    * @return a new [[Protocol]], handling requests of `method`.
    */
  def registerRequest[
    M <: Method,
    Params: ClassTag,
    Result: ClassTag
  ](method: M)(
    implicit paramsEv: HasParams.Aux[M, Params],
    resultEv: HasResult.Aux[M, Result],
    paramsEncoder: Encoder[Params],
    paramsDecoder: Decoder[Params],
    resultEncoder: Encoder[Result],
    resultDecoder: Decoder[Result]
  ): Protocol =
    copy(
      methods = methods + method,
      paramsDecoders =
        paramsDecoders + (method -> new ParamsDecoder(method)),
      resultDecoders =
        resultDecoders + (method -> new ResultDecoder(method)),
      payloadsEncoder = {
        case params: Params => paramsEncoder(params)
        case result: Result => resultEncoder(result)
        case other          => payloadsEncoder(other)
      }
    )

  /**
    * Adds a notification method to this protocol.
    *
    * @param method the method to add.
    * @tparam M the method's type.
    * @tparam Params the method's params type.
    * @return a new [[Protocol]], handling notifications of `method`.
    */
  def registerNotification[
    M <: Method,
    Params: ClassTag
  ](method: M)(
    implicit paramsEv: HasParams.Aux[M, Params],
    paramsEncoder: Encoder[Params],
    paramsDecoder: Decoder[Params]
  ): Protocol =
    copy(
      methods = methods + method,
      paramsDecoders =
        paramsDecoders + (method -> new ParamsDecoder(method)),
      payloadsEncoder = {
        case params: Params => paramsEncoder(params)
        case other          => payloadsEncoder(other)
      }
    )

  /**
    * Adds a new error code to this protocol.
    * @param error the error to add.
    * @return a new [[Protocol]], recognizing `error` code.
    */
  def registerError(error: Error): Protocol =
    copy(customErrors = customErrors + (error.code -> error))
}<|MERGE_RESOLUTION|>--- conflicted
+++ resolved
@@ -5,8 +5,7 @@
 import scala.annotation.unused
 import scala.reflect.ClassTag
 
-/**
-  * Represents valid JSON RPC request ids.
+/** Represents valid JSON RPC request ids.
   */
 sealed trait Id
 
@@ -27,8 +26,7 @@
     .or(Decoder[Int].map(Number).widen[Id])
 }
 
-/**
-  * An object that can be used as params or result for a protocol message that
+/** An object that can be used as params or result for a protocol message that
   * does not need params or result.
   */
 case object Unused {
@@ -40,8 +38,7 @@
   }
 }
 
-/**
-  * A typeclass implemented by all protocol messages that have params.
+/** A typeclass implemented by all protocol messages that have params.
   * Declares the type of params associated with a given method.
   */
 trait HasParams[M <: Method] {
@@ -51,8 +48,7 @@
   type Aux[M <: Method, P] = HasParams[M] { type Params = P }
 }
 
-/**
-  * A typeclass implemented by all protocol messages that have results.
+/** A typeclass implemented by all protocol messages that have results.
   * Declares the type of result associated with a given method.
   */
 trait HasResult[M <: Method] {
@@ -62,14 +58,12 @@
   type Aux[M <: Method, Res] = HasResult[M] { type Result = Res }
 }
 
-/**
-  * A superclass for supported API methods.
+/** A superclass for supported API methods.
   * @param name the method name.
   */
 abstract class Method(val name: String)
 
-/**
-  * The basic JSON RPC request type.
+/** The basic JSON RPC request type.
   */
 case class Request[+M <: Method, +Params](
   method: M,
@@ -77,15 +71,13 @@
   params: Params
 )(implicit @unused ev: HasParams.Aux[M, Params])
 
-/**
-  * The basic JSON RPC notification type.
+/** The basic JSON RPC notification type.
   */
 case class Notification[+M <: Method, +Params](method: M, params: Params)(
   implicit @unused ev: HasParams.Aux[M, Params]
 )
 
-/**
-  * The basic JSON RPC successful response type.
+/** The basic JSON RPC successful response type.
   */
 case class ResponseResult[+M <: Method, +Result](
   method: M,
@@ -93,20 +85,21 @@
   data: Result
 )(implicit @unused ev: HasResult.Aux[M, Result])
 
-/**
-  * The basic JSON RPC error response type.
+/** The basic JSON RPC error response type.
   */
 case class ResponseError(id: Option[Id], error: Error)
 
-/**
-  * A basic error type for responses.
+/** A basic error type for responses.
   * @param code the error code.
   * @param message the error message.
   */
-abstract class Error(val code: Int, val message: String)
-
-/**
-  * Builtin error types, defined by JSON RPC.
+abstract class Error(val code: Int, val message: String) {
+
+  /** An optional additional payload that may be attached with the error. */
+  def payload: Option[Json] = None
+}
+
+/** Builtin error types, defined by JSON RPC.
   */
 object Errors {
   case object ParseError     extends Error(-32700, "Parse error")
@@ -114,10 +107,6 @@
   case object MethodNotFound extends Error(-32601, "Method not found")
   case object InvalidParams  extends Error(-32602, "Invalid params")
   case object ServiceError   extends Error(1, "Service error")
-<<<<<<< HEAD
-  case class UnknownError(override val code: Int, override val message: String)
-      extends Error(code, message)
-=======
   case object NotImplementedError
       extends Error(10, "The requested method is not implemented")
   case object RequestTimeout extends Error(11, "Request timeout")
@@ -126,15 +115,13 @@
     override val message: String,
     override val payload: Option[Json] = None
   ) extends Error(code, message)
->>>>>>> 75e31362
 }
 
 object Protocol {
   private case class InexhaustivePayloadsSerializerError(payload: Any)
       extends Exception
 
-  /**
-    * Creates an empty (no messages) instance of protocol.
+  /** Creates an empty (no messages) instance of protocol.
     * @return an empty instance of protocol.
     */
   def empty =
@@ -149,17 +136,15 @@
     )
 }
 
-/**
-  * A type-safe wrapper for a JSON params decoder, allowing to construct valid
+/** A type-safe wrapper for a JSON params decoder, allowing to construct valid
   * [[Request]] and [[Notification]] objects.
   */
-class ParamsDecoder[+M <: Method, +Params](method: M)(
-  implicit ev: HasParams.Aux[M, Params],
+class ParamsDecoder[+M <: Method, +Params](method: M)(implicit
+  ev: HasParams.Aux[M, Params],
   decoder: Decoder[Params]
 ) {
 
-  /**
-    * Decodes given params into a request of this decoder's method.
+  /** Decodes given params into a request of this decoder's method.
     * @param id the request id.
     * @param params the request params.
     * @return an instance of request with the params decoded, if valid.
@@ -167,8 +152,7 @@
   def buildRequest(id: Id, params: Json): Option[Request[M, Params]] =
     decoder.decodeJson(params).toOption.map(Request(method, id, _))
 
-  /**
-    * Decodes given params into a notification of this decoder's method.
+  /** Decodes given params into a notification of this decoder's method.
     * @param params the notification params.
     * @return an instance of notification with the params decoded, if valid.
     */
@@ -176,16 +160,14 @@
     decoder.decodeJson(params).toOption.map(Notification(method, _))
 }
 
-/**
-  * A type-safe wrapper for a JSON results decoder.
-  */
-class ResultDecoder[+M <: Method, +Result](method: M)(
-  implicit ev: HasResult.Aux[M, Result],
+/** A type-safe wrapper for a JSON results decoder.
+  */
+class ResultDecoder[+M <: Method, +Result](method: M)(implicit
+  ev: HasResult.Aux[M, Result],
   decoder: Decoder[Result]
 ) {
 
-  /**
-    * Builds a response for this decoder's method from JSON result.
+  /** Builds a response for this decoder's method from JSON result.
     * @param id the request id.
     * @param result the JSON encoded result payload.
     * @return an instance of response with the given result, if valid.
@@ -194,8 +176,7 @@
     decoder.decodeJson(result).toOption.map(ResponseResult(method, id, _))
 }
 
-/**
-  * A description containing all the supported methods and ways of serializing
+/** A description containing all the supported methods and ways of serializing
   * their params and results.
   *
   * @param methods all the supported methods.
@@ -223,16 +204,14 @@
   private val methodsMap: Map[String, Method] =
     methods.map(tag => (tag.name, tag)).toMap
 
-  /**
-    * Resolves a method by name.
+  /** Resolves a method by name.
     *
     * @param name the method name.
     * @return an object representing the method, if exists.
     */
   def resolveMethod(name: String): Option[Method] = methodsMap.get(name)
 
-  /**
-    * Looks up a params decoder for a given method.
+  /** Looks up a params decoder for a given method.
     *
     * @param method the method to lookup decoder for.
     * @return the params decoder, if found.
@@ -242,8 +221,7 @@
   ): Option[ParamsDecoder[Method, Any]] =
     paramsDecoders.get(method)
 
-  /**
-    * Looks up a result decoder for a given method.
+  /** Looks up a result decoder for a given method.
     *
     * @param method the method to lookup decoder for.
     * @return the result decoder, if found.
@@ -251,8 +229,7 @@
   def getResultDecoder(method: Method): Option[ResultDecoder[Method, Any]] =
     resultDecoders.get(method)
 
-  /**
-    * Looks up a proper error object by error code.
+  /** Looks up a proper error object by error code.
     *
     * @param code the error code to look up.
     * @return the corresponding custom error object, if exists.
@@ -260,8 +237,7 @@
   def resolveError(code: Int): Option[Error] =
     builtinErrors.get(code).orElse(customErrors.get(code))
 
-  /**
-    * Adds a request method to this protocol.
+  /** Adds a request method to this protocol.
     *
     * @param method the method to add.
     * @tparam M the method's type.
@@ -273,8 +249,8 @@
     M <: Method,
     Params: ClassTag,
     Result: ClassTag
-  ](method: M)(
-    implicit paramsEv: HasParams.Aux[M, Params],
+  ](method: M)(implicit
+    paramsEv: HasParams.Aux[M, Params],
     resultEv: HasResult.Aux[M, Result],
     paramsEncoder: Encoder[Params],
     paramsDecoder: Decoder[Params],
@@ -282,11 +258,9 @@
     resultDecoder: Decoder[Result]
   ): Protocol =
     copy(
-      methods = methods + method,
-      paramsDecoders =
-        paramsDecoders + (method -> new ParamsDecoder(method)),
-      resultDecoders =
-        resultDecoders + (method -> new ResultDecoder(method)),
+      methods        = methods + method,
+      paramsDecoders = paramsDecoders + (method -> new ParamsDecoder(method)),
+      resultDecoders = resultDecoders + (method -> new ResultDecoder(method)),
       payloadsEncoder = {
         case params: Params => paramsEncoder(params)
         case result: Result => resultEncoder(result)
@@ -294,8 +268,7 @@
       }
     )
 
-  /**
-    * Adds a notification method to this protocol.
+  /** Adds a notification method to this protocol.
     *
     * @param method the method to add.
     * @tparam M the method's type.
@@ -305,23 +278,21 @@
   def registerNotification[
     M <: Method,
     Params: ClassTag
-  ](method: M)(
-    implicit paramsEv: HasParams.Aux[M, Params],
+  ](method: M)(implicit
+    paramsEv: HasParams.Aux[M, Params],
     paramsEncoder: Encoder[Params],
     paramsDecoder: Decoder[Params]
   ): Protocol =
     copy(
-      methods = methods + method,
-      paramsDecoders =
-        paramsDecoders + (method -> new ParamsDecoder(method)),
+      methods        = methods + method,
+      paramsDecoders = paramsDecoders + (method -> new ParamsDecoder(method)),
       payloadsEncoder = {
         case params: Params => paramsEncoder(params)
         case other          => payloadsEncoder(other)
       }
     )
 
-  /**
-    * Adds a new error code to this protocol.
+  /** Adds a new error code to this protocol.
     * @param error the error to add.
     * @return a new [[Protocol]], recognizing `error` code.
     */
