--- conflicted
+++ resolved
@@ -21,36 +21,29 @@
 import org.enso.projectmanager.infrastructure.languageserver.LanguageServerRegistry.ServerShutDown
 import org.enso.projectmanager.service.LoggingServiceDescriptor
 import org.enso.projectmanager.util.UnhandledLogging
+import org.enso.projectmanager.versionmanagement.DistributionConfiguration
 
-/**
-  * An actor that routes request regarding lang. server lifecycle to the
+/** An actor that routes request regarding lang. server lifecycle to the
   * right controller that manages the server.
-  * It creates a controller actor, if a server doesn't exists.
+  * It creates a controller actor, if a server doesn't exist.
   *
   * @param networkConfig a net config
   * @param bootloaderConfig a bootloader config
   * @param supervisionConfig a supervision config
   * @param timeoutConfig a timeout config
-<<<<<<< HEAD
-=======
   * @param distributionConfiguration configuration of the distribution
   * @param loggingServiceDescriptor a logging service configuration descriptor
   * @param executor an executor service used to start the language server
   *                 process
->>>>>>> 322a967c
   */
 class LanguageServerRegistry(
   networkConfig: NetworkConfig,
   bootloaderConfig: BootloaderConfig,
   supervisionConfig: SupervisionConfig,
-<<<<<<< HEAD
-  timeoutConfig: TimeoutConfig
-=======
   timeoutConfig: TimeoutConfig,
   distributionConfiguration: DistributionConfiguration,
   loggingServiceDescriptor: LoggingServiceDescriptor,
   executor: LanguageServerExecutor
->>>>>>> 322a967c
 ) extends Actor
     with ActorLogging
     with UnhandledLogging {
@@ -60,7 +53,7 @@
   private def running(
     serverControllers: Map[UUID, ActorRef] = Map.empty
   ): Receive = {
-    case msg @ StartServer(_, project) =>
+    case msg @ StartServer(_, project, engineVersion, progressTracker) =>
       if (serverControllers.contains(project.id)) {
         serverControllers(project.id).forward(msg)
       } else {
@@ -68,17 +61,15 @@
           LanguageServerController
             .props(
               project,
+              engineVersion,
+              progressTracker,
               networkConfig,
               bootloaderConfig,
               supervisionConfig,
-<<<<<<< HEAD
-              timeoutConfig
-=======
               timeoutConfig,
               distributionConfiguration,
               loggingServiceDescriptor,
               executor
->>>>>>> 322a967c
             ),
           s"language-server-controller-${project.id}"
         )
@@ -127,56 +118,42 @@
 
 object LanguageServerRegistry {
 
-  /**
-    * A notification informing that a server has shut down.
+  /** A notification informing that a server has shut down.
     *
     * @param projectId a project id
     */
   case class ServerShutDown(projectId: UUID)
 
-  /**
-    *  Creates a configuration object used to create a [[LanguageServerRegistry]].
+  /**  Creates a configuration object used to create a [[LanguageServerRegistry]].
     *
     * @param networkConfig a net config
     * @param bootloaderConfig a bootloader config
     * @param supervisionConfig a supervision config
     * @param timeoutConfig a timeout config
-<<<<<<< HEAD
-    * @return
-=======
     * @param distributionConfiguration configuration of the distribution
     * @param executor an executor service used to start the language server
     *                 process
     * @param loggingServiceDescriptor a logging service configuration descriptor
     * @return a configuration object
->>>>>>> 322a967c
     */
   def props(
     networkConfig: NetworkConfig,
     bootloaderConfig: BootloaderConfig,
     supervisionConfig: SupervisionConfig,
-<<<<<<< HEAD
-    timeoutConfig: TimeoutConfig
-=======
     timeoutConfig: TimeoutConfig,
     distributionConfiguration: DistributionConfiguration,
     loggingServiceDescriptor: LoggingServiceDescriptor,
     executor: LanguageServerExecutor
->>>>>>> 322a967c
   ): Props =
     Props(
       new LanguageServerRegistry(
         networkConfig,
         bootloaderConfig,
         supervisionConfig,
-<<<<<<< HEAD
-        timeoutConfig
-=======
         timeoutConfig,
         distributionConfiguration,
         loggingServiceDescriptor,
         executor
->>>>>>> 322a967c
       )
     )
 
