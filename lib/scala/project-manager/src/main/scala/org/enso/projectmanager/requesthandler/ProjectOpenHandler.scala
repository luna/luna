package org.enso.projectmanager.requesthandler

import java.util.UUID

import akka.actor.Props
import org.enso.projectmanager.control.core.CovariantFlatMap
import org.enso.projectmanager.control.core.syntax._
import org.enso.projectmanager.control.effect.Exec
<<<<<<< HEAD
import org.enso.projectmanager.data.LanguageServerSockets
=======
import org.enso.projectmanager.data.MissingComponentAction
>>>>>>> 75e31362
import org.enso.projectmanager.protocol.ProjectManagementApi.ProjectOpen
import org.enso.projectmanager.requesthandler.ProjectServiceFailureMapper.failureMapper
import org.enso.projectmanager.service.{
  ProjectServiceApi,
  ProjectServiceFailure
}

import scala.concurrent.duration.FiniteDuration

/**
  * A request handler for `project/open` commands.
  *
  * @param clientId the requester id
  * @param projectService a project service
  * @param requestTimeout a request timeout
  */
class ProjectOpenHandler[F[+_, +_]: Exec: CovariantFlatMap](
  clientId: UUID,
  projectService: ProjectServiceApi[F],
  requestTimeout: FiniteDuration
<<<<<<< HEAD
) extends Actor
    with ActorLogging
    with UnhandledLogging {
  override def receive: Receive = requestStage

  import context.dispatcher

  private def requestStage: Receive = {
    case Request(ProjectOpen, id, params: ProjectOpen.Params) =>
      Exec[F].exec(service.openProject(clientId, params.projectId)).pipeTo(self)
      val cancellable =
        context.system.scheduler
          .scheduleOnce(requestTimeout, self, RequestTimeout)
      context.become(responseStage(id, sender(), cancellable))
  }
=======
) extends RequestHandler[
      F,
      ProjectServiceFailure,
      ProjectOpen.type,
      ProjectOpen.Params,
      ProjectOpen.Result
    ](
      ProjectOpen,
      // TODO [RW] maybe we can get rid of this timeout since boot timeout is
      //  handled by the LanguageServerProcess; still the ? message of
      //  LanguageServerGateway will result in timeouts (#1315)
      Some(requestTimeout)
    ) {
>>>>>>> 75e31362

  override def handleRequest = { params =>
    val missingComponentAction =
      params.missingComponentAction.getOrElse(MissingComponentAction.Fail)

    for {
      sockets <- projectService.openProject(
        progressTracker        = self,
        clientId               = clientId,
        projectId              = params.projectId,
        missingComponentAction = missingComponentAction
      )
    } yield ProjectOpen.Result(
      languageServerJsonAddress   = sockets.jsonSocket,
      languageServerBinaryAddress = sockets.binarySocket
    )
  }

}

object ProjectOpenHandler {

  /**
    * Creates a configuration object used to create a [[ProjectOpenHandler]].
    *
    * @param clientId the requester id
    * @param projectService a project service
    * @param requestTimeout a request timeout
    * @return a configuration object
    */
  def props[F[+_, +_]: Exec: CovariantFlatMap](
    clientId: UUID,
    projectService: ProjectServiceApi[F],
    requestTimeout: FiniteDuration
  ): Props =
    Props(
      new ProjectOpenHandler(
        clientId,
        projectService,
        requestTimeout
      )
    )

}<|MERGE_RESOLUTION|>--- conflicted
+++ resolved
@@ -6,11 +6,7 @@
 import org.enso.projectmanager.control.core.CovariantFlatMap
 import org.enso.projectmanager.control.core.syntax._
 import org.enso.projectmanager.control.effect.Exec
-<<<<<<< HEAD
-import org.enso.projectmanager.data.LanguageServerSockets
-=======
 import org.enso.projectmanager.data.MissingComponentAction
->>>>>>> 75e31362
 import org.enso.projectmanager.protocol.ProjectManagementApi.ProjectOpen
 import org.enso.projectmanager.requesthandler.ProjectServiceFailureMapper.failureMapper
 import org.enso.projectmanager.service.{
@@ -20,8 +16,7 @@
 
 import scala.concurrent.duration.FiniteDuration
 
-/**
-  * A request handler for `project/open` commands.
+/** A request handler for `project/open` commands.
   *
   * @param clientId the requester id
   * @param projectService a project service
@@ -31,23 +26,6 @@
   clientId: UUID,
   projectService: ProjectServiceApi[F],
   requestTimeout: FiniteDuration
-<<<<<<< HEAD
-) extends Actor
-    with ActorLogging
-    with UnhandledLogging {
-  override def receive: Receive = requestStage
-
-  import context.dispatcher
-
-  private def requestStage: Receive = {
-    case Request(ProjectOpen, id, params: ProjectOpen.Params) =>
-      Exec[F].exec(service.openProject(clientId, params.projectId)).pipeTo(self)
-      val cancellable =
-        context.system.scheduler
-          .scheduleOnce(requestTimeout, self, RequestTimeout)
-      context.become(responseStage(id, sender(), cancellable))
-  }
-=======
 ) extends RequestHandler[
       F,
       ProjectServiceFailure,
@@ -61,7 +39,6 @@
       //  LanguageServerGateway will result in timeouts (#1315)
       Some(requestTimeout)
     ) {
->>>>>>> 75e31362
 
   override def handleRequest = { params =>
     val missingComponentAction =
@@ -84,8 +61,7 @@
 
 object ProjectOpenHandler {
 
-  /**
-    * Creates a configuration object used to create a [[ProjectOpenHandler]].
+  /** Creates a configuration object used to create a [[ProjectOpenHandler]].
     *
     * @param clientId the requester id
     * @param projectService a project service
