--- conflicted
+++ resolved
@@ -1,19 +1,12 @@
 package org.enso.projectmanager.requesthandler
 
 import akka.actor._
-<<<<<<< HEAD
-import akka.pattern.pipe
-import org.enso.jsonrpc.Errors.ServiceError
-import org.enso.jsonrpc._
-import org.enso.projectmanager.control.effect.Exec
-=======
 import org.enso.pkg.DefaultEnsoVersion
 import org.enso.projectmanager.control.core.CovariantFlatMap
 import org.enso.projectmanager.control.core.syntax._
 import org.enso.projectmanager.control.effect.syntax._
 import org.enso.projectmanager.control.effect.{ErrorChannel, Exec}
 import org.enso.projectmanager.data.MissingComponentAction
->>>>>>> 75e31362
 import org.enso.projectmanager.protocol.ProjectManagementApi.ProjectCreate
 import org.enso.projectmanager.requesthandler.ProjectServiceFailureMapper.failureMapper
 import org.enso.projectmanager.service.config.GlobalConfigServiceApi
@@ -24,8 +17,7 @@
 
 import scala.concurrent.duration.FiniteDuration
 
-/**
-  * A request handler for `project/create` commands.
+/** A request handler for `project/create` commands.
   *
   * @param configurationService the configuration service
   * @param projectService a project service
@@ -51,44 +43,6 @@
     val missingComponentAction =
       params.missingComponentAction.getOrElse(MissingComponentAction.Fail)
 
-<<<<<<< HEAD
-  private def requestStage: Receive = {
-    case Request(ProjectCreate, id, params: ProjectCreate.Params) =>
-      Exec[F].exec(service.createUserProject(params.name)).pipeTo(self)
-      val cancellable =
-        context.system.scheduler
-          .scheduleOnce(requestTimeout, self, RequestTimeout)
-      context.become(responseStage(id, sender(), cancellable))
-  }
-
-  private def responseStage(
-    id: Id,
-    replyTo: ActorRef,
-    cancellable: Cancellable
-  ): Receive = {
-    case Status.Failure(ex) =>
-      log.error(ex, s"Failure during $ProjectCreate operation:")
-      replyTo ! ResponseError(Some(id), ServiceError)
-      cancellable.cancel()
-      context.stop(self)
-
-    case RequestTimeout =>
-      log.error(s"Request $ProjectCreate with $id timed out")
-      replyTo ! ResponseError(Some(id), ServiceError)
-      context.stop(self)
-
-    case Left(failure: ProjectServiceFailure) =>
-      log.error(s"Request $id failed due to $failure")
-      replyTo ! ResponseError(Some(id), mapFailure(failure))
-      cancellable.cancel()
-      context.stop(self)
-
-    case Right(projectId: UUID) =>
-      replyTo ! ResponseResult(
-        ProjectCreate,
-        id,
-        ProjectCreate.Result(projectId)
-=======
     for {
       actualVersion <- configurationService
         .resolveEnsoVersion(version)
@@ -102,7 +56,6 @@
         name                   = params.name,
         engineVersion          = actualVersion,
         missingComponentAction = missingComponentAction
->>>>>>> 75e31362
       )
     } yield ProjectCreate.Result(projectId)
   }
@@ -110,8 +63,7 @@
 
 object ProjectCreateHandler {
 
-  /**
-    * Creates a configuration object used to create a [[ProjectCreateHandler]].
+  /** Creates a configuration object used to create a [[ProjectCreateHandler]].
     *
     * @param configurationService
     * @param projectService a project service
