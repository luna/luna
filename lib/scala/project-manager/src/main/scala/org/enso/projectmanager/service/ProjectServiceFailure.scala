--- conflicted
+++ resolved
@@ -1,79 +1,63 @@
 package org.enso.projectmanager.service
 
-<<<<<<< HEAD
-/**
-  * Base interface for project service failures.
-=======
 import nl.gn0s1s.bump.SemVer
 
 /** Base interface for project service failures.
->>>>>>> ab2c5ed0
   */
 sealed trait ProjectServiceFailure
 
 object ProjectServiceFailure {
 
-  /**
-    * Signals validation failures.
+  /** Signals validation failures.
     *
     * @param msg a message
     */
   case class ValidationFailure(msg: String) extends ProjectServiceFailure
 
-  /**
-    * Signals problems with underlying data store.
+  /** Signals problems with underlying data store.
     *
     * @param msg a message
     */
   case class DataStoreFailure(msg: String) extends ProjectServiceFailure
 
-  /**
-    * Signals that the project already exists.
+  /** Signals that the project already exists.
     */
   case object ProjectExists extends ProjectServiceFailure
 
-  /**
-    * Signals that the project doesn't exist.
+  /** Signals that the project doesn't exist.
     */
   case object ProjectNotFound extends ProjectServiceFailure
 
-  /**
-    * Signals that a failure occurred during project startup.
+  /** Signals that a failure occurred during project startup.
     *
     * @param message a failure message
     */
   case class ProjectOpenFailed(message: String) extends ProjectServiceFailure
 
-  /**
-    * Signals that a failure occurred during project shutdown.
+  /** Signals that a failure occurred during project shutdown.
     *
     * @param message a failure message
     */
   case class ProjectCloseFailed(message: String) extends ProjectServiceFailure
 
-  /**
-    * Signals that operation cannot be executed, because a project is not open.
+  /** Signals that operation cannot be executed, because a project is not open.
     */
   case object ProjectNotOpen extends ProjectServiceFailure
 
-  /**
-    * Signals that the project cannot be closed, because other clients are
+  /** Signals that the project cannot be closed, because other clients are
     * connected.
     */
   case object ProjectOpenByOtherPeers extends ProjectServiceFailure
 
-  /**
-    * Signals that removal of project failed because one client still use it.
+  /** Signals that removal of project failed because one client still use it.
     */
   case object CannotRemoveOpenProject extends ProjectServiceFailure
 
-  /**
-    * Signals operation timeout.
+  /** Signals operation timeout.
     */
   case object ProjectOperationTimeout extends ProjectServiceFailure
 
-  /**
-    * Signals generic server failures.
+  /** Signals generic server failures.
     *
     * @param msg a description of a failure
     */
