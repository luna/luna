--- conflicted
+++ resolved
@@ -43,13 +43,8 @@
     io-timeout = 5 seconds
     request-timeout = 10 seconds
     boot-timeout = 30 seconds
-<<<<<<< HEAD
-    shutdown-timeout = 10 seconds
-    socket-close-timeout = 2 seconds
-=======
     shutdown-timeout = 20 seconds
     socket-close-timeout = 10 seconds
->>>>>>> 322a967c
   }
 
   tutorials {
@@ -61,4 +56,6 @@
 akka.http.server.remote-address-header = on
 akka.http.server.websocket.periodic-keep-alive-max-idle = 1 second
 akka.loglevel = "ERROR"
-akka.test.timefactor = ${?CI_TEST_TIMEFACTOR}+akka.test.timefactor = ${?CI_TEST_TIMEFACTOR}
+akka.test.single-expect-default = 5s
+searcher.db.numThreads = 1