--- conflicted
+++ resolved
@@ -2,30 +2,38 @@
 
 import java.util.UUID
 
-<<<<<<< HEAD
-=======
 import akka.testkit.TestDuration
 import io.circe.Json
 import io.circe.syntax._
->>>>>>> 75e31362
 import io.circe.literal._
+import org.enso.pkg.SemVerJson._
 import io.circe.parser.parse
-import org.enso.projectmanager.data.Socket
+import nl.gn0s1s.bump.SemVer
+import org.enso.projectmanager.data.{MissingComponentAction, Socket}
 
 import scala.concurrent.duration._
 
 trait ProjectManagementOps { this: BaseServerSpec =>
 
-  def createProject(name: String)(implicit client: WsTestClient): UUID = {
-    client.send(json"""
+  def createProject(
+    name: String,
+    version: Option[SemVer]                                = None,
+    missingComponentAction: Option[MissingComponentAction] = None
+  )(implicit client: WsTestClient): UUID = {
+    val fields = Seq("name" -> name.asJson) ++
+      version.map(v => "version" -> v.asJson).toSeq ++
+      missingComponentAction
+        .map(a => "missingComponentAction" -> a.asJson)
+        .toSeq
+    val params  = Json.obj(fields: _*)
+    val request = json"""
             { "jsonrpc": "2.0",
               "method": "project/create",
               "id": 0,
-              "params": {
-                "name": $name
-              }
+              "params": $params
             }
-          """)
+          """
+    client.send(request)
     val projectId = getGeneratedUUID
     client.expectJson(json"""
           {
