package org.enso.projectmanager

import java.util.UUID

import io.circe.literal._
import io.circe.parser.parse
import org.enso.projectmanager.data.Socket

import scala.concurrent.duration._

trait ProjectManagementOps { this: BaseServerSpec =>

  def createProject(name: String)(implicit client: WsTestClient): UUID = {
    client.send(json"""
            { "jsonrpc": "2.0",
              "method": "project/create",
              "id": 0,
              "params": {
                "name": $name
              }
            }
          """)
    val projectId = getGeneratedUUID
    client.expectJson(json"""
          {
            "jsonrpc":"2.0",
            "id":0,
            "result": {
              "projectId": $projectId
            }
          }
          """)
    projectId
  }

  def openProject(
    projectId: UUID
  )(implicit client: WsTestClient): Socket = {
    client.send(json"""
            { "jsonrpc": "2.0",
              "method": "project/open",
              "id": 0,
              "params": {
                "projectId": $projectId
              }
            }
          """)
<<<<<<< HEAD
    val Right(openReply) = parse(client.expectMessage(10.seconds))
=======
    val Right(openReply) = parse(client.expectMessage(20.seconds.dilated))
>>>>>>> 322a967c
    val socket = for {
      result <- openReply.hcursor.downExpectedField("result")
      addr   <- result.downExpectedField("languageServerJsonAddress")
      host   <- addr.downField("host").as[String]
      port   <- addr.downField("port").as[Int]
    } yield Socket(host, port)

    socket.fold(fail(s"Failed to decode json: $openReply", _), identity)
  }

  def closeProject(
    projectId: UUID
  )(implicit client: WsTestClient): Unit = {
    client.send(json"""
            { "jsonrpc": "2.0",
              "method": "project/close",
              "id": 0,
              "params": {
                "projectId": $projectId
              }
            }
          """)
    client.expectJson(json"""
          {
            "jsonrpc":"2.0",
            "id":0,
            "result": null
          }
<<<<<<< HEAD
          """)
=======
          """,
      20.seconds.dilated
    )
>>>>>>> 322a967c
  }

  def deleteProject(
    projectId: UUID
  )(implicit client: WsTestClient): Unit = {
    client.send(json"""
            { "jsonrpc": "2.0",
              "method": "project/delete",
              "id": 0,
              "params": {
                "projectId": $projectId
              }
            }
          """)
    client.expectJson(json"""
          {
            "jsonrpc":"2.0",
            "id":0,
            "result": null
          }
          """)
  }

}<|MERGE_RESOLUTION|>--- conflicted
+++ resolved
@@ -2,24 +2,38 @@
 
 import java.util.UUID
 
+import akka.testkit.TestDuration
+import io.circe.Json
+import io.circe.syntax._
 import io.circe.literal._
+import org.enso.pkg.SemVerJson._
 import io.circe.parser.parse
-import org.enso.projectmanager.data.Socket
+import nl.gn0s1s.bump.SemVer
+import org.enso.projectmanager.data.{MissingComponentAction, Socket}
 
 import scala.concurrent.duration._
 
 trait ProjectManagementOps { this: BaseServerSpec =>
 
-  def createProject(name: String)(implicit client: WsTestClient): UUID = {
-    client.send(json"""
+  def createProject(
+    name: String,
+    version: Option[SemVer]                                = None,
+    missingComponentAction: Option[MissingComponentAction] = None
+  )(implicit client: WsTestClient): UUID = {
+    val fields = Seq("name" -> name.asJson) ++
+      version.map(v => "version" -> v.asJson).toSeq ++
+      missingComponentAction
+        .map(a => "missingComponentAction" -> a.asJson)
+        .toSeq
+    val params  = Json.obj(fields: _*)
+    val request = json"""
             { "jsonrpc": "2.0",
               "method": "project/create",
               "id": 0,
-              "params": {
-                "name": $name
-              }
+              "params": $params
             }
-          """)
+          """
+    client.send(request)
     val projectId = getGeneratedUUID
     client.expectJson(json"""
           {
@@ -45,11 +59,7 @@
               }
             }
           """)
-<<<<<<< HEAD
-    val Right(openReply) = parse(client.expectMessage(10.seconds))
-=======
     val Right(openReply) = parse(client.expectMessage(20.seconds.dilated))
->>>>>>> 322a967c
     val socket = for {
       result <- openReply.hcursor.downExpectedField("result")
       addr   <- result.downExpectedField("languageServerJsonAddress")
@@ -72,19 +82,16 @@
               }
             }
           """)
-    client.expectJson(json"""
+    client.expectJson(
+      json"""
           {
             "jsonrpc":"2.0",
             "id":0,
             "result": null
           }
-<<<<<<< HEAD
-          """)
-=======
           """,
       20.seconds.dilated
     )
->>>>>>> 322a967c
   }
 
   def deleteProject(
