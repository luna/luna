--- conflicted
+++ resolved
@@ -1,55 +1,56 @@
 package org.enso.projectmanager
 
 import java.io.File
-import java.nio.file.Files
+import java.nio.file.{Files, Path}
 import java.time.{OffsetDateTime, ZoneOffset}
 import java.util.UUID
 
-import io.circe.generic.auto._
+import akka.testkit.TestActors.blackholeProps
+import akka.testkit._
+import io.circe.Json
+import io.circe.parser.parse
+import nl.gn0s1s.bump.SemVer
 import org.apache.commons.io.FileUtils
 import org.enso.jsonrpc.test.JsonRpcServerTestKit
 import org.enso.jsonrpc.{ClientControllerFactory, Protocol}
+import org.enso.loggingservice.printers.StderrPrinterWithColors
+import org.enso.loggingservice.{LogLevel, LoggerMode, LoggingServiceManager}
 import org.enso.projectmanager.boot.Globals.{ConfigFilename, ConfigNamespace}
 import org.enso.projectmanager.boot.configuration._
 import org.enso.projectmanager.control.effect.ZioEnvExec
-import org.enso.projectmanager.infrastructure.file.{
-  BlockingFileSystem,
-  SynchronizedFileStorage
-}
+import org.enso.projectmanager.infrastructure.file.BlockingFileSystem
 import org.enso.projectmanager.infrastructure.languageserver.{
+  ExecutorWithUnlimitedPool,
   LanguageServerGatewayImpl,
   LanguageServerRegistry,
   ShutdownHookActivator
 }
 import org.enso.projectmanager.infrastructure.log.Slf4jLogging
-import org.enso.projectmanager.infrastructure.repository.{
-  ProjectFileRepository,
-  ProjectIndex
-}
+import org.enso.projectmanager.infrastructure.repository.ProjectFileRepository
 import org.enso.projectmanager.protocol.{
   JsonRpc,
   ManagerClientControllerFactory
 }
-import org.enso.projectmanager.service.{MonadicProjectValidator, ProjectService}
+import org.enso.projectmanager.service.config.GlobalConfigService
+import org.enso.projectmanager.service.versionmanagement.RuntimeVersionManagementService
+import org.enso.projectmanager.service.{
+  MonadicProjectValidator,
+  ProjectCreationService,
+  ProjectService
+}
 import org.enso.projectmanager.test.{ObservableGenerator, ProgrammableClock}
-<<<<<<< HEAD
-=======
 import org.enso.runtimeversionmanager.OS
 import org.enso.runtimeversionmanager.test.FakeReleases
 import org.scalatest.BeforeAndAfterAll
->>>>>>> 322a967c
 import pureconfig.ConfigSource
 import pureconfig.generic.auto._
 import zio.interop.catz.core._
 import zio.{Runtime, Semaphore, ZEnv, ZIO}
 
 import scala.concurrent.duration._
-
-<<<<<<< HEAD
-class BaseServerSpec extends JsonRpcServerTestKit {
-=======
+import scala.concurrent.{Await, Future}
+
 class BaseServerSpec extends JsonRpcServerTestKit with BeforeAndAfterAll {
->>>>>>> 322a967c
 
   override def protocol: Protocol = JsonRpc.protocol
 
@@ -63,21 +64,25 @@
   val testClock =
     new ProgrammableClock[ZEnv](OffsetDateTime.now(ZoneOffset.UTC))
 
-  def getGeneratedUUID: UUID = gen.takeFirst()
+  def getGeneratedUUID: UUID = {
+    Await.result(Future(gen.takeFirst())(system.dispatcher), 3.seconds.dilated)
+  }
 
   lazy val gen = new ObservableGenerator[ZEnv]()
 
   val testProjectsRoot = Files.createTempDirectory(null).toFile
   sys.addShutdownHook(FileUtils.deleteQuietly(testProjectsRoot))
 
+  val testDistributionRoot = Files.createTempDirectory(null).toFile
+  sys.addShutdownHook(FileUtils.deleteQuietly(testDistributionRoot))
+
   val userProjectDir = new File(testProjectsRoot, "projects")
 
-  val indexFile = new File(testProjectsRoot, "project-index.json")
-
   lazy val testStorageConfig = StorageConfig(
-    projectsRoot     = testProjectsRoot,
-    projectIndexPath = indexFile,
-    userProjectsPath = userProjectDir
+    projectsRoot             = testProjectsRoot,
+    userProjectsPath         = userProjectDir,
+    projectMetadataDirectory = ".enso",
+    projectMetadataFileName  = "project.json"
   )
 
   lazy val bootloaderConfig = config.bootloader
@@ -94,28 +99,17 @@
 
   lazy val storageSemaphore =
     Runtime.default.unsafeRun(Semaphore.make(1))
-
-  lazy val indexStorage =
-    new SynchronizedFileStorage[ProjectIndex, ZIO[ZEnv, +*, +*]](
-      testStorageConfig.projectIndexPath,
-      fileSystem
-    )
 
   lazy val projectRepository =
     new ProjectFileRepository(
       testStorageConfig,
+      testClock,
       fileSystem,
-      indexStorage
+      gen
     )
 
   lazy val projectValidator = new MonadicProjectValidator[ZIO[ZEnv, *, *]]()
 
-<<<<<<< HEAD
-  lazy val languageServerRegistry =
-    system.actorOf(
-      LanguageServerRegistry
-        .props(netConfig, bootloaderConfig, supervisionConfig, timeoutConfig)
-=======
   lazy val distributionConfiguration =
     TestDistributionConfiguration(
       distributionRoot       = testDistributionRoot.toPath,
@@ -138,7 +132,6 @@
           loggingService,
           ExecutorWithUnlimitedPool
         )
->>>>>>> 322a967c
     )
 
   lazy val shutdownHookActivator =
@@ -152,8 +145,6 @@
       timeoutConfig
     )
 
-<<<<<<< HEAD
-=======
   lazy val projectCreationService =
     new ProjectCreationService[ZIO[ZEnv, +*, +*]](
       distributionConfiguration,
@@ -164,37 +155,170 @@
     distributionConfiguration
   )
 
->>>>>>> 322a967c
   lazy val projectService =
     new ProjectService[ZIO[ZEnv, +*, +*]](
       projectValidator,
       projectRepository,
+      projectCreationService,
+      globalConfigService,
       new Slf4jLogging[ZIO[ZEnv, +*, +*]],
       testClock,
       gen,
-      languageServerGateway
+      languageServerGateway,
+      distributionConfiguration
+    )
+
+  lazy val runtimeVersionManagementService =
+    new RuntimeVersionManagementService[ZIO[ZEnv, +*, +*]](
+      distributionConfiguration
     )
 
   override def clientControllerFactory: ClientControllerFactory = {
     new ManagerClientControllerFactory[ZIO[ZEnv, +*, +*]](
-<<<<<<< HEAD
-      system,
-      projectService,
-      timeoutConfig
-=======
       system                          = system,
       projectService                  = projectService,
       globalConfigService             = globalConfigService,
       runtimeVersionManagementService = runtimeVersionManagementService,
       loggingServiceDescriptor        = loggingService,
       timeoutConfig                   = timeoutConfig
->>>>>>> 322a967c
-    )
-  }
+    )
+  }
+
+  /** Can be used to avoid deleting the project's root. */
+  val deleteProjectsRootAfterEachTest = true
 
   override def afterEach(): Unit = {
     super.afterEach()
+
+    if (deleteProjectsRootAfterEachTest)
+      FileUtils.deleteQuietly(testProjectsRoot)
+  }
+
+  override def afterAll(): Unit = {
+    super.afterAll()
+
     FileUtils.deleteQuietly(testProjectsRoot)
   }
 
+  /** Tests can override this value to request a specific engine version to be
+    * preinstalled when running the suite.
+    */
+  val engineToInstall: Option[SemVer] = None
+
+  /** Tests can override this to set up a logging service that will print debug
+    * logs.
+    */
+  val debugLogs: Boolean = false
+
+  /** Tests can override this to allow child process output to be displayed. */
+  val debugChildLogs: Boolean = false
+
+  override def beforeAll(): Unit = {
+    super.beforeAll()
+
+    if (debugLogs) {
+      LoggingServiceManager.setup(
+        LoggerMode.Local(
+          Seq(StderrPrinterWithColors.colorPrinterIfAvailable(true))
+        ),
+        LogLevel.Trace
+      )
+    }
+
+    engineToInstall.foreach(preInstallEngine)
+  }
+
+  /** This is a temporary solution to ensure that a valid engine distribution is
+    * preinstalled.
+    *
+    * In the future the fake release mechanism can be properly updated to allow
+    * for this kind of configuration without special logic.
+    */
+  def preInstallEngine(version: SemVer): Unit = {
+    val os   = OS.operatingSystem.configName
+    val ext  = if (OS.isWindows) "zip" else "tar.gz"
+    val arch = OS.architecture
+    val path = FakeReleases.releaseRoot
+      .resolve("enso")
+      .resolve(s"enso-$version")
+      .resolve(s"enso-engine-$version-$os-$arch.$ext")
+      .resolve(s"enso-$version")
+      .resolve("component")
+    val root = Path.of("../../../").toAbsolutePath.normalize
+    FileUtils.copyFile(
+      root.resolve("runner.jar").toFile,
+      path.resolve("runner.jar").toFile
+    )
+    FileUtils.copyFile(
+      root.resolve("runtime.jar").toFile,
+      path.resolve("runtime.jar").toFile
+    )
+
+    val blackhole = system.actorOf(blackholeProps)
+    val installAction = runtimeVersionManagementService.installEngine(
+      blackhole,
+      version,
+      forceInstallBroken = false
+    )
+    Runtime.default.unsafeRun(installAction)
+  }
+
+  def uninstallEngine(version: SemVer): Unit = {
+    val blackhole = system.actorOf(blackholeProps)
+    val action = runtimeVersionManagementService.uninstallEngine(
+      blackhole,
+      version
+    )
+    Runtime.default.unsafeRun(action)
+  }
+
+  implicit class ClientSyntax(client: WsTestClient) {
+    def expectTaskStarted(
+      timeout: FiniteDuration = 20.seconds.dilated
+    ): Unit = {
+      inside(parse(client.expectMessage(timeout))) { case Right(json) =>
+        getMethod(json) shouldEqual Some("task/started")
+      }
+    }
+
+    private def getMethod(json: Json): Option[String] = for {
+      obj    <- json.asObject
+      method <- obj("method").flatMap(_.asString)
+    } yield method
+
+    def expectJsonIgnoring(
+      shouldIgnore: Json => Boolean,
+      timeout: FiniteDuration = 20.seconds.dilated
+    ): Json = {
+      inside(parse(client.expectMessage(timeout))) { case Right(json) =>
+        if (shouldIgnore(json)) expectJsonIgnoring(shouldIgnore, timeout)
+        else json
+      }
+    }
+
+    def expectError(
+      expectedCode: Int,
+      timeout: FiniteDuration = 10.seconds.dilated
+    ): Unit = {
+      withClue("Response should be an error: ") {
+        inside(parse(client.expectMessage(timeout))) { case Right(json) =>
+          val code = for {
+            obj   <- json.asObject
+            error <- obj("error").flatMap(_.asObject)
+            code  <- error("code").flatMap(_.asNumber).flatMap(_.toInt)
+          } yield code
+          code shouldEqual Some(expectedCode)
+        }
+      }
+    }
+
+    def expectJsonAfterSomeProgress(
+      json: Json,
+      timeout: FiniteDuration = 10.seconds.dilated
+    ): Unit =
+      expectJsonIgnoring(
+        json => getMethod(json).exists(_.startsWith("task/")),
+        timeout
+      ) shouldEqual json
+  }
 }