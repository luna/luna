--- conflicted
+++ resolved
@@ -42,8 +42,5 @@
 
 instance {-# OVERLAPPABLE #-} Reader label m => Reader label (StateT s m)
 instance {-# OVERLAPPABLE #-} Writer label m => Writer label (StateT s m)
-<<<<<<< HEAD
 instance {-# OVERLAPPABLE #-} Reader label m => Reader label (IdentityT m)
-instance {-# OVERLAPPABLE #-} Writer label m => Writer label (IdentityT m)
-=======
->>>>>>> 422b93f1
+instance {-# OVERLAPPABLE #-} Writer label m => Writer label (IdentityT m)