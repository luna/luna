--- conflicted
+++ resolved
@@ -11,6 +11,15 @@
 As an open-source project and programming language, it is incredibly important
 that we have a well-defined release policy. This document defines said policy.
 
+> **Once a release has been made it is immutable. The release should only ever
+> be edited to mark it as broken. Nothing else should ever be changed.**
+>
+> **No two release workflows can be running at once, to avoid race conditions
+> since releases
+> [must update files in S3](fallback-launcher-release-infrastructure.md#updating-the-release-list).
+> Make sure that tags which trigger release builds are pushed sequentially, only
+> pushing the next one after the previous build has finished.**
+
 <!-- MarkdownTOC levels="2,3" autolink="true" -->
 
 - [Versioning](#versioning)
@@ -18,6 +27,8 @@
 - [Release Branches](#release-branches)
 - [Release Workflow](#release-workflow)
   - [Tag Naming](#tag-naming)
+  - [Manifest Files](#manifest-files)
+  - [Breaking Changes to Launcher Upgrade](#breaking-changes-to-launcher-upgrade)
   - [GitHub Releases](#github-releases)
   - [Release Notes](#release-notes)
 - [Version Support](#version-support)
@@ -56,7 +67,7 @@
 - A release branch must contain _tags_ corresponding to released versions of
   Enso. Once a release has been made, no further changes may be made to that
   release.
-- A tagged release must contain a `CHANGELOG` file that describes the changes
+- A tagged release must contain a `RELEASES.md` file that describes the changes
   contained in that release.
 
 It should be noted that general development still takes place on the `main`
@@ -68,14 +79,6 @@
 
 1.  If no release branch exists for the current major version, one should be
     created.
-<<<<<<< HEAD
-2.  Release notes should be made up to date.
-3.  A commit representing the release should be tagged, and the tag pushed to
-    GitHub.
-4.  CI will create a draft release for this tag, as well as build and upload the
-    appropriate artefacts.
-5.  The release notes for the version being released should be copied into the
-=======
 2.  Release notes should be made up to date in `RELEASES.md` and committed to
     the release branch.
 3.  Ensure that the project version is set to the version that you want to
@@ -86,17 +89,13 @@
 5.  CI will create a draft release for this tag, as well as build and upload the
     appropriate artefacts. **Do not** create a release for your tag manually.
 6.  The release notes for the version being released should be copied into the
->>>>>>> 0cbd636e
     release body on GitHub.
 7.  The release must be verified by two members of the engine team, and the QA
     team.
 8.  Once approval has been gained from these members, the release may be made
     official.
-<<<<<<< HEAD
-=======
 9.  Push a commit to `main` bumping the version number and ensuring that it
     remains a `SNAPSHOT` version.
->>>>>>> 0cbd636e
 
 ### Tag Naming
 
@@ -104,13 +103,12 @@
 semver string (see [versioning](#versioning)) representing the version being
 released.
 
-### GitHub Releases
-
-A release is considered _official_ once it has been made into a release on
-[GitHub](https://github.com/enso-org/enso/releases). Once official, a release
-may not be changed in any way, except to mark it as broken.
-
-#### Manifest File
+### Manifest Files
+
+Manifest files are used to describe metadata about various releases for use by
+the Enso tooling.
+
+#### Engine Manifest
 
 Each GitHub release contains an asset named `manifest.yaml` which is a YAML file
 containing metadata regarding the release. The manifest is also included in the
@@ -118,17 +116,48 @@
 
 - `minimum-launcher-version` - specifies the minimum version of the launcher
   that should be used with this release of Enso,
+- `minimum-project-manager-version` - specifies the minimum version of the
+  project manager that should be used with this release of Enso; currently it is
+  the same as the launcher version but this may change in the future,
 - `graal-vm-version` - specifies the exact version of GraalVM that should be
   used with this release of Enso,
 - `graal-java-version` - as GraalVM versions may have different variants for
   different Java versions, this specifies which variant to use.
 
+The minimum launcher and project manager versions are kept as separate fields,
+because at some point the same runtime version management logic may be
+associated with different versions of these components.
+
+It can also contain the following additional fields:
+
+- `jvm-options` - specifies a list of options that should be passed to the JVM
+  running the engine. These options can be used to fine-tune version specific
+  optimization settings etc. Each option must have a key called `value` which
+  specifies what option should be passed. That value can include a variable
+  `$enginePackagePath` which is substituted with the absolute path to the root
+  of the engine package that is being launched. Optionally, the option may
+  define `os` which will restrict this option only to the provided operating
+  system. Possible `os` values are `linux`, `macos` and `windows`.
+- `broken` - can be set to `true` to mark this release as broken. This field is
+  never set in a release. Instead, when the launcher is installing a release
+  marked as broken using the `broken` file, it adds this property to the
+  manifest to preserve that information.
+
 For example:
 
 ```yaml
 minimum-launcher-version: 0.0.1
-graal-vm-version: 20.1.0
-graal-java-version: java11
+minimum-project-manager-version: 0.0.1
+jvm-options:
+  - value: "-Dpolyglot.engine.IterativePartialEscape=true"
+  - value: "-Dtruffle.class.path.append=$enginePackagePath\\component\\runtime.jar"
+    os: "windows"
+  - value: "-Dtruffle.class.path.append=$enginePackagePath/component/runtime.jar"
+    os: "linux"
+  - value: "-Dtruffle.class.path.append=$enginePackagePath/component/runtime.jar"
+    os: "macos"
+graal-vm-version: 20.2.0
+graal-java-version: 11
 ```
 
 The `minimum-launcher-version` should be updated whenever a new version of Enso
@@ -137,6 +166,58 @@
 [`distribution/manifest.template.yaml`](../../distribution/manifest.template.yaml)
 and other values are added to this template at build time.
 
+#### Launcher Manifest
+
+Additionally, each release should contain an asset named
+`launcher-manifest.yaml` which contains launcher-specific release metadata.
+
+It contains the following fields:
+
+- `minimum-version-for-upgrade` - specifies the minimum version of the launcher
+  that is allowed to upgrade to this launcher version. If a launcher is older
+  than the version specified here it must perform the upgrade in steps, first
+  upgrading to an older version newer than `minimum-version-for-upgrade` and
+  only then, using that version, to the target version. This logic ensures that
+  if a newer launcher version required custom upgrade logic not present in older
+  versions, the upgrade can still be performed by first upgrading to a newer
+  version that does not require the new logic but knows about it and continuing
+  the upgrade with that knowledge.
+- `files-to-copy` - a list of files that should be copied into the
+  distribution's data root. This may include the `README` and similar files, so
+  that after the upgrade these additional files are also up-to-date. These files
+  are treated as non-essential, i.e. an error when copying them will not cancel
+  the upgrade (but it should be reported).
+- `directories-to-copy` - a list of directories that should be copied into the
+  distribution's data root. Acts similarly to `files-to-copy`.
+
+A template manifest file, located in
+[`distribution/launcher-manifest.yaml`](../../distribution/launcher-manifest.yaml),
+is automatically copied to the release. If any new files or directories are
+added or a breaking change to the upgrade mechanism is being made, this manifest
+template must be updated accordingly.
+
+### Breaking Changes to Launcher Upgrade
+
+If at any point the launcher's upgrade mechanism needs an update, i.e.
+additional logic must be added that was not present before, special action is
+required.
+
+First, the additional logic has to be implemented and a new launcher version
+should be released which includes this additional logic, but does not require it
+yet. Then, another version can be released that can depend on this new logic and
+its `minimum-version-for-upgrade` has to be bumped to that previous version
+which already includes new logic but does not depend on it.
+
+This way, old launcher versions can first upgrade to a version that contains the
+new logic (as it does not depend on it yet, the upgrade is possible) and using
+that new version, upgrade to the target version that depends on that logic.
+
+### GitHub Releases
+
+A release is considered _official_ once it has been made into a release on
+[GitHub](https://github.com/enso-org/enso/releases). Once official, a release
+may not be changed in any way, except to mark it as broken.
+
 #### Release Assets Structure
 
 Each release contains a build of the Enso engine and native launcher binaries
@@ -144,12 +225,14 @@
 bundles containing native launcher binaries and the latest engine build for each
 platform. So each release should contain the following assets:
 
-- `enso-bundle-<version>-linux-amd64.zip`
-- `enso-bundle-<version>-macos-amd64.zip`
+- `enso-bundle-<version>-linux-amd64.tar.gz`
+- `enso-bundle-<version>-macos-amd64.tar.gz`
 - `enso-bundle-<version>-windows-amd64.zip`
-- `enso-engine-<version>.zip`
-- `enso-launcher-<version>-linux-amd64.zip`
-- `enso-launcher-<version>-macos-amd64.zip`
+- `enso-engine-<version>-linux-amd64.tar.gz`
+- `enso-engine-<version>-macos-amd64.tar.gz`
+- `enso-engine-<version>-windows-amd64.zip`
+- `enso-launcher-<version>-linux-amd64.tar.gz`
+- `enso-launcher-<version>-macos-amd64.tar.gz`
 - `enso-launcher-<version>-windows-amd64.zip`
 - `manifest.yaml`
 
@@ -167,10 +250,27 @@
 projects by the launcher unless _explicitly_ specified by the user as an exact
 version match.
 
+When the release is marked as broken at GitHub, a GitHub Actions
+[Workflow](fallback-launcher-release-infrastructure.md#marking-the-release-as-broken)
+is triggered that also updates the release in the fallback mechanism. Given its
+current implementation is prone to race conditions when updating releases, the
+`broken` file should be added to releases one by one, making sure that only one
+update workflow is running at the same time and that no release workflows are
+running in parallel with it.
+
+In an unusual situation in which you want to upload a release that is marked as
+broken from the start, you should first publish it in a non-broken state and
+only mark it as broken after publishing. That is because the GitHub Workflow
+that will persist the broken mark to S3 is not triggered for release drafts.
+
+> **When marking the release as broken, you should make sure that the workflow
+> persisting the broken mark to Se has succeeded and re-run it if necessary.**
+
 ### Release Notes
 
 Release notes should contain a summary of the changes made between the last
-release and the current release. They should follow the template given below:
+release and the current release. They should follow the template given below,
+and are contained in the `RELEASES.md` file in the repository root.
 
 ```md
 # Enso x.y.z (YYYY-MM-DD)
@@ -179,17 +279,13 @@
 
 - A list of language-level changes.
 
+## Interpreter/Runtime
+
+- A list of changes to the Enso interpreter.
+
 ## Type System
 
 - A list of type-system changes.
-
-## Interpreter
-
-- A list of changes to the Enso interpreter.
-
-## Runtime
-
-- A list of changes to the Enso runtime.
 
 ## Tooling
 
@@ -215,7 +311,7 @@
 
 If there are no changes for a section, the section may be removed.
 
-The changelog file is an ongoing record of changes, and may diverge between
+The releases file is an ongoing record of changes, and may diverge between
 `main` and the various release branches.
 
 ## Version Support
