---
layout: section-summary
title: Enso Distribution
category: distribution
tags: [distribution, readme]
order: 0
---

# Enso Distribution

Documents in this section deal with the process of packaging both Enso and its
dependencies, and Enso projects for use by our users.

- [**Distribution:**](./distribution.md) Information on how we distribute Enso
  to our users, and for use by the [IDE](https://github.com/enso-org/ide).
- [**Packaging:**](./packaging.md) Information on the structure of an Enso
  project/package.
- [**Release Policy:**](./release-policy.md) Information on the release policy
  for Enso and this repository.
- [**Launcher:**](./launcher.md) Information on the design of Enso launcher, the
  tool for launching various components and managing Enso versions.
- [**Launcher CLI:**](./launcher-cli.md) Explanation of the command-line
  interface of the launcher.
<<<<<<< HEAD
- [**Licences:**](licences.md) Information on gathering license information of
  dependencies included in the distribution.
=======
- [**Licenses:**](licenses.md) Information on gathering license information of
  dependencies included in the distribution.
- [**Fallback Launcher Release Infrastructure:**](fallback-launcher-release-infrastructure.md)
  Explanation of the fallback infrastructure that can be enabled to keep
  launcher updates functioning even if the primary release provider stops
  working.
- [**Standard Libraries:**](standard-libraries.md) A brief explanation of the
  standard libraries for Enso.
- [**Bundles**](bundles.md) An explanation of distributed bundles that contain
  all components necessary to run Enso out of the box.
>>>>>>> af1aab35
<|MERGE_RESOLUTION|>--- conflicted
+++ resolved
@@ -21,10 +21,6 @@
   tool for launching various components and managing Enso versions.
 - [**Launcher CLI:**](./launcher-cli.md) Explanation of the command-line
   interface of the launcher.
-<<<<<<< HEAD
-- [**Licences:**](licences.md) Information on gathering license information of
-  dependencies included in the distribution.
-=======
 - [**Licenses:**](licenses.md) Information on gathering license information of
   dependencies included in the distribution.
 - [**Fallback Launcher Release Infrastructure:**](fallback-launcher-release-infrastructure.md)
@@ -34,5 +30,4 @@
 - [**Standard Libraries:**](standard-libraries.md) A brief explanation of the
   standard libraries for Enso.
 - [**Bundles**](bundles.md) An explanation of distributed bundles that contain
-  all components necessary to run Enso out of the box.
->>>>>>> af1aab35
+  all components necessary to run Enso out of the box.