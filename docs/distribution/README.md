--- conflicted
+++ resolved
@@ -21,10 +21,6 @@
   tool for launching various components and managing Enso versions.
 - [**Launcher CLI:**](./launcher-cli.md) Explanation of the command-line
   interface of the launcher.
-<<<<<<< HEAD
-- [**Licences:**](licences.md) Information on gathering license information of
-  dependencies included in the distribution.
-=======
 - [**Licenses:**](licenses.md) Information on gathering license information of
   dependencies included in the distribution.
 - [**Fallback Launcher Release Infrastructure:**](fallback-launcher-release-infrastructure.md)
@@ -32,5 +28,4 @@
   launcher updates functioning even if the primary release provider stops
   working.
 - [**Local Repository:**](local-repository.md) Explanation of local repository
-  structure that is used for bundling engine with project manager distributions.
->>>>>>> 322a967c
+  structure that is used for bundling engine with project manager distributions.