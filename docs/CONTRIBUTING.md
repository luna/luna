---
layout: developer-doc
title: Contributing to Enso
category: summary
tags: [summary, contributing]
order: 2
---

# Contributing to Enso

Thank you for your interest in contributing to Enso! We believe that only
through community involvement can Enso be the best it can be! There are a whole
host of ways to contribute, and every single one is appreciated. The major
sections of this document are linked below:

<!-- MarkdownTOC levels="2,3" autolink="true" -->

- [The Contributor License Agreement](#the-contributor-license-agreement)
- [Issues](#issues)
- [Feature Enhancements](#feature-enhancements)
- [Bug Reports](#bug-reports)
- [Hacking on Enso](#hacking-on-enso)
  - [Design Documentation](#design-documentation)
  - [System Requirements](#system-requirements)
  - [Getting the Sources](#getting-the-sources)
  - [Getting Set Up \(Rust\)](#getting-set-up-rust)
  - [Getting Set Up \(JVM\)](#getting-set-up-jvm)
  - [Getting Set Up \(Documentation\)](#getting-set-up-documentation)
  - [Building Enso](#building-enso)
  - [Running Enso](#running-enso)
- [Pull Requests](#pull-requests)
- [Documentation](#documentation)
- [Issue Triage](#issue-triage)
- [Out-of-Tree Contributions](#out-of-tree-contributions)
- [Helpful Documentation and Links](#helpful-documentation-and-links)

<!-- /MarkdownTOC -->

All contributions to Enso should be in keeping with our
[Code of Conduct](./CODE_OF_CONDUCT.md).

## The Contributor License Agreement

As part of your first contribution to this repository, you need to accept the
Contributor License Agreement. You will automatically be asked to sign the CLA
when you make your first pull request.

Any work intentionally submitted for inclusion in Enso shall be licensed under
this CLA.

The CLA you sign applies to all repositories associated with the Enso project,
so you will only have to sign it once at the start of your contributions.

## Issues

If you're wanting to get involved with Enso's development and are looking for
somewhere to start, you can check out the following tags in our issues:

- [Good First Issue](https://github.com/enso-org/enso/labels/Status%3A%20Good%20First%20Issue)
- [Help Wanted](https://github.com/enso-org/enso/labels/Status%3A%20Help%20Wanted)

You can use the "Size" and "Difficulty" labels that should be assigned to every
issue to get a better idea of how much work a given issue might be.

## Feature Enhancements

If you feel like you have a suggestion for a change to the way that Enso works
as a language, please take a look at the [Enso RFC process](./rfcs/README.md) to
learn how to file an RFC for the project.

In essence, the RFC process provides a way to propose major changes to the
language, the compiler, and the runtime in a way that ensures that they get seen
and discussed by all the major stakeholders involved.

If, on the other hand, you're asking for a smaller feature, please feel free to
submit a
[feature request](https://github.com/enso-org/enso/issues/new?assignees=&labels=Type%3A+Enhancement&template=feature-request.md&title=)
to the repository.

## Bug Reports

While it's never great to find a bug, they are a reality of software and
software development! We can't fix or improve on the things that we don't know
about, so report as many bugs as you can! If you're not sure whether something
is a bug, file it anyway!

**If you are concerned that your bug publicly presents a security risk to the
users of Enso, please look at our [security guidelines](./SECURITY.md).**

Even though GitHub search can be a bit hard to use sometimes, we'd appreciate if
you could
[search](https://github.com/enso-org/enso/search?q=&type=Issues&utf8=%E2%9C%93)
for your issue before filing a bug as it's possible that someone else has
already reported the issue. We know the search isn't the best, and it can be
hard to know what to search for, so we really don't mind if you do submit a
duplicate!

Opening an issue is as easy as following
[this link](https://github.com/enso-org/enso/issues/new?template=bug-report.md)
and filling out the fields. The template is intended to collect all the
information we need to best diagnose the issue, so please take the time to fill
it out accurately.

The reproduction steps are particularly important, as the more easily we can
reproduce it, the faster we can fix the bug! It's also helpful to have the
output of `enso --version`, as that will let us know if the bug is Operating
System or Architecture specific.

## Hacking on Enso

This will get you up and running for Enso development, with only a minimal
amount of setup required. Enso's build system is fairly simple, allowing you to
bootstrap the compiler as long as you have a minimal set of tools.

### Design Documentation

If you're going to start contributing to Enso, it is often a good idea to take a
look at the design documentation for the language. These files explain provide
both a rigorous specification of Enso's design, but also insight into the _why_
behind the decisions that have been made.

These can be found in [`docs/`](README.md), and are organised by the part of the
compiler that they relate to.

### System Requirements

In order to build and run Enso you will need the following tools:

- [sbt](https://www.scala-sbt.org/) with the same version as specified in
  [`project/build.properties`](../project/build.properties).
- [GraalVM](https://www.graalvm.org/) with the same version as described in the
  [`build.sbt`](../build.sbt) file, configured as your default JVM. GraalVM is
  distributed for different Java versions, so you need a GraalVM distribution
  for the same Java version as specified in [`build.sbt`](../build.sbt).
- [Flatbuffers Compiler](https://google.github.io/flatbuffers) with version
  1.12.0.
- [Cargo](https://doc.rust-lang.org/cargo/getting-started/installation.html),
  the rust build tool.
- [Rustup](https://rustup.rs), the rust toolchain management utility.

Managing multiple JVM installations can be a pain, so some of the team use
[Jenv](http://www.jenv.be/): A useful tool for managing multiple JVMs.

The flatbuffers `flatc` compiler can be installed from the following locations:

- Using the `conda` package manager (`conda install flatbuffers`). This will
  work on all platforms, but requires some knowledge of `conda` and how its
  environments work.
- Windows users can download binaries directly from the flatbuffers github
  [releases](https://github.com/google/flatbuffers/releases).
- MacOS users can install it via homebrew (`brew install flatbuffers`).

### Getting the Sources

Given you've probably been reading this document on GitHub, you might have an
inkling where to look!. You can clone Enso using two methods:

- **Via HTTPS:** We recommend you only use HTTPS if checking out the sources as
  read-only.

```
git clone https://github.com/enso-org/enso.git
```

- **Via SSH:** For those who plan on regularly making direct commits, cloning
  over SSH may provide a better user experience (but requires setting up your
  SSH Keys with GitHub).

```
git clone git@github.com:enso-org/enso.git
```

### Getting Set Up (Rust)

This project currently requires a specific nightly rust toolchain, as well as a
special set-up step in SBT. To get this project set up, you can run the
following commands:

```bash
rustup toolchain install nightly-2019-11-04
rustup override set nightly-2019-11-04
rustup component add clippy
```

You will also need `node` in order to run the `wasm` tests. We only support the
latest LTS version of [NodeJS](https://nodejs.org/en/download) and NPM. We
recommend using [`nvm`](https://github.com/nvm-sh/nvm) to manage node versions.
The current LTS is `v12.18.0`.

Please note that once the parser is integrated into the SBT build, the
rust-related commands will be automatically performed for you.

### Getting Set Up (JVM)

In order to properly build the `runtime` component, the JVM running SBT needs to
have some dependency JARs available in its module path at startup. To ensure
they are available, before running any compilation or other tasks, these
dependencies should be prepared. To do so, run the following command in the
repository root directory:

```bash
sbt bootstrap
```

It is preferred to not run this command from the sbt shell, but in batch mode,
because SBT has to be launched again anyway to pick up these JARs at startup.

Bootstrap has to be run only when building the project for the first time
**and** after each change of Graal version.

### Getting Set Up (Documentation)

We enforce automated formatting of all of our documentation and configuration
using the fairly common [prettier](https://prettier.io) automatic formatter. You
can install prettier for our project by running the following command:

```bash
npm install
```

This does, however, mean that you have to have node installed on your system.
Please follow the guidelines [above](#getting-set-up-rust) to install node if
you have not already done so.

The version if prettier is forced by our
[`package-lock.json`](../package-lock.json) in order for us to make formatting
bumps all at once.

You can format all of our documentation and configuration as follows:

```bash
npx prettier --write <dir>
```

### Building Enso

There are multiple projects in this repository, but all can be built, run and
tested using `sbt`. As long as your configuration is correct, with the correct
versions of SBT and GraalVM, the same steps can be followed on all of our
supported platforms (Linux, MacOS and Windows).

SBT will handle downloading and building library dependencies as needed, meaning
that you don't need to handle any of this manually.

**Please note** that at the current time, the Windows build of GraalVM is in an
experimental state. This means that while it may function, we are not intending
to provide work-arounds for building on that platform while it is still in an
unstable state.

#### Building Enso Components

In order to build a specific component (e.g. `runtime`), please follow the
following steps.

1. Enter the sbt shell in the repository root directory by typing `sbt`.
2. Change to the project you are concerned with (in our case `runtime`) by
   executing `project runtime`.
3. Execute `compile` in order to compile the project in question. This will
   compile the project and all its dependencies as necessary.

You can substitute both `bench` and `test` for `compile` in step 3, and the sbt
shell will execute the appropriate thing. Furthermore we have `testOnly` and
`benchOnly` that accept a glob pattern that delineates some subset of the tests
or benchmarks to run (e.g. `testOnly *FunctionArguments*`).

#### Building the Interpreter CLI Fat Jar

In order to build a fat jar with the CLI component, run the `assembly` task
inside the `runner` subproject:

```bash
sbt "runner/assembly"
```

<<<<<<< HEAD
This will produce an executable `enso.jar` fat jar in the repository root. It's
self contained, with its only dependencies being available inside a vanilla
GraalVM distribution. To run it, use:
=======
This will produce an executable `runner.jar` fat jar and a `runtime.jar` fat jar
in the repository root. The `runner.jar` depends only on the `runtime.jar` and a
vanilla GraalVM distribution. To run it, use:
>>>>>>> 1a38f7c3

```bash
JAVA_HOME=<PATH_TO_GRAAL_HOME> ./runner.jar <CLI_ARGS>
```

#### Building the Launcher Native Binary

If you want to build the native launcher binary, you need to ensure that the
Native Image component is installed in your GraalVM distribution. To install it,
run:

```bash
gu install native-image
```

Then, you can build the launcher using:

```bash
sbt launcher/buildNativeImage
```

#### Testing Enso

Running the tests for the JVM enso components is as simple as running
`sbt / test`. To test the Rust components you can run `cargo test`. Finally, you
can run the WASM tests for the rust components by using `./run --test-wasm`.

#### Installing the Jupyter kernel

Enso has a highly experimental and not-actively-maintained Jupyer Kernel. To run
it:

1. Build (or download from the CI server) the CLI Fat Jar.
<<<<<<< HEAD
2. Fill in the `engine/language-server/jupyter-kernel/enso/kernel.json` file,
   providing correct paths to the `enso.jar` distribution and GraalVM
=======
2. Fill in the `engine/language-server/jupyter-kernel/enso/kernel.json`
   file, providing correct paths to the `runner.jar` distribution and GraalVM
>>>>>>> 1a38f7c3
   `JAVA_HOME`.
3. Run:

```bash
jupyter kernelspec install <ROOT_OF_THIS_REPO>/engine/language-server/jupyter-kernel/enso
```

Congratulations, your Jupyter Kernel should now be installed and ready to use.

#### Passing Debug Options

GraalVM provides some useful debugging options, including the ability to output
the compilation graph during JIT optimisation, and the ASM generated by the JIT.

However, as we don't want these things polluting our standard builds, we provide
a helper SBT command `withDebug` to allow for passing these options. It supports
the following flags:

- `--dumpGraphs`: This dumps the IGV (a Graal tool) graphs for the program to
  allow for manual analysis and discovery of optimisation failures.
- `--showCompilations`: Prints the truffle compilation trace information.
- `--printAssembly`: Prints the assembly output from the HotSpot JIT tier.

For more information on this sbt command, please see
[WithDebugCommand.scala](../project/WithDebugCommand.scala).

It is used as an addendum to the basic sbt command you want to run (e.g. `test`
from above). The format is `withDebug COMMAND [OPTIONS...]`, and if you need to
pass any additional options to `COMMAND` you must do so following a `--`. For
example:

```
withDebug run --dumpGraphs --printAssembly -- --run MyFile.enso
withDebug benchOnly --showCompilations -- RecursionBenchmark
```

#### Working with Assembly

In order to examine the assembly generated by GraalVM and HotSpot you need to
provide your JVM install with a dynamic library that supports the dumping of
assembly. It can be acquired for MacOS and Linux
[here](https://github.com/liuzhengyang/hsdis/), and for windows from
[here](http://fcml-lib.com/). There are other methods to acquire it, as well, so
please choose one best suited for you.

Once you have a copy of the dynamic library, it needs to be placed in
`$JVM_HOME/lib/server`.

#### Native Image

Native image is a capability provided alongside GraalVM that allows the
generation of native executables from JVM language programs (such as the Enso
interpreter itself). However, it results in significantly degraded peak
performance, so it is not part of our roadmap currently.

If you would like to experiment with it, you can execute the `buildNativeImage`
command in the sbt shell while inside the `runner` project. Please note that
while the command is available at the moment, and you are welcome to
[report an issue](https://github.com/enso-org/enso/issues/new?assignees=&labels=Type%3A+Bug&template=bug-report.md&title=)
with the functionality, any bugs you report will _not_ be considered high
priority.

**WE CURRENTLY DO NOT SUPPORT THE NATIVE IMAGE BUILD.**

#### Using IntelliJ

Internally, most of the developers working on the Enso project use IntelliJ as
their primary IDE. To that end, what follows is a basic set of instructions for
getting the project into a working state in IntelliJ.

1.  Clone the project sources.
2.  Open IntelliJ
3.  File -> New -> Project From Existing Sources.
4.  Navigate to the directory into which you cloned the project sources. By
    default this will be called `enso`. Select the directory, and not the
    `build.sbt` file it contains.
5.  In the 'Import Project' dialogue, select 'Import project from external
    model' and choose 'sbt'.
6.  Where it says 'Download:', ensure you check both 'Library Sources' and 'sbt
    sources'.
7.  In addition, check the boxes next to 'Use sbt shell:' such that it is used
    both 'for imports' and 'for builds'.
8.  Disallow the overriding of the sbt version.
9.  Under the 'Project JDK' setting, please ensure that it is set up to use a
    GraalVM version as described in [System requirements](#system-requirements).
    You may need to add it using the 'New' button if it isn't already set up.
10. Click 'Finish'. This will prompt you as to whether you want to overwrite the
    `project` folder. Select 'Yes' to continue. The Enso project will load up
    with an open SBT shell, which can be interacted with as described above. You
    will want to use scalafmt for formatting of Scala code, and install Google
    Java Format for formatting Java code. For more information see the relevant
    [Style Guides](style-guide/README.md).

However, as mentioned in the [Troubleshooting](#troubleshooting) section below,
the forked nature of execution in the SBT shell means that we can't trivially
make use of the IntelliJ debugger. In order to get debugging working, you will
need to follow these steps:

1. Go to Run -> Edit Configurations.
2. Click the `+` button in the header of the 'Run/Debug Configurations' dialogue
   that pops up.
3. Select 'Remote' and name the new configuration appropriately.
4. In the options for that configuration select 'Listen to remote JVM' under
   'Debugger mode:'
5. Where it provides the command-line arguments for the remote JVM, copy these
   and add them to `truffleRunOptions` in [`build.sbt`](build.sbt). Remove the
   portion of these options after `suspend=y`, including the comma. They are
   placeholders that we don't use.
6. Now, when you want to debug something, you can place a breakpoint as usual in
   IntelliJ, and then execute your remote debugging configuration. Now, in the
   SBT shell, run a command to execute the code you want to debug (e.g.
   `testOnly *CurryingTest*`). This will open the standard debugger interface
   and will allow you to step through your code.

**Please be careful** to ensure that you don't commit these changes to the sbt
configuration as they are specific to your machine.

#### Troubleshooting

If you are having issues building Enso, please check the list below before
filing an issue with us.

- **`StackOverflowError` During Compilation:** Please ensure that your version
  of sbt is respecting the project's `.jvmopts` settings. We make significant
  use of recursion when expanding macros for the parser, and these require use
  of additional stack. Alternatively, you can explicitly pass `-Xss8M` to the
  `sbt` invocation.
- **Debugging Not Working:** The sbt tasks run the invoked programs in a forked
  JVM. This means that to attach a debugger to it you need to use the JVM remote
  debugging support. We cannot support all possible configurations for this, but
  if you use IntelliJ please see the [Using IntelliJ](#using-intellj) section
  above for instructions.

If your problem was not listed above, please
[file a bug report](https://github.com/enso-org/enso/issues/new?assignees=&labels=Type%3A+Bug&template=bug-report.md&title=)
in our issue tracker and we will get back to you as soon as possible.

### Running Enso

The only component in this repository with a proper executable is the Enso
interpreter. It can be run using the sbt `run` command in the project `runner`
and provides a rudimentary command-line interface to the basic capabilities of
the interpreter.

Detailed information on the flags it supports can be obtained by executing
`run --help`, but the primary functionality is as follows:

- `--new PATH`: Creates a new Enso project at the location spcified by `PATH`.
- `--run PATH`: Executes the interpreter on the Enso source specified by `PATH`.
  In this case, `PATH` must point to either a standalone Enso file or an Enso
  project.

#### Language Server Mode

The Language Server can be run using the `--server` option. It requires also a
content root to be provided (`--root-id` and `--path` options). Command-line
interface of the runner prints all server options when you execute it with
`--help` option.

Below are options uses by the Language Server:

- `--server`: Runs the Language Server
- `--root-id <uuid>`: Content root id.
- `--path <path>`: Path to the content root.
- `--interface <interface>`: Interface for processing all incoming connections.
  Default value is 127.0.0.1
- `--port <port>`: Port for processing all incoming connections. Default value
  is 8080.

To run the Language Server on 127.0.0.1:8080 type:

```bash
./runner.jar \
  --server \
  --root-id 3256d10d-45be-45b1-9ea4-7912ef4226b1 \
  --path /tmp/content-root
```

If you want to provide a socket that the server should listen to, you must
specify the following options:

- `--interface`: The interface on which the socket will exist (e.g. `0.0.0.0`).
- `--port`: The port on `interface` where the socket will be opened (e.g. `80`).

## Pull Requests

Pull Requests are the primary method for making changes to Enso. GitHub has
[fantastic documentation](https://help.github.com/articles/about-pull-requests/)
on using the pull request feature. Enso uses the 'fork-and-pull' model of
development. It is as described
[here](https://help.github.com/articles/about-collaborative-development-models/)
and involves people pushing changes to their own fork and creating pull requests
to bring those changes into the main Enso repository.

Please make all pull requests against the `main` branch.

- We run CI on all contributions to Enso, but it's still useful for you to run
  the tests yourself locally first! This can be done by running `test` in the
  `enso` project in sbt.
- Additionally, please ensure that your code conforms to the Enso style guides,
  particularly the [Scala Style Guide](./style-guide/scala.md) and the
  [Java Style Guide](./style-guide/java.md).

Make sure you perform these checks before _every_ pull request. You can even add
[git hooks](https://git-scm.com/book/en/v2/Customizing-Git-Git-Hooks) before
every push to make sure that you can't forget.

- Every pull request to the Enso repository is reviewed by a member of the core
  team! You'll get assigned a reviewer based on the areas your PR touches, but
  please feel free to ask for a specific person if you've worked with them in a
  specific area before!
- If you have questions, or would like to begin the review process before your
  PR is 'done', please use the
  [Draft Pull Requests](https://github.blog/2019-02-14-introducing-draft-pull-requests/)
  feature on GitHub. Doing so will allow you to make use of our CI
  infrastructure as part of your development process.

Once the reviewer approves your pull request it will be tested by our continuous
integration provider before being merged. If we request changes to your PR,
please feel free to discuss the suggestions and comments! We can only achieve
the best results through open collaboration.

## Documentation

Documentation improvements are very welcome! For now, the main documentation
available is the _developer_ documentation for the language, which can be found
at the [dev docs site](https://dev.enso.org). The source for this documentation
is found in the [`docs/`](.) folder, and can be altered from there.

Documentation pull requests will be reviewed in exactly the same way as normal
pull requests.

To find documentation-related issues, sort by the
[Category: Documentation](hhttps://github.com/enso-org/enso/labels/Category%3A%20Documentation)
label.

## Issue Triage

Sometimes issues can be left open long after the bug has been fixed. Other
times, a bug might go stale because something has changed in the meantime.

It can be helpful to go through older bug reports and make sure that they are
still valid. Load up an older issue, double check that it's still true, and
leave a comment letting us know if it is or is not. The
[least recently updated](https://github.com/enso-org/enso/issues?q=is%3Aissue+is%3Aopen+sort%3Aupdated-asc)
sort is good for finding issues like this.

Contributors with sufficient permissions can help by adding labels to help with
issue triage.

If you're looking for somewhere to start, take a look at the
[Difficulty: Beginner](https://github.com/enso-org/enso/labels/Difficulty%3A%20Beginner)
issue label, as well as the
[Status: Help Wanted](https://github.com/enso-org/enso/labels/Status%3A%20Help%20Wanted)
and
[Status: Good First Issue](https://github.com/enso-org/enso/labels/Status%3A%20Good%20First%20Issue)
labels.

## Out-of-Tree Contributions

As helpful as contributing to Enso directly is, it can also be just as helpful
to contribute in other ways outside this repository:

- Answer questions in the [Discord](https://chat.luna-lang.org) or on
  [StackOverflow](https://stackoverflow.com/questions/tagged/enso).

## Helpful Documentation and Links

For people new to Enso, and just starting to contribute, or even for more
seasoned developers, some useful places to look for information are:

- The [design documentation](./README.md).
- The community! Don't be afraid to ask questions.<|MERGE_RESOLUTION|>--- conflicted
+++ resolved
@@ -272,15 +272,9 @@
 sbt "runner/assembly"
 ```
 
-<<<<<<< HEAD
-This will produce an executable `enso.jar` fat jar in the repository root. It's
-self contained, with its only dependencies being available inside a vanilla
-GraalVM distribution. To run it, use:
-=======
 This will produce an executable `runner.jar` fat jar and a `runtime.jar` fat jar
 in the repository root. The `runner.jar` depends only on the `runtime.jar` and a
 vanilla GraalVM distribution. To run it, use:
->>>>>>> 1a38f7c3
 
 ```bash
 JAVA_HOME=<PATH_TO_GRAAL_HOME> ./runner.jar <CLI_ARGS>
@@ -314,13 +308,8 @@
 it:
 
 1. Build (or download from the CI server) the CLI Fat Jar.
-<<<<<<< HEAD
 2. Fill in the `engine/language-server/jupyter-kernel/enso/kernel.json` file,
-   providing correct paths to the `enso.jar` distribution and GraalVM
-=======
-2. Fill in the `engine/language-server/jupyter-kernel/enso/kernel.json`
-   file, providing correct paths to the `runner.jar` distribution and GraalVM
->>>>>>> 1a38f7c3
+   providing correct paths to the `runner.jar` distribution and GraalVM
    `JAVA_HOME`.
 3. Run:
 
