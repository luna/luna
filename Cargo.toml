[workspace]

members = [
    "lib/rust/enso-data",
    "lib/rust/enso-generics",
    "lib/rust/enso-logger",
    "lib/rust/enso-macro-utils",
    "lib/rust/enso-optics",
    "lib/rust/enso-prelude",
    "lib/rust/enso-shapely/impl",
    "lib/rust/enso-shapely/macros",
    "lib/rust/flexer",
    "lib/rust/lexer/definition",
    "lib/rust/lexer/generation",
<<<<<<< HEAD
    "lib/rust/lexer/tests",
=======
    "lib/rust/parser",
    "lib/rust/parser-jni",
>>>>>>> 322a967c
]

[profile.dev]
opt-level = 0
lto       = false
debug     = true

[profile.release]
opt-level = 3
lto       = true
debug     = false
panic     = 'abort'

[profile.bench]
opt-level = 3
lto       = true
debug     = false

[profile.test]
opt-level = 0
lto       = false
debug     = true<|MERGE_RESOLUTION|>--- conflicted
+++ resolved
@@ -1,42 +1,50 @@
 [workspace]
 
 members = [
-    "lib/rust/enso-data",
-    "lib/rust/enso-generics",
-    "lib/rust/enso-logger",
-    "lib/rust/enso-macro-utils",
-    "lib/rust/enso-optics",
-    "lib/rust/enso-prelude",
-    "lib/rust/enso-shapely/impl",
-    "lib/rust/enso-shapely/macros",
-    "lib/rust/flexer",
+    "lib/rust/ast",
+    "lib/rust/launcher-shims",
     "lib/rust/lexer/definition",
     "lib/rust/lexer/generation",
-<<<<<<< HEAD
-    "lib/rust/lexer/tests",
-=======
     "lib/rust/parser",
     "lib/rust/parser-jni",
->>>>>>> 322a967c
 ]
 
+# These patch versions exist to allow local development of these libraries alongside Enso. It
+# assumes you have `rust-lib` in the same directory as `enso`. See:
+# https://github.com/enso-org/rust-lib/blob/main/docs/CONTRIBUTING.md#developing-in-conjunction-with-enso--ide
+[patch.crates-io]
+#enso-automata       = { path = '../rust-lib/src/automata'       }
+#enso-data           = { path = '../rust-lib/src/data'           }
+#enso-flexer         = { path = '../rust-lib/src/flexer'         }
+#enso-generics       = { path = '../rust-lib/src/generics'       }
+#enso-lazy-reader    = { path = '../rust-lib/src/lazy-reader'    }
+#enso-logger         = { path = '../rust-lib/src/logger'         }
+#enso-macro-utils    = { path = '../rust-lib/src/macro-utils'    }
+#enso-optics         = { path = '../rust-lib/src/optics'         }
+#enso-prelude        = { path = '../rust-lib/src/prelude'        }
+#enso-shapely        = { path = '../rust-lib/src/shapely/impl'   }
+#enso-shapely-macros = { path = '../rust-lib/src/shapely/macros' }
+
 [profile.dev]
-opt-level = 0
-lto       = false
-debug     = true
+opt-level        = 0
+lto              = false
+debug            = true
+debug-assertions = true
 
 [profile.release]
-opt-level = 3
-lto       = true
-debug     = false
-panic     = 'abort'
+opt-level        = 3
+lto              = true
+debug            = false
+debug-assertions = false
 
 [profile.bench]
-opt-level = 3
-lto       = true
-debug     = false
+opt-level        = 3
+lto              = true
+debug            = false
+debug-assertions = false
 
 [profile.test]
-opt-level = 0
-lto       = false
-debug     = true+opt-level        = 0
+lto              = false
+debug            = true
+debug-assertions = true