author: Wojciech Danilo
category: Data
default-extensions: [MultiParamTypeClasses, UndecidableInstances, FlexibleInstances,
  FlexibleContexts, CPP, DefaultSignatures]
dependencies: [base, containers, template-haskell, lens]
github: https://github.com/wdanilo/convert
library: {ghc-options: -Wall -O2, source-dirs: src}
license: Apache-2.0
maintainer: Wojciech Danilo <wojciech.danilo@gmail.com>
name: convert
stability: experimental
synopsis: Safe and unsafe data conversion utilities with strong type-level operation.
  checking.
<<<<<<< HEAD
version: 1.0.7
=======
version: "1.1"
>>>>>>> 049234b4
<|MERGE_RESOLUTION|>--- conflicted
+++ resolved
@@ -11,8 +11,4 @@
 stability: experimental
 synopsis: Safe and unsafe data conversion utilities with strong type-level operation.
   checking.
-<<<<<<< HEAD
-version: 1.0.7
-=======
-version: "1.1"
->>>>>>> 049234b4
+version: 1.0.7