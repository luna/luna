--- conflicted
+++ resolved
@@ -128,11 +128,6 @@
 stdlibPath = do
     env     <- Map.fromList <$> Env.getEnvironment
     exePath <- fst <$> splitExecutablePath
-<<<<<<< HEAD
-    let (<</>>)        = (FilePath.</>)  -- purely for convenience, because </> is defined elswhere
-        parent         = let p = FilePath.takeDirectory in \x -> if FilePath.hasTrailingPathSeparator x then p (p x) else p x
-        defaultStdPath = (parent . parent . parent $ exePath) <</>> "config" <</>> "env"
-=======
     let (<</>>)        = (FilePath.</>)  -- purely for convenience,
                                          -- because </> is defined elswhere
         parent         = let p = FilePath.takeDirectory
@@ -142,19 +137,14 @@
         defaultStdPath = (parent . parent . parent $ exePath)
                     <</>> "config"
                     <</>> "env"
->>>>>>> 243fc6e9
         envStdPath     = Map.lookup Project.lunaRootEnv env
         stdPath        = fromMaybe defaultStdPath envStdPath <</>> "Std"
     exists <- doesDirectoryExist stdPath
     if exists
         then putStrLn $ "Found the standard library at: " <> stdPath
-<<<<<<< HEAD
-        else die $ "Standard library not found. Set the " <> Project.lunaRootEnv <> " environment variable"
-=======
         else die $ "Standard library not found. Set the "
                 <> Project.lunaRootEnv
                 <> " environment variable"
->>>>>>> 243fc6e9
     return stdPath
 
 forceCompilation :: Project.CompiledModules -> IO ()
@@ -187,12 +177,28 @@
 
 
 main :: IO ()
-<<<<<<< HEAD
 main = shell =<< OptParse.execParser opts
     where
         opts = OptParse.info (options <**> OptParse.helper)
             (OptParse.fullDesc <> OptParse.header "luna compiler")
 
+
+evaluateMain :: Maybe (Either [CompileError] Function.Function) -> IO ()
+evaluateMain mainFun = case mainFun of
+    Just (Left e)  -> do
+        putStrLn "Luna encountered the following compilation errors:"
+        Terminal.putStrLn $ Layout.concatLineBlock $ Layout.render $
+            formatErrors e
+        putStrLn ""
+        liftIO $ putStrLn "Compilation failed."
+    Just (Right f) -> do
+        putStrLn "Running main..."
+        res <- liftIO $ runIO $ runError $ LunaValue.force $
+            f ^. Function.value
+        case res of
+            Left err -> putStrLn $ "Luna encountered runtime error: " ++ err
+            _        -> putStrLn "main finished"
+    Nothing -> putStrLn "Function main not found in module Main."
 
 shell :: Options -> IO ()
 shell opts = do
@@ -215,20 +221,12 @@
                     return []
             Right (_, imp) <- Project.requestModules libs modsToCompile std
             when (opts ^. exhaustiveCompilation) $ forceCompilation imp
-            let mainFun = imp ^? Project.modules . ix mainModule . importedFunctions . ix "main" . Function.documentedItem
-            case mainFun of
-                Just (Left e)  -> do
-                    putStrLn "Luna encountered the following compilation errors:"
-                    Terminal.putStrLn $ Layout.concatLineBlock $ Layout.render $ formatErrors e
-                    putStrLn ""
-                    liftIO $ putStrLn "Compilation failed."
-                Just (Right f) -> do
-                    putStrLn "Running main..."
-                    res <- liftIO $ runIO $ runError $ LunaValue.force $ f ^. Function.value
-                    case res of
-                        Left err -> putStrLn $ "Luna encountered runtime error: " ++ err
-                        _        -> putStrLn "main finished"
-                Nothing -> putStrLn "Function main not found in module Main."
+            let mainFun = imp ^? Project.modules
+                               . ix [mainName, "Main"]
+                               . importedFunctions
+                               . ix "main"
+                               . Function.documentedItem
+            evaluateMain mainFun
 
     if opts ^. fileWatch then do
         dirtyVar <- newTVarIO True
@@ -255,35 +253,4 @@
 
                 putStrLn "Build finished. Press Enter to force a rebuild"
     else
-        loop
-=======
-main = do
-    mainPath'    <- getCurrentDirectory
-    mainPath     <- Path.parseAbsDir mainPath'
-    let mainName  = Project.getProjectName mainPath
-    stdPath      <- stdlibPath
-    (_, std)     <- Project.prepareStdlib  (Map.fromList [("Std", stdPath)])
-    dependencies <- Project.listDependencies mainPath
-    libs         <- Map.fromList <$> Project.projectImportPaths mainPath
-    Right (_, imp) <- Project.requestModules libs [[mainName, "Main"]] std
-    let mainFun = imp ^? Project.modules
-                       . ix [mainName, "Main"]
-                       . importedFunctions
-                       . ix "main"
-                       . Function.documentedItem
-    case mainFun of
-        Just (Left e)  -> do
-            putStrLn "Luna encountered the following compilation errors:"
-            Terminal.putStrLn $ Layout.concatLineBlock $ Layout.render $
-                formatErrors e
-            putStrLn ""
-            liftIO $ die "Compilation failed."
-        Just (Right f) -> do
-            putStrLn "Running main..."
-            res <- liftIO $ runIO $ runError $ LunaValue.force $
-                f ^. Function.value
-            case res of
-                Left err -> error $ "Luna encountered runtime error: " ++ err
-                _        -> return ()
-        Nothing -> error "Function main not found in module Main."
->>>>>>> 243fc6e9
+        loop